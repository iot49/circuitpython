--- conflicted
+++ resolved
@@ -146,11 +146,8 @@
         - "electronut_labs_blip"
         - "electronut_labs_papyr"
         - "escornabot_makech"
-<<<<<<< HEAD
+        - "espruino_pico"
         - "espruino_wifi"
-=======
-        - "espruino_pico"
->>>>>>> e1598299
         - "feather_bluefruit_sense"
         - "feather_m0_adalogger"
         - "feather_m0_basic"
