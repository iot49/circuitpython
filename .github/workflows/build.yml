name: Build CI

on:
  push:
  pull_request:
  release:
    types: [published]
  check_suite:
    types: [rerequested]

jobs:
  test:
    runs-on: ubuntu-16.04
    steps:
    - name: Dump GitHub context
      env:
        GITHUB_CONTEXT: ${{ toJson(github) }}
      run: echo "$GITHUB_CONTEXT"
    - name: Set up Python 3.8
      uses: actions/setup-python@v1
      with:
        python-version: 3.8
    - name: Install deps
      run: |
        sudo apt-get install -y eatmydata
        sudo eatmydata apt-get install -y gettext librsvg2-bin mingw-w64
<<<<<<< HEAD
        pip install requests sh click setuptools cpp-coveralls Sphinx sphinx-rtd-theme recommonmark sphinxcontrib-svg2pdfconverter polib pyyaml
=======
        pip install requests sh click setuptools cpp-coveralls "Sphinx<3" sphinx-rtd-theme recommonmark sphinxcontrib-svg2pdfconverter polib pyyaml
>>>>>>> b3b8b5ca
    - name: Versions
      run: |
        gcc --version
        python3 --version
    - uses: actions/checkout@v1
      with:
        submodules: true
    - name: CircuitPython version
      run: git describe --dirty --always --tags
    - name: Build mpy-cross
      run: make -C mpy-cross -j2
    - name: Build unix port
      run: |
        make -C ports/unix deplibs -j2
        make -C ports/unix -j2
        make -C ports/unix coverage -j2
    - name: Test all
      run: MICROPY_CPYTHON3=python3.8 MICROPY_MICROPYTHON=../ports/unix/micropython_coverage ./run-tests -j1
      working-directory: tests
    - name: Print failure info
      run: |
        for exp in *.exp;
        do testbase=$(basename $exp .exp);
        echo -e "\nFAILURE $testbase";
        diff -u $testbase.exp $testbase.out;
        done
      working-directory: tests
      if: failure()
    - name: Native Tests
      run: MICROPY_CPYTHON3=python3.8 MICROPY_MICROPYTHON=../ports/unix/micropython_coverage ./run-tests -j1 --emit native
      working-directory: tests
    - name: mpy Tests
      run: MICROPY_CPYTHON3=python3.8 MICROPY_MICROPYTHON=../ports/unix/micropython_coverage ./run-tests -j1 --via-mpy -d basics float
      working-directory: tests
    - name: Docs
      run: sphinx-build -E -W -b html . _build/html
    - name: Translations
      run: make check-translate
    - name: New boards check
      run: python3 -u ci_new_boards_check.py
      working-directory: tools

    - name: Build mpy-cross.static-raspbian
      run: make -C mpy-cross -j2 -f Makefile.static-raspbian
    - uses: actions/upload-artifact@v1.0.0
      with:
        name: mpy-cross.static-raspbian
        path: mpy-cross/mpy-cross.static-raspbian

    - name: Build mpy-cross.static
      run: make -C mpy-cross -j2 -f Makefile.static
    - uses: actions/upload-artifact@v1.0.0
      with:
        name: mpy-cross.static-amd64-linux
        path: mpy-cross/mpy-cross.static

    - name: Build mpy-cross.static-mingw
      run: make -C mpy-cross -j2 -f Makefile.static-mingw
    - uses: actions/upload-artifact@v1.0.0
      with:
        name: mpy-cross.static-x64-windows
        path: mpy-cross/mpy-cross.static.exe

  mpy-cross-mac:
    runs-on: macos-latest
    steps:
    - name: Dump GitHub context
      env:
        GITHUB_CONTEXT: ${{ toJson(github) }}
      run: echo "$GITHUB_CONTEXT"
    - name: Install deps
      run: |
        brew link --force gettext
    - name: Versions
      run: |
        gcc --version
        python3 --version
        msgfmt --version
    - uses: actions/checkout@v1
      with:
        submodules: true
    - name: CircuitPython version
      run: git describe --dirty --always --tags
    - name: Build mpy-cross
      run: make -C mpy-cross -j2
    - uses: actions/upload-artifact@v1.0.0
      with:
        name: mpy-cross-macos-catalina
        path: mpy-cross/mpy-cross

  build-arm:
    runs-on: ubuntu-16.04
    needs: test
    strategy:
      fail-fast: false
      matrix:
        board:
<<<<<<< HEAD
=======
        - "8086_commander"
>>>>>>> b3b8b5ca
        - "TG-Watch02A"
        - "aramcon_badge_2019"
        - "arduino_mkr1300"
        - "arduino_mkrzero"
        - "arduino_nano_33_ble"
        - "arduino_nano_33_iot"
        - "arduino_zero"
        - "bast_pro_mini_m0"
        - "bdmicro_vina_m0"
        - "capablerobot_usbhub"
        - "catwan_usbstick"
        - "circuitbrains_basic_m0"
        - "circuitbrains_deluxe_m4"
        - "circuitplayground_bluefruit"
        - "circuitplayground_express"
        - "circuitplayground_express_crickit"
        - "circuitplayground_express_displayio"
        - "clue_nrf52840_express"
        - "cp32-m4"
        - "datalore_ip_m4"
        - "datum_distance"
        - "datum_imu"
        - "datum_light"
        - "datum_weather"
        - "electronut_labs_blip"
        - "electronut_labs_papyr"
        - "escornabot_makech"
        - "espruino_pico"
        - "espruino_wifi"
        - "feather_bluefruit_sense"
        - "feather_m0_adalogger"
        - "feather_m0_basic"
        - "feather_m0_express"
        - "feather_m0_express_crickit"
        - "feather_m0_rfm69"
        - "feather_m0_rfm9x"
        - "feather_m0_supersized"
        - "feather_m4_express"
        - "feather_m7_1011"
        - "feather_mimxrt1011"
        - "feather_mimxrt1062"
        - "feather_nrf52840_express"
        - "feather_radiofruit_zigbee"
        - "feather_stm32f405_express"
        - "gemma_m0"
        - "grandcentral_m4_express"
        - "hallowing_m0_express"
        - "hallowing_m4_express"
        - "imxrt1010_evk"
        - "imxrt1020_evk"
        - "imxrt1060_evk"
        - "itsybitsy_m0_express"
        - "itsybitsy_m4_express"
        - "itsybitsy_nrf52840_express"
        - "kicksat-sprite"
        - "makerdiary_nrf52840_mdk"
        - "makerdiary_nrf52840_mdk_usb_dongle"
        - "meowbit_v121"
        - "meowmeow"
        - "metro_m0_express"
        - "metro_m4_airlift_lite"
        - "metro_m4_express"
        - "metro_nrf52840_express"
        - "mini_sam_m4"
        - "monster_m4sk"
        - "ndgarage_ndbit6"
<<<<<<< HEAD
        - "nfc_copy_cat"
=======
>>>>>>> b3b8b5ca
        - "ohs2020_badge"
        - "openbook_m4"
        - "particle_argon"
        - "particle_boron"
        - "particle_xenon"
        - "pca10056"
        - "pca10059"
        - "pewpew10"
        - "pewpew_m4"
        - "pirkey_m0"
        - "pyb_nano_v2"
        - "pybadge"
        - "pybadge_airlift"
        - "pyboard_v11"
        - "pycubed"
        - "pygamer"
        - "pygamer_advance"
        - "pyportal"
        - "pyportal_titano"
        - "pyruler"
        - "robohatmm1_m4"
        - "sam32"
        - "seeeduino_xiao"
        - "serpente"
        - "shirtty"
        - "snekboard"
        - "sparkfun_lumidrive"
        - "sparkfun_nrf52840_mini"
        - "sparkfun_qwiic_micro_no_flash"
        - "sparkfun_qwiic_micro_with_flash"
        - "sparkfun_redboard_turbo"
        - "sparkfun_samd21_dev"
        - "sparkfun_samd21_mini"
        - "sparkfun_samd51_thing_plus"
        - "spresense"
        - "stm32f411ce_blackpill"
        - "stm32f411ve_discovery"
        - "stm32f412zg_discovery"
        - "stm32f4_discovery"
        - "stringcar_m0_express"
        - "teensy40"
        - "teknikio_bluebird"
        - "thunderpack"
        - "trellis_m4_express"
        - "trinket_m0"
        - "trinket_m0_haxpress"
        - "uartlogger2"
        - "uchip"
        - "ugame10"
        - "winterbloom_big_honking_button"
        - "winterbloom_sol"
        - "xinabox_cc03"
        - "xinabox_cs11"

    steps:
    - name: Set up Python 3.8
      uses: actions/setup-python@v1
      with:
        python-version: 3.8
    - name: Install deps
      run: |
        sudo apt-get install -y gettext
        pip install requests sh click setuptools awscli
        wget https://adafruit-circuit-python.s3.amazonaws.com/gcc-arm-none-eabi-9-2019-q4-major-x86_64-linux.tar.bz2
        sudo tar -C /usr --strip-components=1 -xaf gcc-arm-none-eabi-9-2019-q4-major-x86_64-linux.tar.bz2
    - name: Versions
      run: |
        gcc --version
        arm-none-eabi-gcc --version
        python3 --version
    - uses: actions/checkout@v1
      with:
        submodules: true
    - name: mpy-cross
      run: make -C mpy-cross -j2
    - name: build
      run: python3 -u build_release_files.py
      working-directory: tools
      env:
        BOARDS: ${{ matrix.board }}
    - uses: actions/upload-artifact@v1.0.0
      with:
        name: ${{ matrix.board }}
        path: bin/${{ matrix.board }}
    - name: Upload to S3
      run: "[ -z \"$AWS_ACCESS_KEY_ID\" ] || aws s3 cp bin/ s3://adafruit-circuit-python/bin/ --recursive --no-progress --region us-east-1"
      env:
        AWS_ACCESS_KEY_ID: ${{ secrets.AWS_ACCESS_KEY_ID }}
        AWS_SECRET_ACCESS_KEY: ${{ secrets.AWS_SECRET_ACCESS_KEY }}
<<<<<<< HEAD
=======
      if: github.event_name == 'push' || (github.event_name == 'release' && (github.event.action == 'published' || github.event.action == 'rerequested'))

  build-riscv:
    runs-on: ubuntu-16.04
    needs: test
    strategy:
      fail-fast: false
      matrix:
        board:
        - "fomu"

    steps:
    - name: Set up Python 3.8
      uses: actions/setup-python@v1
      with:
        python-version: 3.8
    - name: Install deps
      run: |
        sudo apt-get install -y gettext
        pip install requests sh click setuptools awscli
        wget https://static.dev.sifive.com/dev-tools/riscv64-unknown-elf-gcc-8.3.0-2019.08.0-x86_64-linux-centos6.tar.gz
        sudo tar -C /usr --strip-components=1 -xaf riscv64-unknown-elf-gcc-8.3.0-2019.08.0-x86_64-linux-centos6.tar.gz
    - name: Versions
      run: |
        gcc --version
        riscv64-unknown-elf-gcc --version
        python3 --version
    - uses: actions/checkout@v1
      with:
        submodules: true
    - name: mpy-cross
      run: make -C mpy-cross -j2
    - name: build
      run: python3 -u build_release_files.py
      working-directory: tools
      env:
        BOARDS: ${{ matrix.board }}
    - uses: actions/upload-artifact@v1.0.0
      with:
        name: ${{ matrix.board }}
        path: bin/${{ matrix.board }}
    - name: Upload to S3
      run: "[ -z \"$AWS_ACCESS_KEY_ID\" ] || aws s3 cp bin/ s3://adafruit-circuit-python/bin/ --recursive --no-progress --region us-east-1"
      env:
        AWS_ACCESS_KEY_ID: ${{ secrets.AWS_ACCESS_KEY_ID }}
        AWS_SECRET_ACCESS_KEY: ${{ secrets.AWS_SECRET_ACCESS_KEY }}
>>>>>>> b3b8b5ca
      if: github.event_name == 'push' || (github.event_name == 'release' && (github.event.action == 'published' || github.event.action == 'rerequested'))<|MERGE_RESOLUTION|>--- conflicted
+++ resolved
@@ -24,11 +24,7 @@
       run: |
         sudo apt-get install -y eatmydata
         sudo eatmydata apt-get install -y gettext librsvg2-bin mingw-w64
-<<<<<<< HEAD
-        pip install requests sh click setuptools cpp-coveralls Sphinx sphinx-rtd-theme recommonmark sphinxcontrib-svg2pdfconverter polib pyyaml
-=======
         pip install requests sh click setuptools cpp-coveralls "Sphinx<3" sphinx-rtd-theme recommonmark sphinxcontrib-svg2pdfconverter polib pyyaml
->>>>>>> b3b8b5ca
     - name: Versions
       run: |
         gcc --version
@@ -126,10 +122,7 @@
       fail-fast: false
       matrix:
         board:
-<<<<<<< HEAD
-=======
         - "8086_commander"
->>>>>>> b3b8b5ca
         - "TG-Watch02A"
         - "aramcon_badge_2019"
         - "arduino_mkr1300"
@@ -196,10 +189,7 @@
         - "mini_sam_m4"
         - "monster_m4sk"
         - "ndgarage_ndbit6"
-<<<<<<< HEAD
         - "nfc_copy_cat"
-=======
->>>>>>> b3b8b5ca
         - "ohs2020_badge"
         - "openbook_m4"
         - "particle_argon"
@@ -289,8 +279,6 @@
       env:
         AWS_ACCESS_KEY_ID: ${{ secrets.AWS_ACCESS_KEY_ID }}
         AWS_SECRET_ACCESS_KEY: ${{ secrets.AWS_SECRET_ACCESS_KEY }}
-<<<<<<< HEAD
-=======
       if: github.event_name == 'push' || (github.event_name == 'release' && (github.event.action == 'published' || github.event.action == 'rerequested'))
 
   build-riscv:
@@ -337,5 +325,4 @@
       env:
         AWS_ACCESS_KEY_ID: ${{ secrets.AWS_ACCESS_KEY_ID }}
         AWS_SECRET_ACCESS_KEY: ${{ secrets.AWS_SECRET_ACCESS_KEY }}
->>>>>>> b3b8b5ca
       if: github.event_name == 'push' || (github.event_name == 'release' && (github.event.action == 'published' || github.event.action == 'rerequested'))