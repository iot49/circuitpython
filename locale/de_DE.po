--- conflicted
+++ resolved
@@ -7,11 +7,7 @@
 msgstr ""
 "Project-Id-Version: \n"
 "Report-Msgid-Bugs-To: \n"
-<<<<<<< HEAD
 "POT-Creation-Date: 2019-08-21 14:18-0400\n"
-=======
-"POT-Creation-Date: 2019-08-19 10:22-0400\n"
->>>>>>> 42143ca0
 "PO-Revision-Date: 2018-07-27 11:55-0700\n"
 "Last-Translator: Pascal Deneaux\n"
 "Language-Team: Sebastian Plamauer, Pascal Deneaux\n"
@@ -334,18 +330,17 @@
 msgid "Buffer incorrect size. Should be %d bytes."
 msgstr "Der Puffergröße ist inkorrekt. Sie sollte %d bytes haben."
 
-<<<<<<< HEAD
 #: shared-bindings/displayio/Display.c
 msgid "Buffer is not a bytearray."
 msgstr ""
 
 #: shared-bindings/displayio/Display.c
 msgid "Buffer is too small"
-=======
+msgstr ""
+
 #: ports/nrf/common-hal/audiopwmio/PWMAudioOut.c
 #, c-format
 msgid "Buffer length %d too big. It must be less than %d"
->>>>>>> 42143ca0
 msgstr ""
 
 #: shared-bindings/bitbangio/I2C.c shared-bindings/busio/I2C.c
