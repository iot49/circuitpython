# SOME DESCRIPTIVE TITLE.
# Copyright (C) YEAR THE PACKAGE'S COPYRIGHT HOLDER
# This file is distributed under the same license as the PACKAGE package.
# FIRST AUTHOR <EMAIL@ADDRESS>, YEAR.
#
msgid ""
msgstr ""
"Project-Id-Version: \n"
"Report-Msgid-Bugs-To: \n"
<<<<<<< HEAD
"POT-Creation-Date: 2020-05-29 10:15-0700\n"
"PO-Revision-Date: 2020-05-23 16:13+0000\n"
"Last-Translator: Timon <timon@skerutsch.de>\n"
=======
"POT-Creation-Date: 2020-05-27 20:51-0500\n"
"PO-Revision-Date: 2020-05-29 17:42+0000\n"
"Last-Translator: Thomas Friehoff <thomas.friehoff@googlemail.com>\n"
>>>>>>> bdbb16ec
"Language-Team: German <https://later.unpythonic.net/projects/circuitpython/"
"circuitpython-master/de/>\n"
"Language: de_DE\n"
"MIME-Version: 1.0\n"
"Content-Type: text/plain; charset=UTF-8\n"
"Content-Transfer-Encoding: 8bit\n"
"Plural-Forms: nplurals=2; plural=n != 1;\n"
"X-Generator: Weblate 4.1-dev\n"

#: main.c
msgid ""
"\n"
"Code done running. Waiting for reload.\n"
msgstr ""
"\n"
"Der Code wurde ausgeführt. Warte auf reload.\n"

#: supervisor/shared/safe_mode.c
msgid ""
"\n"
"Please file an issue with the contents of your CIRCUITPY drive at \n"
"https://github.com/adafruit/circuitpython/issues\n"
msgstr ""
"\n"
"Bitte melden Sie ein Problem mit dem Inhalt Ihres CIRCUITPY-Laufwerks unter\n"
"https://github.com/adafruit/circuitpython/issues\n"

#: supervisor/shared/safe_mode.c
msgid ""
"\n"
"To exit, please reset the board without "
msgstr ""
"\n"
"Zum Beenden, resete bitte das Board ohne "

#: py/obj.c
msgid "  File \"%q\""
msgstr "  Datei \"%q\""

#: py/obj.c
msgid "  File \"%q\", line %d"
msgstr "  Datei \"%q\", Zeile %d"

#: main.c
msgid " output:\n"
msgstr " Ausgabe:\n"

#: py/objstr.c
#, c-format
msgid "%%c requires int or char"
msgstr "%%c erwartet int oder char"

#: shared-bindings/rgbmatrix/RGBMatrix.c
#, c-format
msgid "%d address pins and %d rgb pins indicate a height of %d, not %d"
msgstr "%d Adress-Pins und %d rgb-Pins zeigen eine Höhe von %d, nicht von %d"

#: shared-bindings/microcontroller/Pin.c
msgid "%q in use"
msgstr "%q in Benutzung"

#: py/obj.c
msgid "%q index out of range"
msgstr "Der Index %q befindet sich außerhalb des Bereiches"

#: py/obj.c
msgid "%q indices must be integers, not %s"
msgstr "%q Indizes müssen Integer sein, nicht %s"

#: shared-bindings/vectorio/Polygon.c
msgid "%q list must be a list"
msgstr "%q Liste muss eine Liste sein"

#: shared-bindings/_bleio/CharacteristicBuffer.c
#: shared-bindings/_bleio/PacketBuffer.c shared-bindings/displayio/Group.c
#: shared-bindings/displayio/Shape.c shared-bindings/vectorio/Circle.c
#: shared-bindings/vectorio/Rectangle.c
msgid "%q must be >= 1"
msgstr "%q muss >= 1 sein"

#: shared-module/vectorio/Polygon.c
msgid "%q must be a tuple of length 2"
msgstr "%q muss ein Tupel der Länge 2 sein"

#: shared-bindings/fontio/BuiltinFont.c
msgid "%q should be an int"
msgstr "%q sollte ein integer sein"

#: py/bc.c py/objnamedtuple.c
msgid "%q() takes %d positional arguments but %d were given"
msgstr "%q() nimmt %d Argumente ohne Keyword an, aber es wurden %d angegeben"

#: py/argcheck.c
msgid "'%q' argument required"
msgstr "'%q' Argument erforderlich"

#: py/emitinlinethumb.c py/emitinlinextensa.c
#, c-format
msgid "'%s' expects a label"
msgstr "'%s' erwartet ein Label"

#: py/emitinlinethumb.c py/emitinlinextensa.c
#, c-format
msgid "'%s' expects a register"
msgstr "'%s' erwartet ein Register"

#: py/emitinlinethumb.c
#, c-format
msgid "'%s' expects a special register"
msgstr "'%s' erwartet ein Spezialregister"

#: py/emitinlinethumb.c
#, c-format
msgid "'%s' expects an FPU register"
msgstr "'%s' erwartet ein FPU-Register"

#: py/emitinlinethumb.c
#, c-format
msgid "'%s' expects an address of the form [a, b]"
msgstr "'%s' erwartet eine Adresse in der Form [a, b]"

#: py/emitinlinethumb.c py/emitinlinextensa.c
#, c-format
msgid "'%s' expects an integer"
msgstr "'%s' erwartet ein Integer"

#: py/emitinlinethumb.c
#, c-format
msgid "'%s' expects at most r%d"
msgstr "'%s' erwartet höchstens r%d"

#: py/emitinlinethumb.c
#, c-format
msgid "'%s' expects {r0, r1, ...}"
msgstr "'%s' erwartet {r0, r1, ...}"

#: py/emitinlinextensa.c
#, c-format
msgid "'%s' integer %d is not within range %d..%d"
msgstr "'%s' integer %d ist nicht im Bereich %d..%d"

#: py/emitinlinethumb.c
#, c-format
msgid "'%s' integer 0x%x does not fit in mask 0x%x"
msgstr "'%s' Integer 0x%x passt nicht in Maske 0x%x"

#: py/runtime.c
msgid "'%s' object cannot assign attribute '%q'"
msgstr "Das Objekt '%s' kann das Attribut '%q' nicht zuweisen"

#: py/proto.c
msgid "'%s' object does not support '%q'"
msgstr "Das Objekt '%s' unterstützt '%q' nicht"

#: py/obj.c
#, c-format
msgid "'%s' object does not support item assignment"
msgstr "'%s' Objekt unterstützt keine Zuweisung von Elementen"

#: py/obj.c
#, c-format
msgid "'%s' object does not support item deletion"
msgstr "'%s' Objekt unterstützt das Löschen von Elementen nicht"

#: py/runtime.c
msgid "'%s' object has no attribute '%q'"
msgstr "'%s' Objekt hat kein Attribut '%q'"

#: py/runtime.c
#, c-format
msgid "'%s' object is not an iterator"
msgstr "'%s' Objekt ist kein Iterator"

#: py/objtype.c py/runtime.c
#, c-format
msgid "'%s' object is not callable"
msgstr "'%s' object ist nicht aufrufbar"

#: py/runtime.c
#, c-format
msgid "'%s' object is not iterable"
msgstr "'%s' Objekt nicht iterierbar"

#: py/obj.c
#, c-format
msgid "'%s' object is not subscriptable"
msgstr "'%s' Objekt hat keine '__getitem__'-Methode (not subscriptable)"

#: py/objstr.c
msgid "'=' alignment not allowed in string format specifier"
msgstr "'='-Ausrichtung ist im String-Formatbezeichner nicht zulässig"

#: shared-module/struct/__init__.c
msgid "'S' and 'O' are not supported format types"
msgstr "'S' und 'O' sind keine unterstützten Formattypen"

#: py/compile.c
msgid "'align' requires 1 argument"
msgstr "'align' erfordert genau ein Argument"

#: py/compile.c
msgid "'async for' or 'async with' outside async function"
msgstr "'async for' oder 'async with' außerhalb der asynchronen Funktion"

#: py/compile.c
msgid "'await' outside function"
msgstr "'await' außerhalb einer Funktion"

#: py/compile.c
msgid "'break' outside loop"
msgstr "'break' außerhalb einer Schleife"

#: py/compile.c
msgid "'continue' outside loop"
msgstr "'continue' außerhalb einer Schleife"

#: py/compile.c
msgid "'data' requires at least 2 arguments"
msgstr "'data' erfordert mindestens zwei Argumente"

#: py/compile.c
msgid "'data' requires integer arguments"
msgstr "'data' erfordert Integer-Argumente"

#: py/compile.c
msgid "'label' requires 1 argument"
msgstr "'label' erfordert genau ein Argument"

#: py/compile.c
msgid "'return' outside function"
msgstr "'return' außerhalb einer Funktion"

#: py/compile.c
msgid "'yield' outside function"
msgstr "'yield' außerhalb einer Funktion"

#: py/compile.c
msgid "*x must be assignment target"
msgstr "*x muss Zuordnungsziel sein"

#: py/obj.c
msgid ", in %q\n"
msgstr ", in %q\n"

#: py/objcomplex.c
msgid "0.0 to a complex power"
msgstr "0.0 zu einer komplexen Potenz"

#: py/modbuiltins.c
msgid "3-arg pow() not supported"
msgstr "3-arg pow() wird nicht unterstützt"

#: ports/atmel-samd/common-hal/countio/Counter.c
#: ports/atmel-samd/common-hal/rotaryio/IncrementalEncoder.c
msgid "A hardware interrupt channel is already in use"
msgstr "Ein Hardware Interrupt Kanal wird schon benutzt"

#: shared-bindings/_bleio/Address.c
#, c-format
msgid "Address must be %d bytes long"
msgstr "Die Adresse muss %d Bytes lang sein"

#: shared-bindings/_bleio/Address.c
msgid "Address type out of range"
msgstr "Adresstyp außerhalb des zulässigen Bereichs"

#: ports/nrf/common-hal/busio/I2C.c
msgid "All I2C peripherals are in use"
msgstr "Alle I2C-Peripheriegeräte sind in Benutzung"

#: ports/nrf/common-hal/busio/SPI.c
msgid "All SPI peripherals are in use"
msgstr "Alle SPI-Peripheriegeräte sind in Benutzung"

#: ports/nrf/common-hal/busio/UART.c
msgid "All UART peripherals are in use"
msgstr "Alle UART-Peripheriegeräte sind in Benutzung"

#: ports/atmel-samd/common-hal/audioio/AudioOut.c
msgid "All event channels in use"
msgstr "Alle event Kanäle werden benutzt"

#: ports/atmel-samd/audio_dma.c ports/atmel-samd/common-hal/audiobusio/PDMIn.c
msgid "All sync event channels in use"
msgstr "Alle sync event Kanäle werden benutzt"

#: shared-bindings/pulseio/PWMOut.c
msgid "All timers for this pin are in use"
msgstr "Alle timer für diesen Pin werden bereits benutzt"

#: ports/atmel-samd/common-hal/audioio/AudioOut.c
#: ports/atmel-samd/common-hal/frequencyio/FrequencyIn.c
#: ports/atmel-samd/common-hal/pulseio/PulseIn.c
#: ports/atmel-samd/common-hal/pulseio/PulseOut.c
#: ports/cxd56/common-hal/pulseio/PulseOut.c
#: ports/nrf/common-hal/audiopwmio/PWMAudioOut.c
#: ports/nrf/common-hal/pulseio/PulseIn.c ports/nrf/peripherals/nrf/timers.c
#: shared-bindings/pulseio/PWMOut.c shared-module/_pew/PewPew.c
msgid "All timers in use"
msgstr "Alle timer werden benutzt"

#: ports/nrf/common-hal/_bleio/Adapter.c
msgid "Already advertising."
msgstr "Bereits am anbieten (advertising)."

#: ports/cxd56/common-hal/analogio/AnalogIn.c
msgid "AnalogIn not supported on given pin"
msgstr "AnalogIn ist an diesem Pin nicht unterstützt"

#: ports/cxd56/common-hal/analogio/AnalogOut.c
#: ports/mimxrt10xx/common-hal/analogio/AnalogOut.c
#: ports/nrf/common-hal/analogio/AnalogOut.c
msgid "AnalogOut functionality not supported"
msgstr "AnalogOut-Funktion wird nicht unterstützt"

#: shared-bindings/analogio/AnalogOut.c
msgid "AnalogOut is only 16 bits. Value must be less than 65536."
msgstr "AnalogOut kann nur 16 Bit. Der Wert muss unter 65536 liegen."

#: ports/atmel-samd/common-hal/analogio/AnalogOut.c
msgid "AnalogOut not supported on given pin"
msgstr "AnalogOut ist an diesem Pin nicht unterstützt"

#: ports/atmel-samd/common-hal/pulseio/PulseOut.c
#: ports/cxd56/common-hal/pulseio/PulseOut.c
msgid "Another send is already active"
msgstr "Ein anderer Sendevorgang ist schon aktiv"

#: shared-bindings/pulseio/PulseOut.c
msgid "Array must contain halfwords (type 'H')"
msgstr "Array muss Halbwörter enthalten (type 'H')"

#: shared-bindings/nvm/ByteArray.c
msgid "Array values should be single bytes."
msgstr "Array-Werte sollten aus Einzelbytes bestehen."

#: shared-bindings/rgbmatrix/RGBMatrix.c
msgid "At most %d %q may be specified (not %d)"
msgstr "Es darf höchstens %d %q spezifiziert werden (nicht %d)"

#: supervisor/shared/safe_mode.c
msgid "Attempted heap allocation when MicroPython VM not running."
msgstr ""
"Versuch einer Heap Reservierung, wenn die MicroPython-VM nicht ausgeführt "
"wird."

#: main.c
msgid "Auto-reload is off.\n"
msgstr "Automatisches Neuladen ist deaktiviert.\n"

#: main.c
msgid ""
"Auto-reload is on. Simply save files over USB to run them or enter REPL to "
"disable.\n"
msgstr ""
"Automatisches Neuladen ist aktiv. Speichere Dateien über USB um sie "
"auszuführen oder verbinde dich mit der REPL zum Deaktivieren.\n"

#: shared-module/displayio/Display.c
#: shared-module/framebufferio/FramebufferDisplay.c
msgid "Below minimum frame rate"
msgstr "Unterhalb der minimalen Frame Rate"

#: ports/atmel-samd/common-hal/audiobusio/I2SOut.c
msgid "Bit clock and word select must share a clock unit"
msgstr "Bit clock und word select müssen eine clock unit teilen"

#: shared-bindings/audiobusio/PDMIn.c
msgid "Bit depth must be multiple of 8."
msgstr "Bit depth muss ein Vielfaches von 8 sein."

#: ports/mimxrt10xx/common-hal/busio/UART.c
msgid "Both RX and TX required for flow control"
msgstr "Sowohl RX als auch TX sind zu Flusssteuerung erforderlich"

#: ports/atmel-samd/common-hal/rotaryio/IncrementalEncoder.c
msgid "Both pins must support hardware interrupts"
msgstr "Beide pins müssen Hardware Interrupts unterstützen"

#: shared-bindings/displayio/Display.c
#: shared-bindings/framebufferio/FramebufferDisplay.c
#: shared-bindings/rgbmatrix/RGBMatrix.c
msgid "Brightness must be 0-1.0"
msgstr "Die Helligkeit muss zwischen 0 und 1.0 liegen"

#: shared-bindings/supervisor/__init__.c
msgid "Brightness must be between 0 and 255"
msgstr "Die Helligkeit muss zwischen 0 und 255 liegen"

#: shared-bindings/displayio/Display.c
#: shared-bindings/framebufferio/FramebufferDisplay.c
msgid "Brightness not adjustable"
msgstr "Die Helligkeit ist nicht einstellbar"

#: shared-bindings/_bleio/UUID.c
#, c-format
msgid "Buffer + offset too small %d %d %d"
msgstr "Buffer + Offset zu klein %d %d %d"

#: shared-module/usb_hid/Device.c
#, c-format
msgid "Buffer incorrect size. Should be %d bytes."
msgstr "Der Puffergröße ist inkorrekt. Sie sollte %d bytes haben."

#: shared-bindings/displayio/Display.c
#: shared-bindings/framebufferio/FramebufferDisplay.c
msgid "Buffer is not a bytearray."
msgstr "Der Buffer ist kein Byte-Array."

#: shared-bindings/displayio/Display.c
#: shared-bindings/framebufferio/FramebufferDisplay.c
msgid "Buffer is too small"
msgstr "Der Puffer ist zu klein"

#: ports/nrf/common-hal/audiopwmio/PWMAudioOut.c
#, c-format
msgid "Buffer length %d too big. It must be less than %d"
msgstr "Die Pufferlänge %d ist zu groß. Sie muss kleiner als %d sein"

#: shared-bindings/bitbangio/I2C.c shared-bindings/busio/I2C.c
msgid "Buffer must be at least length 1"
msgstr "Der Puffer muss eine Mindestenslänge von 1 haben"

#: ports/nrf/common-hal/_bleio/PacketBuffer.c
msgid "Buffer too large and unable to allocate"
msgstr "Puffer zu groß und kann nicht reserviert werden"

#: shared-bindings/_bleio/PacketBuffer.c
#, c-format
msgid "Buffer too short by %d bytes"
msgstr "Buffer um %d Bytes zu kurz"

#: ports/atmel-samd/common-hal/displayio/ParallelBus.c
#: ports/nrf/common-hal/displayio/ParallelBus.c
#, c-format
msgid "Bus pin %d is already in use"
msgstr "Bus pin %d wird schon benutzt"

#: shared-bindings/_bleio/UUID.c
msgid "Byte buffer must be 16 bytes."
msgstr "Der Puffer muss 16 Bytes lang sein."

#: shared-bindings/nvm/ByteArray.c
msgid "Bytes must be between 0 and 255."
msgstr "Ein Bytes kann nur Werte zwischen 0 und 255 annehmen."

#: shared-bindings/aesio/aes.c
msgid "CBC blocks must be multiples of 16 bytes"
msgstr "CBC-Blöcke müssen ein Vielfaches von 16 Bytes sein"

#: py/objtype.c
msgid "Call super().__init__() before accessing native object."
msgstr "Rufe super().__init__() vor dem Zugriff auf ein natives Objekt auf."

#: ports/nrf/common-hal/_bleio/Characteristic.c
msgid "Can't set CCCD on local Characteristic"
msgstr "CCCD kann nicht auf lokales Merkmal eingestellt werden"

#: shared-bindings/displayio/Bitmap.c shared-bindings/pulseio/PulseIn.c
msgid "Cannot delete values"
msgstr "Kann Werte nicht löschen"

#: ports/atmel-samd/common-hal/digitalio/DigitalInOut.c
#: ports/mimxrt10xx/common-hal/digitalio/DigitalInOut.c
#: ports/nrf/common-hal/digitalio/DigitalInOut.c
msgid "Cannot get pull while in output mode"
msgstr "Pull up im Ausgabemodus nicht möglich"

#: ports/nrf/common-hal/microcontroller/Processor.c
msgid "Cannot get temperature"
msgstr "Kann Temperatur nicht holen"

#: shared-bindings/_bleio/Adapter.c
msgid "Cannot have scan responses for extended, connectable advertisements."
msgstr ""
"Es können keine Scanantworten für erweiterte, verbindbare Anzeigen vorliegen."

#: ports/atmel-samd/common-hal/audioio/AudioOut.c
msgid "Cannot output both channels on the same pin"
msgstr "Kann nicht beite Kanäle auf dem gleichen Pin ausgeben"

#: shared-module/bitbangio/SPI.c
msgid "Cannot read without MISO pin."
msgstr "Kann ohne MISO-Pin nicht lesen."

#: shared-bindings/audiobusio/PDMIn.c
msgid "Cannot record to a file"
msgstr "Aufnahme in eine Datei nicht möglich"

#: shared-module/storage/__init__.c
msgid "Cannot remount '/' when USB is active."
msgstr "Kann '/' nicht remounten when USB aktiv ist."

#: ports/atmel-samd/common-hal/microcontroller/__init__.c
#: ports/cxd56/common-hal/microcontroller/__init__.c
#: ports/mimxrt10xx/common-hal/microcontroller/__init__.c
msgid "Cannot reset into bootloader because no bootloader is present."
msgstr "Reset zum bootloader nicht möglich da bootloader nicht vorhanden."

#: shared-bindings/digitalio/DigitalInOut.c
msgid "Cannot set value when direction is input."
msgstr "Der Wert kann nicht gesetzt werden, wenn die Richtung input ist."

#: ports/mimxrt10xx/common-hal/busio/UART.c
msgid "Cannot specify RTS or CTS in RS485 mode"
msgstr "RTS oder CTS können im RS485-Modus nicht angegeben werden"

#: py/objslice.c
msgid "Cannot subclass slice"
msgstr "Slice kann keine sub-klasse sein"

#: shared-module/bitbangio/SPI.c
msgid "Cannot transfer without MOSI and MISO pins."
msgstr "Übertragung ohne MOSI- und MISO-Pins nicht möglich."

#: extmod/moductypes.c
msgid "Cannot unambiguously get sizeof scalar"
msgstr "sizeof scalar kann nicht eindeutig bestimmt werden"

#: ports/stm/common-hal/pulseio/PWMOut.c
msgid "Cannot vary frequency on a timer that is already in use"
msgstr ""
"Die Frequenz eines bereits verwendeten Timers kann nicht variiert werden"

#: shared-module/bitbangio/SPI.c
msgid "Cannot write without MOSI pin."
msgstr "Kann nicht ohne MOSI-Pin schreiben."

#: shared-bindings/_bleio/CharacteristicBuffer.c
msgid "CharacteristicBuffer writing not provided"
msgstr "Schreiben von CharacteristicBuffer ist nicht vorgesehen"

#: supervisor/shared/safe_mode.c
msgid "CircuitPython core code crashed hard. Whoops!\n"
msgstr "Der CircuitPython-Kerncode ist hart abgestürzt. Hoppla!\n"

#: supervisor/shared/safe_mode.c
msgid ""
"CircuitPython is in safe mode because you pressed the reset button during "
"boot. Press again to exit safe mode.\n"
msgstr ""
"CircuitPython befindet sich im abgesicherten Modus, da Sie beim Booten die "
"Reset-Taste gedrückt haben. Drücken Sie erneut, um den abgesicherten Modus "
"zu verlassen.\n"

#: shared-module/bitbangio/SPI.c
msgid "Clock pin init failed."
msgstr "Clock pin init fehlgeschlagen."

#: shared-module/bitbangio/I2C.c
msgid "Clock stretch too long"
msgstr "Clock stretch zu lang"

#: ports/atmel-samd/common-hal/audiobusio/I2SOut.c
msgid "Clock unit in use"
msgstr "Clock unit wird benutzt"

#: shared-bindings/_pew/PewPew.c
msgid "Column entry must be digitalio.DigitalInOut"
msgstr "Spalteneintrag muss digitalio.DigitalInOut sein"

#: shared-bindings/displayio/FourWire.c shared-bindings/displayio/I2CDisplay.c
#: shared-bindings/displayio/ParallelBus.c
msgid "Command must be an int between 0 and 255"
msgstr "Der Befehl muss ein int zwischen 0 und 255 sein"

#: shared-bindings/_bleio/Connection.c
msgid ""
"Connection has been disconnected and can no longer be used. Create a new "
"connection."
msgstr ""
"Die Verbindung wurde getrennt und kann nicht mehr verwendet werden. "
"Erstellen Sie eine neue Verbindung."

#: py/persistentcode.c
msgid "Corrupt .mpy file"
msgstr "Beschädigte .mpy Datei"

#: py/emitglue.c
msgid "Corrupt raw code"
msgstr "Beschädigter raw code"

#: ports/atmel-samd/common-hal/busio/UART.c ports/cxd56/common-hal/busio/UART.c
msgid "Could not initialize UART"
msgstr "Konnte UART nicht initialisieren"

#: ports/stm/common-hal/pulseio/PWMOut.c
msgid "Could not initialize channel"
msgstr "Kanal konnte nicht initialisiert werden"

#: ports/stm/common-hal/pulseio/PWMOut.c
msgid "Could not initialize timer"
msgstr "Timer konnte nicht initialisiert werden"

#: ports/stm/common-hal/pulseio/PWMOut.c
msgid "Could not re-init channel"
msgstr "Kanal konnte nicht neu initiiert werden"

#: ports/stm/common-hal/pulseio/PWMOut.c
msgid "Could not re-init timer"
msgstr "Timer konnte nicht neu gestartet werden"

#: ports/stm/common-hal/pulseio/PWMOut.c
msgid "Could not restart PWM"
msgstr "PWM konnte nicht neu gestartet werden"

#: ports/stm/common-hal/pulseio/PWMOut.c
msgid "Could not start PWM"
msgstr "PWM konnte nicht gestartet werden"

#: ports/stm/common-hal/busio/UART.c
msgid "Could not start interrupt, RX busy"
msgstr "Interrupt konnte nicht gestartet werden, RX beschäftigt"

#: shared-module/audiomp3/MP3Decoder.c
msgid "Couldn't allocate decoder"
msgstr "Decoder konnte nicht zugeordnet werden"

#: shared-module/audiocore/WaveFile.c shared-module/audiomixer/Mixer.c
#: shared-module/audiomp3/MP3Decoder.c
msgid "Couldn't allocate first buffer"
msgstr "Konnte first buffer nicht zuteilen"

#: shared-module/audiomp3/MP3Decoder.c
msgid "Couldn't allocate input buffer"
msgstr "Eingabepuffer konnte nicht reserviert werden"

#: shared-module/audiocore/WaveFile.c shared-module/audiomixer/Mixer.c
#: shared-module/audiomp3/MP3Decoder.c
msgid "Couldn't allocate second buffer"
msgstr "Konnte second buffer nicht zuteilen"

#: supervisor/shared/safe_mode.c
msgid "Crash into the HardFault_Handler."
msgstr "Absturz in den HardFault_Handler."

#: ports/stm/common-hal/analogio/AnalogOut.c
msgid "DAC Channel Init Error"
msgstr "DAC Kanal Intialisierungs Fehler"

#: ports/stm/common-hal/analogio/AnalogOut.c
msgid "DAC Device Init Error"
msgstr "DAC Device Initialisierungs-Fehler"

#: ports/atmel-samd/common-hal/audioio/AudioOut.c
msgid "DAC already in use"
msgstr "DAC wird schon benutzt"

#: ports/atmel-samd/common-hal/displayio/ParallelBus.c
#: ports/nrf/common-hal/displayio/ParallelBus.c
msgid "Data 0 pin must be byte aligned"
msgstr "Data 0 pin muss am Byte ausgerichtet sein"

#: shared-module/audiocore/WaveFile.c
msgid "Data chunk must follow fmt chunk"
msgstr "Dem fmt Block muss ein Datenblock folgen"

#: ports/nrf/common-hal/_bleio/Adapter.c
msgid "Data too large for advertisement packet"
msgstr "Zu vielen Daten für das advertisement packet"

#: shared-bindings/audiobusio/PDMIn.c
msgid "Destination capacity is smaller than destination_length."
msgstr "Die Zielkapazität ist kleiner als destination_length."

#: ports/nrf/common-hal/audiobusio/I2SOut.c
msgid "Device in use"
msgstr "Gerät in Benutzung"

#: ports/cxd56/common-hal/digitalio/DigitalInOut.c
msgid "DigitalInOut not supported on given pin"
msgstr "DigitalInOut wird auf dem angegebenen Pin nicht unterstützt"

#: shared-bindings/displayio/Display.c
#: shared-bindings/framebufferio/FramebufferDisplay.c
msgid "Display must have a 16 bit colorspace."
msgstr "Display muss einen 16 Bit Farbraum haben."

#: shared-bindings/displayio/Display.c
#: shared-bindings/displayio/EPaperDisplay.c
#: shared-bindings/framebufferio/FramebufferDisplay.c
msgid "Display rotation must be in 90 degree increments"
msgstr "Die Rotation der Anzeige muss in 90-Grad-Schritten erfolgen"

#: shared-bindings/digitalio/DigitalInOut.c
msgid "Drive mode not used when direction is input."
msgstr "Drive mode wird nicht verwendet, wenn die Richtung input ist."

#: shared-bindings/aesio/aes.c
msgid "ECB only operates on 16 bytes at a time"
msgstr "Die EZB arbeitet jeweils nur mit 16 Bytes"

#: ports/atmel-samd/common-hal/frequencyio/FrequencyIn.c
#: ports/atmel-samd/common-hal/ps2io/Ps2.c
#: ports/atmel-samd/common-hal/pulseio/PulseIn.c
#: ports/cxd56/common-hal/pulseio/PulseIn.c
msgid "EXTINT channel already in use"
msgstr "EXTINT Kanal ist schon in Benutzung"

#: extmod/modure.c
msgid "Error in regex"
msgstr "Fehler in regex"

#: shared-bindings/aesio/aes.c shared-bindings/microcontroller/Pin.c
#: shared-bindings/neopixel_write/__init__.c shared-bindings/pulseio/PulseOut.c
#: shared-bindings/terminalio/Terminal.c
msgid "Expected a %q"
msgstr "Erwartet ein(e) %q"

#: shared-bindings/_bleio/CharacteristicBuffer.c
#: shared-bindings/_bleio/Descriptor.c shared-bindings/_bleio/PacketBuffer.c
msgid "Expected a Characteristic"
msgstr "Characteristic wird erwartet"

#: shared-bindings/_bleio/Characteristic.c
msgid "Expected a Service"
msgstr "Ein Service wird erwartet"

#: shared-bindings/_bleio/Characteristic.c shared-bindings/_bleio/Descriptor.c
#: shared-bindings/_bleio/Service.c
msgid "Expected a UUID"
msgstr "Eine UUID wird erwartet"

#: shared-bindings/_bleio/Adapter.c
msgid "Expected an Address"
msgstr "Erwartet eine Adresse"

#: shared-module/_pixelbuf/PixelBuf.c
#, c-format
msgid "Expected tuple of length %d, got %d"
msgstr "Habe ein Tupel der Länge %d erwartet aber %d erhalten"

#: ports/nrf/common-hal/_bleio/Adapter.c
msgid "Extended advertisements with scan response not supported."
msgstr ""
"Erweiterte Werbung (advertising) mit Scanantwort wird nicht unterstützt."

#: extmod/ulab/code/fft.c
msgid "FFT is defined for ndarrays only"
msgstr "FFT ist nur für ndarrays definiert"

#: shared-bindings/ps2io/Ps2.c
msgid "Failed sending command."
msgstr "Kommando nicht gesendet."

#: ports/nrf/sd_mutex.c
#, c-format
msgid "Failed to acquire mutex, err 0x%04x"
msgstr "Mutex konnte nicht akquiriert werden. Status: 0x%04x"

#: ports/mimxrt10xx/common-hal/busio/UART.c ports/nrf/common-hal/busio/UART.c
msgid "Failed to allocate RX buffer"
msgstr "Konnte keinen RX Buffer allozieren"

#: ports/atmel-samd/common-hal/busio/UART.c
#: ports/atmel-samd/common-hal/pulseio/PulseIn.c
#: ports/cxd56/common-hal/pulseio/PulseIn.c
#: ports/nrf/common-hal/pulseio/PulseIn.c
#: ports/stm/common-hal/pulseio/PulseIn.c
#, c-format
msgid "Failed to allocate RX buffer of %d bytes"
msgstr "Konnte keine RX Buffer mit %d allozieren"

#: ports/nrf/common-hal/_bleio/Adapter.c
msgid "Failed to connect: internal error"
msgstr "Verbindung fehlgeschlagen: interner Fehler"

#: ports/nrf/common-hal/_bleio/Adapter.c
msgid "Failed to connect: timeout"
msgstr "Verbindung nicht erfolgreich: timeout"

#: shared-module/audiomp3/MP3Decoder.c
msgid "Failed to parse MP3 file"
msgstr "Parsen der MP3 Datei fehlgeschlagen"

#: ports/nrf/sd_mutex.c
#, c-format
msgid "Failed to release mutex, err 0x%04x"
msgstr "Mutex konnte nicht freigegeben werden. Status: 0x%04x"

#: supervisor/shared/safe_mode.c
msgid "Failed to write internal flash."
msgstr "Interner Flash konnte nicht geschrieben werden."

#: py/moduerrno.c
msgid "File exists"
msgstr "Datei existiert"

#: ports/atmel-samd/common-hal/frequencyio/FrequencyIn.c
msgid "Frequency captured is above capability. Capture Paused."
msgstr ""
"Die aufgezeichnete Frequenz liegt über der Leistungsgrenze. Aufnahme "
"angehalten."

#: ports/stm/common-hal/pulseio/PWMOut.c
msgid "Frequency must match existing PWMOut using this timer"
msgstr ""
"Die Frequenz muss mit dem vorhandenen PWMOut unter Verwendung dieses Timers "
"übereinstimmen"

#: shared-bindings/bitbangio/I2C.c shared-bindings/bitbangio/SPI.c
#: shared-bindings/busio/I2C.c shared-bindings/busio/SPI.c
msgid "Function requires lock"
msgstr "Die Funktion erwartet, dass der 'lock'-Befehl zuvor ausgeführt wurde"

#: shared-bindings/displayio/Display.c
#: shared-bindings/displayio/EPaperDisplay.c
#: shared-bindings/framebufferio/FramebufferDisplay.c
msgid "Group already used"
msgstr "Gruppe schon benutzt"

#: shared-module/displayio/Group.c
msgid "Group full"
msgstr "Gruppe voll"

#: ports/mimxrt10xx/common-hal/busio/SPI.c ports/stm/common-hal/busio/I2C.c
#: ports/stm/common-hal/busio/SPI.c
msgid "Hardware busy, try alternative pins"
msgstr "Hardware beschäftigt, versuchen Sie alternative Pins"

#: ports/mimxrt10xx/common-hal/busio/UART.c ports/stm/common-hal/busio/UART.c
msgid "Hardware in use, try alternative pins"
msgstr "Hardware in benutzung, probiere alternative Pins"

#: extmod/vfs_posix_file.c py/objstringio.c
msgid "I/O operation on closed file"
msgstr "Lese/Schreibe-operation an geschlossener Datei"

#: ports/stm/common-hal/busio/I2C.c
msgid "I2C Init Error"
msgstr "I2C-Init-Fehler"

#: extmod/machine_i2c.c
msgid "I2C operation not supported"
msgstr "I2C-operation nicht unterstützt"

#: shared-bindings/aesio/aes.c
#, c-format
msgid "IV must be %d bytes long"
msgstr "IV muss %d Bytes lang sein"

#: py/persistentcode.c
msgid ""
"Incompatible .mpy file. Please update all .mpy files. See http://adafru.it/"
"mpy-update for more info."
msgstr ""
"Inkompatible mpy-Datei. Bitte aktualisieren Sie alle mpy-Dateien. Siehe "
"http://adafru.it/mpy-update für weitere Informationen."

#: shared-bindings/_pew/PewPew.c
msgid "Incorrect buffer size"
msgstr "Inkorrekte Puffergröße"

#: py/moduerrno.c
msgid "Input/output error"
msgstr "Eingabe-/Ausgabefehler"

#: ports/nrf/common-hal/_bleio/__init__.c
msgid "Insufficient authentication"
msgstr "Unzureichende Authentifizierung"

#: ports/nrf/common-hal/_bleio/__init__.c
msgid "Insufficient encryption"
msgstr "Unzureichende Verschlüsselung"

#: ports/stm/common-hal/busio/UART.c
msgid "Internal define error"
msgstr "Interner Definitionsfehler"

#: shared-module/rgbmatrix/RGBMatrix.c
#, c-format
msgid "Internal error #%d"
msgstr "Interner Fehler #%d"

#: ports/atmel-samd/common-hal/audiobusio/I2SOut.c
#: ports/atmel-samd/common-hal/audiobusio/PDMIn.c
msgid "Invalid %q pin"
msgstr "Ungültiger %q pin"

#: ports/stm/common-hal/analogio/AnalogIn.c
msgid "Invalid ADC Unit value"
msgstr "Ungültiger ADC-Einheitenwert"

#: shared-module/displayio/OnDiskBitmap.c
msgid "Invalid BMP file"
msgstr "Ungültige BMP-Datei"

#: ports/stm/common-hal/analogio/AnalogOut.c
msgid "Invalid DAC pin supplied"
msgstr "Ungültiger DAC-Pin angegeben"

#: ports/mimxrt10xx/common-hal/busio/I2C.c ports/stm/common-hal/busio/I2C.c
msgid "Invalid I2C pin selection"
msgstr "Ungültige I2C-Pinauswahl"

#: ports/atmel-samd/common-hal/pulseio/PWMOut.c
#: ports/cxd56/common-hal/pulseio/PWMOut.c
#: ports/nrf/common-hal/pulseio/PWMOut.c shared-bindings/pulseio/PWMOut.c
msgid "Invalid PWM frequency"
msgstr "Ungültige PWM Frequenz"

#: ports/stm/common-hal/busio/SPI.c
msgid "Invalid SPI pin selection"
msgstr "Ungültige SPI-Pin-Auswahl"

#: ports/stm/common-hal/busio/UART.c
msgid "Invalid UART pin selection"
msgstr "Ungültige UART-Pinauswahl"

#: py/moduerrno.c shared-module/rgbmatrix/RGBMatrix.c
msgid "Invalid argument"
msgstr "Ungültiges Argument"

#: shared-module/displayio/Bitmap.c
msgid "Invalid bits per value"
msgstr "Ungültige Bits pro Wert"

#: ports/nrf/common-hal/busio/UART.c ports/stm/common-hal/busio/UART.c
msgid "Invalid buffer size"
msgstr "Ungültige Puffergröße"

#: shared-bindings/_pixelbuf/PixelBuf.c
msgid "Invalid byteorder string"
msgstr "Ungültige Byteorder String"

#: ports/atmel-samd/common-hal/frequencyio/FrequencyIn.c
msgid "Invalid capture period. Valid range: 1 - 500"
msgstr "Ungültiger Aufnahmezeitraum. Gültiger Bereich: 1 - 500"

#: shared-bindings/audiomixer/Mixer.c
msgid "Invalid channel count"
msgstr "Ungültige Anzahl von Kanälen"

#: shared-bindings/digitalio/DigitalInOut.c
msgid "Invalid direction."
msgstr "Ungültige Richtung."

#: shared-module/audiocore/WaveFile.c
msgid "Invalid file"
msgstr "Ungültige Datei"

#: shared-module/audiocore/WaveFile.c
msgid "Invalid format chunk size"
msgstr "Ungültige format chunk size"

#: ports/stm/common-hal/pulseio/PWMOut.c
msgid "Invalid frequency supplied"
msgstr "Ungültige Frequenz geliefert"

#: supervisor/shared/safe_mode.c
msgid "Invalid memory access."
msgstr "Ungültiger Speicherzugriff."

#: shared-bindings/bitbangio/SPI.c shared-bindings/busio/SPI.c
msgid "Invalid number of bits"
msgstr "Ungültige Anzahl von Bits"

#: shared-bindings/bitbangio/SPI.c shared-bindings/busio/SPI.c
#: shared-bindings/displayio/FourWire.c
msgid "Invalid phase"
msgstr "Ungültige Phase"

#: ports/atmel-samd/common-hal/audioio/AudioOut.c
#: ports/atmel-samd/common-hal/touchio/TouchIn.c
#: shared-bindings/pulseio/PWMOut.c shared-module/rgbmatrix/RGBMatrix.c
msgid "Invalid pin"
msgstr "Ungültiger Pin"

#: ports/atmel-samd/common-hal/audioio/AudioOut.c
msgid "Invalid pin for left channel"
msgstr "Ungültiger Pin für linken Kanal"

#: ports/atmel-samd/common-hal/audioio/AudioOut.c
msgid "Invalid pin for right channel"
msgstr "Ungültiger Pin für rechten Kanal"

#: ports/atmel-samd/common-hal/busio/I2C.c
#: ports/atmel-samd/common-hal/busio/SPI.c
#: ports/atmel-samd/common-hal/busio/UART.c
#: ports/atmel-samd/common-hal/i2cslave/I2CSlave.c
#: ports/cxd56/common-hal/busio/I2C.c ports/cxd56/common-hal/busio/SPI.c
#: ports/cxd56/common-hal/busio/UART.c ports/mimxrt10xx/common-hal/busio/SPI.c
#: ports/mimxrt10xx/common-hal/busio/UART.c ports/nrf/common-hal/busio/I2C.c
msgid "Invalid pins"
msgstr "Ungültige Pins"

#: ports/stm/common-hal/pulseio/PWMOut.c
msgid "Invalid pins for PWMOut"
msgstr "Ungültige Pins für PWMOut"

#: shared-bindings/bitbangio/SPI.c shared-bindings/busio/SPI.c
#: shared-bindings/displayio/FourWire.c
msgid "Invalid polarity"
msgstr "Ungültige Polarität"

#: shared-bindings/_bleio/Characteristic.c
msgid "Invalid properties"
msgstr "Ungültige Eigenschaften"

#: shared-bindings/microcontroller/__init__.c
msgid "Invalid run mode."
msgstr "Ungültiger Ausführungsmodus."

#: shared-module/_bleio/Attribute.c
msgid "Invalid security_mode"
msgstr "Ungültiger security_mode"

#: shared-bindings/audiomixer/Mixer.c
msgid "Invalid voice"
msgstr "Ungültige Stimme"

#: shared-bindings/audiomixer/Mixer.c
msgid "Invalid voice count"
msgstr "Ungültige Anzahl von Stimmen"

#: shared-module/audiocore/WaveFile.c
msgid "Invalid wave file"
msgstr "Ungültige wave Datei"

#: ports/stm/common-hal/busio/UART.c
msgid "Invalid word/bit length"
msgstr "Ungültige Wort- / Bitlänge"

#: shared-bindings/aesio/aes.c
msgid "Key must be 16, 24, or 32 bytes long"
msgstr "Der Schlüssel muss 16, 24 oder 32 Byte lang sein"

#: py/compile.c
msgid "LHS of keyword arg must be an id"
msgstr "LHS des Schlüsselwortarguments muss eine id sein"

#: shared-module/displayio/Group.c
msgid "Layer already in a group."
msgstr "Layer ist bereits in einer Gruppe."

#: shared-module/displayio/Group.c
msgid "Layer must be a Group or TileGrid subclass."
msgstr "Layer muss eine Group- oder TileGrid-Unterklasse sein."

#: py/objslice.c
msgid "Length must be an int"
msgstr "Länge muss ein int sein"

#: py/objslice.c
msgid "Length must be non-negative"
msgstr "Länge darf nicht negativ sein"

#: shared-module/bitbangio/SPI.c
msgid "MISO pin init failed."
msgstr "MISO pin Initialisierung fehlgeschlagen."

#: shared-module/bitbangio/SPI.c
msgid "MOSI pin init failed."
msgstr "MOSI pin Initialisierung fehlgeschlagen."

#: shared-module/displayio/Shape.c
#, c-format
msgid "Maximum x value when mirrored is %d"
msgstr "Maximaler x-Wert beim Spiegeln ist %d"

#: supervisor/shared/safe_mode.c
msgid "MicroPython NLR jump failed. Likely memory corruption."
msgstr ""
"MicroPython NLR-Sprung fehlgeschlagen. Wahrscheinlich Speicherbeschädigung."

#: supervisor/shared/safe_mode.c
msgid "MicroPython fatal error."
msgstr "Schwerwiegender MicroPython-Fehler."

#: shared-bindings/audiobusio/PDMIn.c
msgid "Microphone startup delay must be in range 0.0 to 1.0"
msgstr ""
"Die Startverzögerung des Mikrofons muss im Bereich von 0,0 bis 1,0 liegen"

#: ports/mimxrt10xx/common-hal/busio/SPI.c ports/stm/common-hal/busio/SPI.c
msgid "Missing MISO or MOSI Pin"
msgstr "Fehlender MISO- oder MOSI-Pin"

#: shared-bindings/displayio/Group.c
msgid "Must be a %q subclass."
msgstr "Muss eine %q Unterklasse sein."

#: ports/mimxrt10xx/common-hal/busio/SPI.c ports/stm/common-hal/busio/SPI.c
msgid "Must provide MISO or MOSI pin"
msgstr "Muss MISO- oder MOSI-Pin bereitstellen"

#: shared-bindings/rgbmatrix/RGBMatrix.c
#, c-format
msgid "Must use a multiple of 6 rgb pins, not %d"
msgstr "Muss ein Vielfaches von 6 RGB-Pins verwenden, nicht %d"

#: py/parse.c
msgid "Name too long"
msgstr "Name zu lang"

#: ports/nrf/common-hal/_bleio/Characteristic.c
msgid "No CCCD for this Characteristic"
msgstr "Kein CCCD für diese Charakteristik"

#: ports/atmel-samd/common-hal/analogio/AnalogOut.c
#: ports/stm/common-hal/analogio/AnalogOut.c
msgid "No DAC on chip"
msgstr "Kein DAC im Chip vorhanden"

#: ports/atmel-samd/common-hal/audiobusio/I2SOut.c
#: ports/atmel-samd/common-hal/audioio/AudioOut.c
msgid "No DMA channel found"
msgstr "Kein DMA Kanal gefunden"

#: ports/mimxrt10xx/common-hal/busio/SPI.c ports/stm/common-hal/busio/SPI.c
msgid "No MISO Pin"
msgstr "Kein MISO Pin"

#: ports/mimxrt10xx/common-hal/busio/SPI.c ports/stm/common-hal/busio/SPI.c
msgid "No MOSI Pin"
msgstr "Kein MOSI Pin"

#: ports/atmel-samd/common-hal/busio/UART.c
#: ports/mimxrt10xx/common-hal/busio/UART.c ports/nrf/common-hal/busio/UART.c
#: ports/stm/common-hal/busio/UART.c
msgid "No RX pin"
msgstr "Kein RX Pin"

#: ports/atmel-samd/common-hal/busio/UART.c
#: ports/mimxrt10xx/common-hal/busio/UART.c ports/nrf/common-hal/busio/UART.c
#: ports/stm/common-hal/busio/UART.c
msgid "No TX pin"
msgstr "Kein TX Pin"

#: ports/atmel-samd/common-hal/frequencyio/FrequencyIn.c
msgid "No available clocks"
msgstr "Keine Taktgeber verfügbar"

#: shared-bindings/_bleio/PacketBuffer.c
msgid "No connection: length cannot be determined"
msgstr "Keine Verbindung: Länge kann nicht bestimmt werden"

#: shared-bindings/board/__init__.c
msgid "No default %q bus"
msgstr "Kein Standard %q Bus"

#: ports/atmel-samd/common-hal/touchio/TouchIn.c
msgid "No free GCLKs"
msgstr "Keine freien GCLKs"

#: shared-bindings/os/__init__.c
msgid "No hardware random available"
msgstr "Kein hardware random verfügbar"

#: ports/atmel-samd/common-hal/ps2io/Ps2.c
msgid "No hardware support on clk pin"
msgstr "Keine Hardwareunterstützung am clk Pin"

#: ports/atmel-samd/common-hal/frequencyio/FrequencyIn.c
#: ports/atmel-samd/common-hal/pulseio/PulseIn.c
msgid "No hardware support on pin"
msgstr "Keine Hardwareunterstützung an diesem Pin"

#: shared-bindings/aesio/aes.c
msgid "No key was specified"
msgstr "Es wurde kein Schlüssel angegeben"

#: shared-bindings/time/__init__.c
msgid "No long integer support"
msgstr "Keine langen Integer (long) unterstützt"

#: ports/stm/common-hal/pulseio/PWMOut.c
msgid "No more timers available on this pin."
msgstr "An diesem Pin sind keine Timer mehr verfügbar."

#: shared-module/touchio/TouchIn.c
msgid "No pulldown on pin; 1Mohm recommended"
msgstr "Kein Pulldown Widerstand am Pin; 1Mohm wird vorgeschlagen"

#: py/moduerrno.c
msgid "No space left on device"
msgstr "Kein Speicherplatz mehr verfügbar auf dem Gerät"

#: py/moduerrno.c
msgid "No such file/directory"
msgstr "Keine solche Datei/Verzeichnis"

#: shared-module/rgbmatrix/RGBMatrix.c
msgid "No timer available"
msgstr "Kein Timer verfügbar"

#: supervisor/shared/safe_mode.c
msgid "Nordic Soft Device failure assertion."
msgstr "Fehlerbehauptung für Nordic Soft Device."

#: ports/nrf/common-hal/_bleio/__init__.c
#: shared-bindings/_bleio/CharacteristicBuffer.c
msgid "Not connected"
msgstr "Nicht verbunden"

#: shared-bindings/audiobusio/I2SOut.c shared-bindings/audioio/AudioOut.c
#: shared-bindings/audiopwmio/PWMAudioOut.c
msgid "Not playing"
msgstr "Spielt nicht ab"

#: shared-bindings/util.c
msgid ""
"Object has been deinitialized and can no longer be used. Create a new object."
msgstr ""
"Objekt wurde deinitialisiert und kann nicht mehr verwendet werden. Erstelle "
"ein neues Objekt."

#: ports/nrf/common-hal/busio/UART.c
msgid "Odd parity is not supported"
msgstr "Eine ungerade Parität wird nicht unterstützt"

#: ports/atmel-samd/common-hal/audiobusio/PDMIn.c
msgid "Only 8 or 16 bit mono with "
msgstr "Nur 8 oder 16 bit mono mit "

#: shared-module/displayio/OnDiskBitmap.c
#, c-format
msgid ""
"Only Windows format, uncompressed BMP supported: given header size is %d"
msgstr ""
"Nur Windows-Format, unkomprimiertes BMP unterstützt: die gegebene Header-"
"Größe ist %d"

#: shared-module/displayio/OnDiskBitmap.c
#, c-format
msgid ""
"Only monochrome, indexed 4bpp or 8bpp, and 16bpp or greater BMPs supported: "
"%d bpp given"
msgstr ""
"Nur monochrome, indizierte 4bpp oder 8bpp, und 16bpp oder größere BMPs "
"unterstützt: %d bpp wurden gegeben"

#: shared-bindings/audiobusio/PDMIn.c
msgid "Oversample must be multiple of 8."
msgstr "Oversample muss ein Vielfaches von 8 sein."

#: shared-bindings/pulseio/PWMOut.c
msgid ""
"PWM duty_cycle must be between 0 and 65535 inclusive (16 bit resolution)"
msgstr "PWM duty_cycle muss zwischen 0 und 65535 (16 Bit Auflösung) liegen"

#: shared-bindings/pulseio/PWMOut.c
msgid ""
"PWM frequency not writable when variable_frequency is False on construction."
msgstr "Die PWM-Frequenz ist nicht schreibbar wenn variable_Frequenz = False."

#: ports/mimxrt10xx/common-hal/displayio/ParallelBus.c
#: ports/stm/common-hal/displayio/ParallelBus.c
msgid "ParallelBus not yet supported"
msgstr "ParallelBus wird noch nicht unterstützt"

#: py/moduerrno.c
msgid "Permission denied"
msgstr "Zugang verweigert"

#: ports/atmel-samd/common-hal/analogio/AnalogIn.c
#: ports/cxd56/common-hal/analogio/AnalogIn.c
#: ports/mimxrt10xx/common-hal/analogio/AnalogIn.c
#: ports/nrf/common-hal/analogio/AnalogIn.c
#: ports/stm/common-hal/analogio/AnalogIn.c
msgid "Pin does not have ADC capabilities"
msgstr "Pin hat keine ADC Funktionalität"

#: shared-bindings/digitalio/DigitalInOut.c
msgid "Pin is input only"
msgstr "Pin kann nur als Eingang verwendet werden"

#: ports/atmel-samd/common-hal/countio/Counter.c
msgid "Pin must support hardware interrupts"
msgstr "Pin muss Hardware-Interrupts unterstützen"

#: ports/stm/common-hal/pulseio/PulseIn.c
msgid "Pin number already reserved by EXTI"
msgstr "PIN-Nummer bereits von EXTI reserviert"

#: shared-bindings/rgbmatrix/RGBMatrix.c
#, c-format
msgid ""
"Pinout uses %d bytes per element, which consumes more than the ideal %d "
"bytes.  If this cannot be avoided, pass allow_inefficient=True to the "
"constructor"
msgstr ""
"Pinbelegung verwendet %d Bytes pro Element, was mehr als die idealen %d "
"Bytes verbraucht. Wenn dies nicht vermieden werden kann, übergeben Sie "
"allow_inefficient = True an den Konstruktor"

#: py/builtinhelp.c
msgid "Plus any modules on the filesystem\n"
msgstr "und alle Module im Dateisystem \n"

#: shared-module/vectorio/Polygon.c
msgid "Polygon needs at least 3 points"
msgstr "Polygone brauchen mindestens 3 Punkte"

#: shared-bindings/ps2io/Ps2.c
msgid "Pop from an empty Ps2 buffer"
msgstr "Pop aus einem leeren Ps2-Puffer"

#: shared-bindings/_bleio/Adapter.c
msgid "Prefix buffer must be on the heap"
msgstr "Der Präfixbuffer muss sich auf dem Heap befinden"

#: main.c
msgid "Press any key to enter the REPL. Use CTRL-D to reload."
msgstr ""
"Drücke eine Taste um dich mit der REPL zu verbinden. Drücke Strg-D zum neu "
"laden."

#: shared-bindings/digitalio/DigitalInOut.c
msgid "Pull not used when direction is output."
msgstr "Pull wird nicht verwendet, wenn die Richtung output ist."

#: ports/stm/common-hal/pulseio/PulseIn.c
msgid "PulseIn not supported on this chip"
msgstr "PulseIn wird auf diesem Chip nicht unterstützt"

#: ports/stm/common-hal/pulseio/PulseOut.c
msgid "PulseOut not supported on this chip"
msgstr "PulseOut wird auf diesem Chip nicht unterstützt"

#: ports/stm/common-hal/os/__init__.c
msgid "RNG DeInit Error"
msgstr "RNG DeInit-Fehler"

#: ports/stm/common-hal/os/__init__.c
msgid "RNG Init Error"
msgstr "RNG Init Fehler"

#: ports/mimxrt10xx/common-hal/busio/UART.c
msgid "RS485 inversion specified when not in RS485 mode"
msgstr "RS485-Inversion angegeben, wenn nicht im RS485-Modus"

#: ports/cxd56/common-hal/rtc/RTC.c ports/mimxrt10xx/common-hal/rtc/RTC.c
#: ports/nrf/common-hal/rtc/RTC.c
msgid "RTC calibration is not supported on this board"
msgstr "Die RTC-Kalibrierung wird auf diesem Board nicht unterstützt"

#: shared-bindings/time/__init__.c
msgid "RTC is not supported on this board"
msgstr "Eine RTC wird auf diesem Board nicht unterstützt"

#: ports/atmel-samd/common-hal/busio/UART.c ports/cxd56/common-hal/busio/UART.c
#: ports/nrf/common-hal/busio/UART.c ports/stm/common-hal/busio/UART.c
msgid "RTS/CTS/RS485 Not yet supported on this device"
msgstr "RTS / CTS / RS485 Wird von diesem Gerät noch nicht unterstützt"

#: ports/stm/common-hal/os/__init__.c
msgid "Random number generation error"
msgstr "Fehler bei der Erzeugung von Zufallszahlen"

#: shared-bindings/pulseio/PulseIn.c
msgid "Read-only"
msgstr "Nur lesen möglich, da Schreibgeschützt"

#: extmod/vfs_fat.c py/moduerrno.c
msgid "Read-only filesystem"
msgstr "Schreibgeschützte Dateisystem"

#: shared-module/displayio/Bitmap.c
msgid "Read-only object"
msgstr "Schreibgeschützte Objekt"

#: shared-bindings/displayio/EPaperDisplay.c
msgid "Refresh too soon"
msgstr "Zu früh neu geladen"

#: shared-bindings/aesio/aes.c
msgid "Requested AES mode is unsupported"
msgstr "Der angeforderte AES-Modus wird nicht unterstützt"

#: ports/atmel-samd/common-hal/audioio/AudioOut.c
msgid "Right channel unsupported"
msgstr "Rechter Kanal wird nicht unterstützt"

#: shared-bindings/_pew/PewPew.c
msgid "Row entry must be digitalio.DigitalInOut"
msgstr "Zeileneintrag muss ein digitalio.DigitalInOut sein"

#: main.c
msgid "Running in safe mode! Auto-reload is off.\n"
msgstr "Sicherheitsmodus aktiv! Automatisches Neuladen ist deaktiviert.\n"

#: main.c
msgid "Running in safe mode! Not running saved code.\n"
msgstr "Sicherheitsmodus aktiv! Gespeicherter Code wird nicht ausgeführt\n"

#: ports/atmel-samd/common-hal/busio/I2C.c ports/nrf/common-hal/busio/I2C.c
msgid "SDA or SCL needs a pull up"
msgstr "SDA oder SCL brauchen pull up"

#: ports/stm/common-hal/busio/SPI.c
msgid "SPI Init Error"
msgstr "SPI-Init-Fehler"

#: ports/stm/common-hal/busio/SPI.c
msgid "SPI Re-initialization error"
msgstr "SPI-Neuinitialisierungsfehler"

#: shared-bindings/audiomixer/Mixer.c
msgid "Sample rate must be positive"
msgstr "Abtastrate muss positiv sein"

#: ports/atmel-samd/common-hal/audioio/AudioOut.c
#, c-format
msgid "Sample rate too high. It must be less than %d"
msgstr "Abtastrate zu hoch. Wert muss unter %d liegen"

#: ports/nrf/common-hal/_bleio/Adapter.c
msgid "Scan already in progess. Stop with stop_scan."
msgstr "Scannen Sie bereits in Bearbeitung. Stoppen Sie mit stop_scan."

#: ports/mimxrt10xx/common-hal/busio/UART.c
msgid "Selected CTS pin not valid"
msgstr "Ausgewählter CTS-Pin ungültig"

#: ports/mimxrt10xx/common-hal/busio/UART.c
msgid "Selected RTS pin not valid"
msgstr "Ausgewählter RTS-Pin ungültig"

#: ports/atmel-samd/common-hal/audiobusio/I2SOut.c
#: ports/atmel-samd/common-hal/audiobusio/PDMIn.c
msgid "Serializer in use"
msgstr "Serializer wird benutzt"

#: shared-bindings/nvm/ByteArray.c
msgid "Slice and value different lengths."
msgstr "Slice und Wert (value) haben unterschiedliche Längen."

#: shared-bindings/displayio/Bitmap.c shared-bindings/displayio/Group.c
#: shared-bindings/displayio/TileGrid.c shared-bindings/pulseio/PulseIn.c
msgid "Slices not supported"
msgstr "Slices werden nicht unterstützt"

#: shared-bindings/aesio/aes.c
msgid "Source and destination buffers must be the same length"
msgstr "Quell- und Zielbuffer müssen gleich lang sein"

#: extmod/modure.c
msgid "Splitting with sub-captures"
msgstr "Splitting mit sub-captures"

#: shared-bindings/supervisor/__init__.c
msgid "Stack size must be at least 256"
msgstr "Die Stackgröße sollte mindestens 256 sein"

#: shared-bindings/multiterminal/__init__.c
msgid "Stream missing readinto() or write() method."
msgstr "Stream fehlt readinto() oder write() Methode."

#: ports/mimxrt10xx/common-hal/busio/UART.c ports/stm/common-hal/busio/UART.c
msgid "Supply at least one UART pin"
msgstr "Geben Sie mindestens einen UART-Pin an"

#: ports/stm/common-hal/microcontroller/Processor.c
msgid "Temperature read timed out"
msgstr "Zeitüberschreitung beim Auslesen der Temperatur"

#: supervisor/shared/safe_mode.c
msgid ""
"The CircuitPython heap was corrupted because the stack was too small.\n"
"Please increase the stack size if you know how, or if not:"
msgstr ""
"Der CircuitPython-Heap wurde beschädigt, weil der Stapel zu klein war.\n"
"Bitte erhöhen Sie die Stapelgröße, wenn Sie wissen wie oder wenn nicht:"

#: supervisor/shared/safe_mode.c
msgid ""
"The `microcontroller` module was used to boot into safe mode. Press reset to "
"exit safe mode.\n"
msgstr ""
"Das `Mikrocontroller` Modul wurde benutzt, um in den Sicherheitsmodus zu "
"starten. Drücke Reset um den Sicherheitsmodus zu verlassen.\n"

#: supervisor/shared/safe_mode.c
msgid ""
"The microcontroller's power dipped. Make sure your power supply provides\n"
"enough power for the whole circuit and press reset (after ejecting "
"CIRCUITPY).\n"
msgstr ""
"Die Spannungsversorgung des Mikrocontrollers hat den minimal Wert "
"unterschritten.\n"
"Stellen Sie sicher, dass Ihr Netzteil genug Strom bereitstellt für den "
"gesamten Stromkreis und drücken Sie Reset (nach dem Auswerfen von "
"CIRCUITPY).\n"

#: shared-module/audiomixer/MixerVoice.c
msgid "The sample's bits_per_sample does not match the mixer's"
msgstr ""
"Das bits_per_sample des Samples stimmt nicht mit dem des Mixers überein"

#: shared-module/audiomixer/MixerVoice.c
msgid "The sample's channel count does not match the mixer's"
msgstr "Die Kanalanzahl des Samples stimmt nicht mit der des Mixers überein"

#: shared-module/audiomixer/MixerVoice.c
msgid "The sample's sample rate does not match the mixer's"
msgstr "Die Abtastrate der Probe stimmt nicht mit der des Mischers überein"

#: shared-module/audiomixer/MixerVoice.c
msgid "The sample's signedness does not match the mixer's"
msgstr ""
"Die Art des Vorzeichens des Samples stimmt nicht mit dem des Mixers überein"

#: shared-bindings/displayio/TileGrid.c
msgid "Tile height must exactly divide bitmap height"
msgstr "Die Kachelhöhe muss die Bitmaphöhe genau teilen"

#: shared-bindings/displayio/TileGrid.c shared-module/displayio/TileGrid.c
msgid "Tile index out of bounds"
msgstr "Kachel index außerhalb der Grenzen"

#: shared-bindings/displayio/TileGrid.c
msgid "Tile value out of bounds"
msgstr "Kachelwert außerhalb der Grenzen"

#: shared-bindings/displayio/TileGrid.c
msgid "Tile width must exactly divide bitmap width"
msgstr "Die Kachelbreite muss die Bitmap-Breite genau teilen"

#: ports/nrf/common-hal/_bleio/Adapter.c
#, c-format
msgid "Timeout is too long: Maximum timeout length is %d seconds"
msgstr ""
"Zeitbeschränkung ist zu groß: Maximale Zeitbeschränkung ist %d Sekunden"

#: ports/atmel-samd/common-hal/audiobusio/I2SOut.c
msgid "Too many channels in sample."
msgstr "Zu viele Kanäle im sample."

#: shared-module/displayio/__init__.c
msgid "Too many display busses"
msgstr "Zu viele Display Busse"

#: shared-module/displayio/__init__.c
msgid "Too many displays"
msgstr "Zu viele displays"

#: ports/nrf/common-hal/_bleio/PacketBuffer.c
msgid "Total data to write is larger than outgoing_packet_length"
msgstr ""
"Die Gesamtzahl der zu schreibenden Daten ist größer als "
"outgoing_packet_length"

#: py/obj.c
msgid "Traceback (most recent call last):\n"
msgstr "Zurückverfolgung (jüngste Aufforderung zuletzt):\n"

#: shared-bindings/time/__init__.c
msgid "Tuple or struct_time argument required"
msgstr "Tuple- oder struct_time-Argument erforderlich"

#: ports/stm/common-hal/busio/UART.c
msgid "UART Buffer allocation error"
msgstr "UART Buffer reservierungs Fehler"

#: ports/stm/common-hal/busio/UART.c
msgid "UART De-init error"
msgstr "UART De-Init-Fehler"

#: ports/stm/common-hal/busio/UART.c
msgid "UART Init Error"
msgstr "UART Init Fehler"

#: ports/stm/common-hal/busio/UART.c
msgid "UART Re-init error"
msgstr "UART Re-Init-Fehler"

#: ports/stm/common-hal/busio/UART.c
msgid "UART write error"
msgstr "UART-Schreibfehler"

#: shared-module/usb_hid/Device.c
msgid "USB Busy"
msgstr "USB beschäftigt"

#: shared-module/usb_hid/Device.c
msgid "USB Error"
msgstr "USB Fehler"

#: shared-bindings/_bleio/UUID.c
msgid "UUID integer value must be 0-0xffff"
msgstr "UUID Integer-Wert muss ein Wert von 0 bis 0xffff sein"

#: shared-bindings/_bleio/UUID.c
msgid "UUID string not 'xxxxxxxx-xxxx-xxxx-xxxx-xxxxxxxxxxxx'"
msgstr "UUID string ist nicht 'xxxxxxxx-xxxx-xxxx-xxxx-xxxxxxxxxxxx'"

#: shared-bindings/_bleio/UUID.c
msgid "UUID value is not str, int or byte buffer"
msgstr "Der UUID-Wert ist kein str-, int- oder Byte-Puffer"

#: ports/atmel-samd/common-hal/audiobusio/I2SOut.c
#: ports/atmel-samd/common-hal/audioio/AudioOut.c
msgid "Unable to allocate buffers for signed conversion"
msgstr "Konnte keine Buffer für Vorzeichenumwandlung allozieren"

#: shared-module/displayio/I2CDisplay.c
#, c-format
msgid "Unable to find I2C Display at %x"
msgstr "Konnte kein I2C Display finden an %x"

#: ports/atmel-samd/common-hal/audiobusio/I2SOut.c
#: ports/atmel-samd/common-hal/audiobusio/PDMIn.c
msgid "Unable to find free GCLK"
msgstr "Konnte keinen freien GCLK finden"

#: py/parse.c
msgid "Unable to init parser"
msgstr "Parser konnte nicht gestartet werden"

#: shared-module/displayio/OnDiskBitmap.c
msgid "Unable to read color palette data"
msgstr "Konnte Farbpalettendaten nicht lesen"

#: shared-bindings/nvm/ByteArray.c
msgid "Unable to write to nvm."
msgstr "Schreiben in nvm nicht möglich."

#: ports/nrf/common-hal/_bleio/UUID.c
msgid "Unexpected nrfx uuid type"
msgstr "Unerwarteter nrfx uuid-Typ"

#: ports/nrf/common-hal/_bleio/__init__.c
#, c-format
msgid "Unknown gatt error: 0x%04x"
msgstr "Unbekannter Gatt-Fehler: 0x%04x"

#: supervisor/shared/safe_mode.c
msgid "Unknown reason."
msgstr "Unbekannter Grund."

#: ports/nrf/common-hal/_bleio/__init__.c
#, c-format
msgid "Unknown security error: 0x%04x"
msgstr "Unbekannter Sicherheitsfehler: 0x%04x"

#: ports/nrf/common-hal/_bleio/__init__.c
#, c-format
msgid "Unknown soft device error: %04x"
msgstr "Unbekannter Soft Device-Fehler: %04x"

#: shared-bindings/_pixelbuf/PixelBuf.c
#, c-format
msgid "Unmatched number of items on RHS (expected %d, got %d)."
msgstr ""
"Nicht übereinstimmende Anzahl von Elementen auf der rechten Seite (erwartet "
"%d, %d erhalten)."

#: ports/nrf/common-hal/_bleio/__init__.c
msgid ""
"Unspecified issue. Can be that the pairing prompt on the other device was "
"declined or ignored."
msgstr ""
"Nicht näher bezeichnetes Problem. Möglicherweise wurde die Pairing-"
"Eingabeaufforderung auf dem anderen Gerät abgelehnt oder ignoriert."

#: ports/atmel-samd/common-hal/busio/I2C.c ports/cxd56/common-hal/busio/I2C.c
msgid "Unsupported baudrate"
msgstr "Baudrate wird nicht unterstützt"

#: shared-module/displayio/display_core.c
msgid "Unsupported display bus type"
msgstr "Nicht unterstützter display bus type"

#: shared-module/audiocore/WaveFile.c
msgid "Unsupported format"
msgstr "Nicht unterstütztes Format"

#: py/moduerrno.c
msgid "Unsupported operation"
msgstr "Nicht unterstützte Operation"

#: shared-bindings/digitalio/DigitalInOut.c
msgid "Unsupported pull value."
msgstr "Nicht unterstützter Pull-Wert."

#: ports/nrf/common-hal/_bleio/Characteristic.c
#: ports/nrf/common-hal/_bleio/Descriptor.c
msgid "Value length != required fixed length"
msgstr "Wert Länge != Erforderliche feste Länge"

#: ports/nrf/common-hal/_bleio/Characteristic.c
#: ports/nrf/common-hal/_bleio/Descriptor.c
msgid "Value length > max_length"
msgstr "Länge des Wertes > max_length"

#: py/emitnative.c
msgid "Viper functions don't currently support more than 4 arguments"
msgstr "Viper-Funktionen unterstützen derzeit nicht mehr als 4 Argumente"

#: ports/stm/common-hal/microcontroller/Processor.c
msgid "Voltage read timed out"
msgstr "Zeitüberschreitung beim Lesen der Spannung"

#: main.c
msgid "WARNING: Your code filename has two extensions\n"
msgstr ""
"WARNUNG: Der Dateiname deines Programms hat zwei Dateityperweiterungen\n"

#: shared-bindings/watchdog/WatchDogTimer.c
msgid "WatchDogTimer cannot be deinitialized once mode is set to RESET"
msgstr ""

#: shared-bindings/watchdog/WatchDogTimer.c
msgid "WatchDogTimer is not currently running"
msgstr ""

#: shared-bindings/watchdog/WatchDogTimer.c
msgid "WatchDogTimer.mode cannot be changed once set to WatchDogMode.RESET"
msgstr ""

#: shared-bindings/watchdog/WatchDogTimer.c
msgid "WatchDogTimer.timeout must be greater than 0"
msgstr ""

#: supervisor/shared/safe_mode.c
msgid "Watchdog timer expired."
msgstr ""

#: py/builtinhelp.c
#, c-format
msgid ""
"Welcome to Adafruit CircuitPython %s!\n"
"\n"
"Please visit learn.adafruit.com/category/circuitpython for project guides.\n"
"\n"
"To list built-in modules please do `help(\"modules\")`.\n"
msgstr ""
"Willkommen bei Adafruit CircuitPython %s!\n"
"\n"
"Projektleitfäden findest du auf learn.adafruit.com/category/circuitpython \n"
"\n"
"Um die integrierten Module aufzulisten, führe bitte `help(\"modules\")` "
"aus.\n"

#: ports/nrf/common-hal/_bleio/PacketBuffer.c
msgid "Writes not supported on Characteristic"
msgstr "Schreiben nicht unterstüzt für die Characteristic"

#: supervisor/shared/safe_mode.c
msgid "You are in safe mode: something unanticipated happened.\n"
msgstr ""
"Sie befinden sich im abgesicherten Modus: Es ist etwas Unerwartetes "
"passiert.\n"

#: supervisor/shared/safe_mode.c
msgid "You requested starting safe mode by "
msgstr "Du hast das Starten im Sicherheitsmodus ausgelöst durch "

#: py/objtype.c
msgid "__init__() should return None"
msgstr "__init__() sollte None zurückgeben"

#: py/objtype.c
#, c-format
msgid "__init__() should return None, not '%s'"
msgstr "__init__() sollte None zurückgeben, nicht '%s'"

#: py/objobject.c
msgid "__new__ arg must be a user-type"
msgstr "__new__ arg muss user-type sein"

#: extmod/modubinascii.c extmod/moduhashlib.c
msgid "a bytes-like object is required"
msgstr "ein Byte-ähnliches Objekt ist erforderlich"

#: lib/embed/abort_.c
msgid "abort() called"
msgstr "abort() wurde aufgerufen"

#: extmod/machine_mem.c
#, c-format
msgid "address %08x is not aligned to %d bytes"
msgstr "Addresse %08x ist nicht an %d bytes ausgerichtet"

#: shared-bindings/i2cslave/I2CSlave.c
msgid "address out of bounds"
msgstr "Adresse außerhalb der Grenzen"

#: shared-bindings/i2cslave/I2CSlave.c
msgid "addresses is empty"
msgstr "adresses ist leer"

#: extmod/ulab/code/vectorise.c
msgid "arctan2 is implemented for scalars and ndarrays only"
msgstr "arctan2 ist nur für Skalare und ndarrays implementiert"

#: py/modbuiltins.c
msgid "arg is an empty sequence"
msgstr "arg ist eine leere Sequenz"

#: extmod/ulab/code/numerical.c
msgid "argsort argument must be an ndarray"
msgstr "Das Argument argsort muss ein ndarray sein"

#: py/runtime.c
msgid "argument has wrong type"
msgstr "Argument hat falschen Typ"

#: py/argcheck.c shared-bindings/_stage/__init__.c
#: shared-bindings/digitalio/DigitalInOut.c shared-bindings/gamepad/GamePad.c
msgid "argument num/types mismatch"
msgstr "Anzahl/Type der Argumente passen nicht"

#: py/runtime.c
msgid "argument should be a '%q' not a '%q'"
msgstr "Argument sollte '%q' sein, nicht '%q'"

#: extmod/ulab/code/linalg.c
msgid "arguments must be ndarrays"
msgstr "Argumente müssen ndarrays sein"

#: py/objarray.c shared-bindings/nvm/ByteArray.c
msgid "array/bytes required on right side"
msgstr "Array/Bytes auf der rechten Seite erforderlich"

#: extmod/ulab/code/numerical.c
msgid "attempt to get argmin/argmax of an empty sequence"
msgstr "Sie haben versucht argmin/argmax von einer leeren Sequenz zu bekommen"

#: py/objstr.c
msgid "attributes not supported yet"
msgstr "Attribute werden noch nicht unterstützt"

#: extmod/ulab/code/numerical.c
msgid "axis must be -1, 0, None, or 1"
msgstr "Die Achse muss -1, 0, Keine oder 1 sein"

#: extmod/ulab/code/numerical.c
msgid "axis must be -1, 0, or 1"
msgstr "Die Achse muss -1, 0 oder 1 sein"

#: extmod/ulab/code/numerical.c
msgid "axis must be None, 0, or 1"
msgstr "Die Achse muss None, 0 oder 1 sein"

#: py/builtinevex.c
msgid "bad compile mode"
msgstr "schlechter Kompilierungsmodus"

#: py/objstr.c
msgid "bad conversion specifier"
msgstr "schlechter Konvertierungsspezifizierer"

#: py/objstr.c
msgid "bad format string"
msgstr "Falscher Formatstring"

#: py/binary.c
msgid "bad typecode"
msgstr "Falscher Typcode"

#: py/emitnative.c
msgid "binary op %q not implemented"
msgstr "Der binäre Operator %q ist nicht implementiert"

#: shared-bindings/busio/UART.c
msgid "bits must be 7, 8 or 9"
msgstr "bits muss 7, 8 oder 9 sein"

#: extmod/machine_spi.c
msgid "bits must be 8"
msgstr "bits müssen 8 sein"

#: shared-bindings/audiomixer/Mixer.c
msgid "bits_per_sample must be 8 or 16"
msgstr "Es müssen 8 oder 16 bits_per_sample sein"

#: py/emitinlinethumb.c
msgid "branch not in range"
msgstr "Zweig ist außerhalb der Reichweite"

#: shared-bindings/audiocore/RawSample.c
msgid "buffer must be a bytes-like object"
msgstr "Puffer muss ein bytes-artiges Objekt sein"

#: shared-module/struct/__init__.c
msgid "buffer size must match format"
msgstr "Die Puffergröße muss zum Format passen"

#: shared-bindings/bitbangio/SPI.c shared-bindings/busio/SPI.c
msgid "buffer slices must be of equal length"
msgstr "Puffersegmente müssen gleich lang sein"

#: py/modstruct.c shared-bindings/struct/__init__.c
#: shared-module/struct/__init__.c
msgid "buffer too small"
msgstr "Der Puffer ist zu klein"

#: extmod/machine_spi.c
msgid "buffers must be the same length"
msgstr "Buffer müssen gleich lang sein"

#: shared-bindings/_pew/PewPew.c
msgid "buttons must be digitalio.DigitalInOut"
msgstr "Tasten müssen digitalio.DigitalInOut sein"

#: py/vm.c
msgid "byte code not implemented"
msgstr "Bytecode nicht implementiert"

#: shared-bindings/_pixelbuf/PixelBuf.c
msgid "byteorder is not a string"
msgstr "Byteorder ist kein String"

#: ports/atmel-samd/common-hal/busio/UART.c
msgid "bytes > 8 bits not supported"
msgstr "bytes mit mehr als 8 bits werden nicht unterstützt"

#: py/objstr.c
msgid "bytes value out of range"
msgstr "Byte-Wert außerhalb des Bereichs"

#: ports/atmel-samd/bindings/samd/Clock.c
msgid "calibration is out of range"
msgstr "Kalibrierung ist außerhalb der Reichweite"

#: ports/atmel-samd/bindings/samd/Clock.c
msgid "calibration is read only"
msgstr "Kalibrierung ist Schreibgeschützt"

#: ports/atmel-samd/common-hal/rtc/RTC.c
msgid "calibration value out of range +/-127"
msgstr "Kalibrierwert nicht im Bereich von +/-127"

#: py/emitinlinethumb.c
msgid "can only have up to 4 parameters to Thumb assembly"
msgstr "kann nur bis zu 4 Parameter für die Thumb assembly haben"

#: py/emitinlinextensa.c
msgid "can only have up to 4 parameters to Xtensa assembly"
msgstr "kann nur bis zu 4 Parameter für die Xtensa assembly haben"

#: py/persistentcode.c
msgid "can only save bytecode"
msgstr "kann nur Bytecode speichern"

#: py/objtype.c
msgid "can't add special method to already-subclassed class"
msgstr ""
"Der bereits untergeordneten Klasse kann keine spezielle Methode hinzugefügt "
"werden"

#: py/compile.c
msgid "can't assign to expression"
msgstr "kann keinem Ausdruck zuweisen"

#: py/obj.c
#, c-format
msgid "can't convert %s to complex"
msgstr "kann %s nicht nach complex konvertieren"

#: py/obj.c
#, c-format
msgid "can't convert %s to float"
msgstr "kann %s nicht nach float konvertieren"

#: py/obj.c
#, c-format
msgid "can't convert %s to int"
msgstr "kann %s nicht nach int konvertieren"

#: py/objstr.c
msgid "can't convert '%q' object to %q implicitly"
msgstr "Kann '%q' Objekt nicht implizit nach %q konvertieren"

#: py/objint.c
msgid "can't convert NaN to int"
msgstr "kann NaN nicht nach int konvertieren"

#: shared-bindings/i2cslave/I2CSlave.c
msgid "can't convert address to int"
msgstr "kann Adresse nicht in int konvertieren"

#: py/objint.c
msgid "can't convert inf to int"
msgstr "kann inf nicht nach int konvertieren"

#: py/obj.c
msgid "can't convert to complex"
msgstr "kann nicht nach complex konvertieren"

#: py/obj.c
msgid "can't convert to float"
msgstr "kann nicht nach float konvertieren"

#: py/obj.c
msgid "can't convert to int"
msgstr "kann nicht nach int konvertieren"

#: py/objstr.c
msgid "can't convert to str implicitly"
msgstr "Kann nicht implizit nach str konvertieren"

#: py/compile.c
msgid "can't declare nonlocal in outer code"
msgstr "kann im äußeren Code nicht als nonlocal deklarieren"

#: py/compile.c
msgid "can't delete expression"
msgstr "Ausdruck kann nicht gelöscht werden"

#: py/emitnative.c
msgid "can't do binary op between '%q' and '%q'"
msgstr "Eine binäre Operation zwischen '%q' und '%q' ist nicht möglich"

#: py/objcomplex.c
msgid "can't do truncated division of a complex number"
msgstr "kann mit einer komplexen Zahl keine abgeschnittene Division ausführen"

#: py/compile.c
msgid "can't have multiple **x"
msgstr "mehrere **x sind nicht gestattet"

#: py/compile.c
msgid "can't have multiple *x"
msgstr "mehrere *x sind nicht gestattet"

#: py/emitnative.c
msgid "can't implicitly convert '%q' to 'bool'"
msgstr "Kann '%q' nicht implizit nach 'bool' konvertieren"

#: py/emitnative.c
msgid "can't load from '%q'"
msgstr "Laden von '%q' nicht möglich"

#: py/emitnative.c
msgid "can't load with '%q' index"
msgstr "Laden mit '%q' index nicht möglich"

#: py/objgenerator.c
msgid "can't pend throw to just-started generator"
msgstr "Ich kann den Wurf nicht an den gerade gestarteten Generator hängen"

#: py/objgenerator.c
msgid "can't send non-None value to a just-started generator"
msgstr ""
"Nicht \"None\" Werte können nicht an einen gerade gestarteten Generator "
"gesendet werden"

#: py/objnamedtuple.c
msgid "can't set attribute"
msgstr "kann Attribut nicht setzen"

#: py/emitnative.c
msgid "can't store '%q'"
msgstr "Speichern von '%q' nicht möglich"

#: py/emitnative.c
msgid "can't store to '%q'"
msgstr "Speichern in/nach '%q' nicht möglich"

#: py/emitnative.c
msgid "can't store with '%q' index"
msgstr "Speichern mit '%q' Index nicht möglich"

#: py/objstr.c
msgid ""
"can't switch from automatic field numbering to manual field specification"
msgstr ""
"kann nicht von der automatischen Feldnummerierung zur manuellen "
"Feldspezifikation wechseln"

#: py/objstr.c
msgid ""
"can't switch from manual field specification to automatic field numbering"
msgstr ""
"kann nicht von der manuellen Feldspezifikation zur automatischen "
"Feldnummerierung wechseln"

#: py/objtype.c
msgid "cannot create '%q' instances"
msgstr "Kann '%q' Instanzen nicht erstellen"

#: py/objtype.c
msgid "cannot create instance"
msgstr "Kann Instanz nicht erstellen"

#: py/runtime.c
msgid "cannot import name %q"
msgstr "Name %q kann nicht importiert werden"

#: py/builtinimport.c
msgid "cannot perform relative import"
msgstr "kann keinen relativen Import durchführen"

#: extmod/ulab/code/ndarray.c
msgid "cannot reshape array (incompatible input/output shape)"
msgstr ""
"Array kann nicht umgeformt werden (inkompatible Eingabe- / Ausgabeform)"

#: py/emitnative.c
msgid "casting"
msgstr "Umwandlung (cast)"

#: shared-bindings/_stage/Text.c
msgid "chars buffer too small"
msgstr "(char) Zeichenpuffer zu klein"

#: py/modbuiltins.c
msgid "chr() arg not in range(0x110000)"
msgstr "chr() arg ist nicht in range(0x110000)"

#: py/modbuiltins.c
msgid "chr() arg not in range(256)"
msgstr "chr() arg ist nicht in range(256)"

#: shared-module/vectorio/Circle.c
msgid "circle can only be registered in one parent"
msgstr "Kreis kann nur in einem Elternteil registriert werden"

#: shared-bindings/displayio/Palette.c
msgid "color buffer must be 3 bytes (RGB) or 4 bytes (RGB + pad byte)"
msgstr "Farbpuffer muss 3 Bytes (RGB) oder 4 Bytes (RGB + pad byte) sein"

#: shared-bindings/displayio/Palette.c
msgid "color buffer must be a buffer, tuple, list, or int"
msgstr ""
"Der Farbpuffer muss ein Puffer, ein Tupel, eine Liste oder ein Int sein"

#: shared-bindings/displayio/Palette.c
msgid "color buffer must be a bytearray or array of type 'b' or 'B'"
msgstr ""
"Farbpuffer muss ein Byte-Array oder ein Array vom Typ 'b' oder 'B' sein"

#: shared-bindings/displayio/Palette.c
msgid "color must be between 0x000000 and 0xffffff"
msgstr "Farbe muss zwischen 0x000000 und 0xffffff liegen"

#: shared-bindings/displayio/ColorConverter.c
msgid "color should be an int"
msgstr "Farbe sollte ein int sein"

#: py/objcomplex.c
msgid "complex division by zero"
msgstr "Komplexe Division durch null"

#: py/objfloat.c py/parsenum.c
msgid "complex values not supported"
msgstr "Komplexe Zahlen nicht unterstützt"

#: extmod/moduzlib.c
msgid "compression header"
msgstr "kompression header"

#: py/parse.c
msgid "constant must be an integer"
msgstr "constant muss ein integer sein"

#: py/emitnative.c
msgid "conversion to object"
msgstr "Umwandlung zu Objekt"

#: extmod/ulab/code/filter.c
msgid "convolve arguments must be linear arrays"
msgstr "Convolve-Argumente müssen lineare Arrays sein"

#: extmod/ulab/code/filter.c
msgid "convolve arguments must be ndarrays"
msgstr "Convolve-Argumente müssen ndarrays sein"

#: extmod/ulab/code/filter.c
msgid "convolve arguments must not be empty"
msgstr "Convolve Argumente dürfen nicht leer sein"

#: extmod/ulab/code/ndarray.c
msgid "could not broadast input array from shape"
msgstr "Eingabearray konnte nicht aus der Form übertragen werden"

#: extmod/ulab/code/poly.c
msgid "could not invert Vandermonde matrix"
msgstr "Vandermonde-Matrix konnte nicht invertiert werden"

#: extmod/ulab/code/numerical.c
msgid "ddof must be smaller than length of data set"
msgstr "ddof muss kleiner als die Länge des Datensatzes sein"

#: py/parsenum.c
msgid "decimal numbers not supported"
msgstr "Dezimalzahlen nicht unterstützt"

#: py/compile.c
msgid "default 'except' must be last"
msgstr "Die Standart-Ausnahmebehandlung muss als letztes sein"

#: shared-bindings/audiobusio/PDMIn.c
msgid ""
"destination buffer must be a bytearray or array of type 'B' for bit_depth = 8"
msgstr ""
"Der Zielbuffer muss ein Bytearray oder ein Array vom Typ 'B' für bit_depth = "
"8 sein"

#: shared-bindings/audiobusio/PDMIn.c
msgid "destination buffer must be an array of type 'H' for bit_depth = 16"
msgstr "Der Zielpuffer muss ein Array vom Typ 'H' für bit_depth = 16 sein"

#: shared-bindings/audiobusio/PDMIn.c
msgid "destination_length must be an int >= 0"
msgstr "destination_length muss ein int >= 0 sein"

#: py/objdict.c
msgid "dict update sequence has wrong length"
msgstr "Die Wörterbuch-Aktualisierungssequenz hat eine falsche Länge"

#: extmod/ulab/code/numerical.c
msgid "diff argument must be an ndarray"
msgstr "diff Argument muss ein ndarray sein"

#: py/modmath.c py/objfloat.c py/objint_longlong.c py/objint_mpz.c py/runtime.c
#: shared-bindings/math/__init__.c
msgid "division by zero"
msgstr "Division durch Null"

#: py/objdeque.c
msgid "empty"
msgstr "leer"

#: extmod/moduheapq.c extmod/modutimeq.c
msgid "empty heap"
msgstr "leerer heap"

#: py/objstr.c
msgid "empty separator"
msgstr "leeres Trennzeichen"

#: shared-bindings/random/__init__.c
msgid "empty sequence"
msgstr "leere Sequenz"

#: py/objstr.c
msgid "end of format while looking for conversion specifier"
msgstr "Ende des Formats wärend der Suche nach einem conversion specifier"

#: shared-bindings/displayio/Shape.c
msgid "end_x should be an int"
msgstr "end_x sollte ein int sein"

#: ports/nrf/common-hal/busio/UART.c
#, c-format
msgid "error = 0x%08lX"
msgstr "Fehler = 0x%08lX"

#: py/runtime.c
msgid "exceptions must derive from BaseException"
msgstr "Exceptions müssen von BaseException abgeleitet sein"

#: py/objstr.c
msgid "expected ':' after format specifier"
msgstr "erwarte ':' nach format specifier"

#: py/obj.c
msgid "expected tuple/list"
msgstr "erwarte tuple/list"

#: py/modthread.c
msgid "expecting a dict for keyword args"
msgstr "erwarte ein dict als Keyword-Argumente"

#: py/compile.c
msgid "expecting an assembler instruction"
msgstr "erwartet eine Assembler-Anweisung"

#: py/compile.c
msgid "expecting just a value for set"
msgstr "Erwarte nur einen Wert für set"

#: py/compile.c
msgid "expecting key:value for dict"
msgstr "Erwarte key:value für dict"

#: py/argcheck.c
msgid "extra keyword arguments given"
msgstr "Es wurden zusätzliche Keyword-Argumente angegeben"

#: py/argcheck.c
msgid "extra positional arguments given"
msgstr "Es wurden zusätzliche Argumente ohne Keyword angegeben"

#: py/parse.c
msgid "f-string expression part cannot include a '#'"
msgstr "f-string expression Teil kann kein '#' beinhalten"

#: py/parse.c
msgid "f-string expression part cannot include a backslash"
msgstr "Die f-String expression darf keinen Backslash enthalten"

#: py/parse.c
msgid "f-string: empty expression not allowed"
msgstr "f-string: leere expression nicht erlaubt"

#: py/parse.c
msgid "f-string: expecting '}'"
msgstr "f-string: erwartet '}'"

#: py/parse.c
msgid "f-string: single '}' is not allowed"
msgstr "f-string: einzelne '}' nicht erlaubt"

#: shared-bindings/audiocore/WaveFile.c shared-bindings/audiomp3/MP3Decoder.c
#: shared-bindings/displayio/OnDiskBitmap.c
msgid "file must be a file opened in byte mode"
msgstr "Die Datei muss eine im Byte-Modus geöffnete Datei sein"

#: shared-bindings/storage/__init__.c
msgid "filesystem must provide mount method"
msgstr "Das Dateisystem muss eine Mount-Methode bereitstellen"

#: extmod/ulab/code/ndarray.c
msgid "first argument must be an iterable"
msgstr "Das erste Argument muss iterierbar sein"

#: extmod/ulab/code/vectorise.c
msgid "first argument must be an ndarray"
msgstr "Das erste Argument muss ein Ndarray sein"

#: py/objtype.c
msgid "first argument to super() must be type"
msgstr "Das erste Argument für super() muss type sein"

#: extmod/machine_spi.c
msgid "firstbit must be MSB"
msgstr "Erstes Bit muss das höchstwertigste Bit (MSB) sein"

#: extmod/ulab/code/ndarray.c
msgid "flattening order must be either 'C', or 'F'"
msgstr "Die Abflachungsreihenfolge muss entweder \"C\" oder \"F\" sein"

#: extmod/ulab/code/numerical.c
msgid "flip argument must be an ndarray"
msgstr "Das Flip-Argument muss ein Ndarray sein"

#: py/objint.c
msgid "float too big"
msgstr "float zu groß"

#: shared-bindings/_stage/Text.c
msgid "font must be 2048 bytes long"
msgstr "Die Schriftart (font) muss 2048 Byte lang sein"

#: py/objstr.c
msgid "format requires a dict"
msgstr "Format erfordert ein Wörterbuch (dict)"

#: py/objdeque.c
msgid "full"
msgstr "voll"

#: py/argcheck.c
msgid "function does not take keyword arguments"
msgstr "Funktion akzeptiert keine Keyword-Argumente"

#: py/argcheck.c
#, c-format
msgid "function expected at most %d arguments, got %d"
msgstr "Funktion erwartet maximal %d Argumente, aber hat %d erhalten"

#: py/bc.c py/objnamedtuple.c
msgid "function got multiple values for argument '%q'"
msgstr "Funktion hat mehrere Werte für Argument '%q'"

#: extmod/ulab/code/compare.c
msgid "function is implemented for scalars and ndarrays only"
msgstr "Die Funktion ist nur für Skalare und Ndarrays implementiert"

#: py/argcheck.c
#, c-format
msgid "function missing %d required positional arguments"
msgstr "Funktion vermisst %d benötigte Argumente ohne Keyword"

#: py/bc.c
msgid "function missing keyword-only argument"
msgstr "Funktion vermisst Keyword-only-Argument"

#: py/bc.c
msgid "function missing required keyword argument '%q'"
msgstr "Funktion vermisst benötigtes Keyword-Argumente '%q'"

#: py/bc.c
#, c-format
msgid "function missing required positional argument #%d"
msgstr "Funktion vermisst benötigtes Argumente ohne Keyword #%d"

#: py/argcheck.c py/bc.c py/objnamedtuple.c
#, c-format
msgid "function takes %d positional arguments but %d were given"
msgstr ""
"Funktion nimmt %d Argumente ohne Keyword an, aber es wurden %d angegeben"

#: shared-bindings/time/__init__.c
msgid "function takes exactly 9 arguments"
msgstr "Funktion benötigt genau 9 Argumente"

#: py/objgenerator.c
msgid "generator already executing"
msgstr "Generator läuft bereits"

#: py/objgenerator.c
msgid "generator ignored GeneratorExit"
msgstr "Generator ignoriert GeneratorExit"

#: shared-bindings/_stage/Layer.c
msgid "graphic must be 2048 bytes long"
msgstr "graphic muss 2048 Byte lang sein"

#: extmod/moduheapq.c
msgid "heap must be a list"
msgstr "heap muss eine Liste sein"

#: py/compile.c
msgid "identifier redefined as global"
msgstr "Bezeichner als global neu definiert"

#: py/compile.c
msgid "identifier redefined as nonlocal"
msgstr "Bezeichner als nonlocal definiert"

#: py/objstr.c
msgid "incomplete format"
msgstr "unvollständiges Format"

#: py/objstr.c
msgid "incomplete format key"
msgstr "unvollständiger Formatschlüssel"

#: extmod/modubinascii.c
msgid "incorrect padding"
msgstr "padding ist inkorrekt"

#: extmod/ulab/code/ndarray.c
msgid "index is out of bounds"
msgstr "Index ist außerhalb der Grenzen"

#: ports/atmel-samd/common-hal/pulseio/PulseIn.c
#: ports/cxd56/common-hal/pulseio/PulseIn.c
#: ports/nrf/common-hal/pulseio/PulseIn.c
#: ports/stm/common-hal/pulseio/PulseIn.c py/obj.c
msgid "index out of range"
msgstr "index außerhalb der Reichweite"

#: py/obj.c
msgid "indices must be integers"
msgstr "Indizes müssen Integer sein"

#: extmod/ulab/code/ndarray.c
msgid "indices must be integers, slices, or Boolean lists"
msgstr "Indizes müssen Integer, Slices oder Boolesche Listen sein"

#: py/compile.c
msgid "inline assembler must be a function"
msgstr "inline assembler muss eine function sein"

#: extmod/ulab/code/create.c
msgid "input argument must be an integer or a 2-tuple"
msgstr "Das Eingabeargument muss eine Ganzzahl oder ein 2-Tupel sein"

#: extmod/ulab/code/fft.c
msgid "input array length must be power of 2"
msgstr "Die Länge des Eingabearrays muss eine Potenz von 2 sein"

#: extmod/ulab/code/poly.c
msgid "input data must be an iterable"
msgstr "Eingabedaten müssen iterierbar sein"

#: extmod/ulab/code/linalg.c
msgid "input matrix is asymmetric"
msgstr "Eingabematrix ist asymmetrisch"

#: extmod/ulab/code/linalg.c
msgid "input matrix is singular"
msgstr "Eingabematrix ist singulär"

#: extmod/ulab/code/linalg.c
msgid "input must be square matrix"
msgstr "Die Eingabe muss eine quadratische Matrix sein"

#: extmod/ulab/code/numerical.c
msgid "input must be tuple, list, range, or ndarray"
msgstr "Die Eingabe muss Tupel, Liste, Bereich oder Ndarray sein"

#: extmod/ulab/code/poly.c
msgid "input vectors must be of equal length"
msgstr "Eingabevektoren müssen gleich lang sein"

#: py/parsenum.c
msgid "int() arg 2 must be >= 2 and <= 36"
msgstr "int() arg 2 muss >= 2 und <= 36 sein"

#: py/objstr.c
msgid "integer required"
msgstr "integer erforderlich"

#: shared-bindings/_bleio/Adapter.c
#, c-format
msgid "interval must be in range %s-%s"
msgstr "Das Intervall muss im Bereich %s-%s sein"

#: extmod/machine_i2c.c
msgid "invalid I2C peripheral"
msgstr "ungültige I2C Schnittstelle"

#: extmod/machine_spi.c
msgid "invalid SPI peripheral"
msgstr "ungültige SPI Schnittstelle"

#: lib/netutils/netutils.c
msgid "invalid arguments"
msgstr "ungültige argumente"

#: extmod/modussl_axtls.c
msgid "invalid cert"
msgstr "ungültiges cert"

#: extmod/uos_dupterm.c
msgid "invalid dupterm index"
msgstr "ungültiger dupterm index"

#: extmod/modframebuf.c
msgid "invalid format"
msgstr "ungültiges Format"

#: py/objstr.c
msgid "invalid format specifier"
msgstr "ungültiger Formatbezeichner"

#: extmod/modussl_axtls.c
msgid "invalid key"
msgstr "ungültiger Schlüssel"

#: py/compile.c
msgid "invalid micropython decorator"
msgstr "ungültiger micropython decorator"

#: shared-bindings/random/__init__.c
msgid "invalid step"
msgstr "ungültiger Schritt (step)"

#: py/compile.c py/parse.c
msgid "invalid syntax"
msgstr "ungültige Syntax"

#: py/parsenum.c
msgid "invalid syntax for integer"
msgstr "ungültige Syntax für integer"

#: py/parsenum.c
#, c-format
msgid "invalid syntax for integer with base %d"
msgstr "ungültige Syntax für integer mit Basis %d"

#: py/parsenum.c
msgid "invalid syntax for number"
msgstr "ungültige Syntax für number"

#: py/objtype.c
msgid "issubclass() arg 1 must be a class"
msgstr "issubclass() arg 1 muss eine Klasse sein"

#: py/objtype.c
msgid "issubclass() arg 2 must be a class or a tuple of classes"
msgstr "issubclass() arg 2 muss eine Klasse oder ein Tupel von Klassen sein"

#: extmod/ulab/code/ndarray.c
msgid "iterables are not of the same length"
msgstr "iterables sind nicht gleich lang"

#: extmod/ulab/code/linalg.c
msgid "iterations did not converge"
msgstr "Iterationen sind nicht konvergiert (converged)"

#: py/objstr.c
msgid "join expects a list of str/bytes objects consistent with self object"
msgstr ""
"join erwartet eine Liste von str/bytes-Objekten, die mit dem self-Objekt "
"übereinstimmen"

#: py/argcheck.c
msgid "keyword argument(s) not yet implemented - use normal args instead"
msgstr ""
"Keyword-Argument(e) noch nicht implementiert - verwenden Sie stattdessen "
"normale Argumente"

#: py/bc.c
msgid "keywords must be strings"
msgstr "Schlüsselwörter müssen Zeichenfolgen sein"

#: py/emitinlinethumb.c py/emitinlinextensa.c
msgid "label '%q' not defined"
msgstr "Label '%q' nicht definiert"

#: py/compile.c
msgid "label redefined"
msgstr "Label neu definiert"

#: py/stream.c
msgid "length argument not allowed for this type"
msgstr "Für diesen Typ ist length nicht zulässig"

#: shared-bindings/audiomixer/MixerVoice.c
msgid "level must be between 0 and 1"
msgstr "Der Pegel muss zwischen 0 und 1 liegen"

#: py/objarray.c
msgid "lhs and rhs should be compatible"
msgstr "lhs und rhs sollten kompatibel sein"

#: py/emitnative.c
msgid "local '%q' has type '%q' but source is '%q'"
msgstr "Lokales '%q' hat den Typ '%q', aber die Quelle ist '%q'"

#: py/emitnative.c
msgid "local '%q' used before type known"
msgstr "Lokales '%q' verwendet bevor Typ bekannt"

#: py/vm.c
msgid "local variable referenced before assignment"
msgstr ""
"Es wurde versucht auf eine Variable zuzugreifen, die es (noch) nicht gibt. "
"Variablen immer zuerst Zuweisen"

#: py/objint.c
msgid "long int not supported in this build"
msgstr "long int wird in diesem Build nicht unterstützt"

#: py/parse.c
msgid "malformed f-string"
msgstr "fehlformatierter f-string"

#: shared-bindings/_stage/Layer.c
msgid "map buffer too small"
msgstr "map buffer zu klein"

#: py/modmath.c shared-bindings/math/__init__.c
msgid "math domain error"
msgstr "Mathe-Domain-Fehler"

#: extmod/ulab/code/linalg.c
msgid "matrix dimensions do not match"
msgstr "Matrix Dimensionen stimmen nicht überein"

#: extmod/ulab/code/linalg.c
msgid "matrix is not positive definite"
msgstr "Matrix ist nicht positiv definitiv"

#: ports/nrf/common-hal/_bleio/Characteristic.c
#: ports/nrf/common-hal/_bleio/Descriptor.c
#, c-format
msgid "max_length must be 0-%d when fixed_length is %s"
msgstr "max_length muss 0-%d sein, wenn fixed_length %s ist"

#: py/runtime.c
msgid "maximum recursion depth exceeded"
msgstr "maximale Rekursionstiefe überschritten"

#: py/runtime.c
#, c-format
msgid "memory allocation failed, allocating %u bytes"
msgstr "Speicherzuordnung fehlgeschlagen, Zuweisung von %u Bytes"

#: py/runtime.c
msgid "memory allocation failed, heap is locked"
msgstr "Speicherzuweisung fehlgeschlagen, der Heap ist gesperrt"

#: py/builtinimport.c
msgid "module not found"
msgstr "Modul nicht gefunden"

#: extmod/ulab/code/poly.c
msgid "more degrees of freedom than data points"
msgstr "mehr Freiheitsgrade als Datenpunkte"

#: py/compile.c
msgid "multiple *x in assignment"
msgstr "mehrere *x in Zuordnung"

#: py/objtype.c
msgid "multiple bases have instance lay-out conflict"
msgstr "Mehrere Basen haben einen Instanzlayoutkonflikt"

#: py/objtype.c
msgid "multiple inheritance not supported"
msgstr "Mehrfache Vererbung nicht unterstützt"

#: py/emitnative.c
msgid "must raise an object"
msgstr "muss ein Objekt verursachen (raise)"

#: extmod/machine_spi.c
msgid "must specify all of sck/mosi/miso"
msgstr "sck/mosi/miso müssen alle spezifiziert sein"

#: py/modbuiltins.c
msgid "must use keyword argument for key function"
msgstr "muss Schlüsselwortargument für key function verwenden"

#: extmod/ulab/code/numerical.c
msgid "n must be between 0, and 9"
msgstr "n muss zwischen 0 und 9 liegen"

#: py/runtime.c
msgid "name '%q' is not defined"
msgstr "Name '%q' ist nirgends definiert worden (Schreibweise kontrollieren)"

#: py/runtime.c
msgid "name not defined"
msgstr "Dieser Name ist nirgends definiert worden (Schreibweise kontrollieren)"

#: py/compile.c
msgid "name reused for argument"
msgstr "Name für Argumente wiederverwendet"

#: py/emitnative.c
msgid "native yield"
msgstr "native Ausbeute (yield)"

#: py/runtime.c
#, c-format
msgid "need more than %d values to unpack"
msgstr "Zum Entpacken sind mehr als %d Werte erforderlich"

#: py/objint_longlong.c py/objint_mpz.c py/runtime.c
msgid "negative power with no float support"
msgstr "negative Potenz ohne Gleitkomma (float) Unterstützung"

#: py/objint_mpz.c py/runtime.c
msgid "negative shift count"
msgstr "Negative shift Anzahl"

#: py/vm.c
msgid "no active exception to reraise"
msgstr "Keine aktive Ausnahme zu verusachen (raise)"

#: shared-bindings/socket/__init__.c shared-module/network/__init__.c
msgid "no available NIC"
msgstr "kein verfügbares Netzwerkadapter (NIC)"

#: py/compile.c
msgid "no binding for nonlocal found"
msgstr "Kein Binding für nonlocal gefunden"

#: py/builtinimport.c
msgid "no module named '%q'"
msgstr "Kein Modul mit dem Namen '%q'"

#: shared-bindings/displayio/FourWire.c shared-bindings/displayio/I2CDisplay.c
#: shared-bindings/displayio/ParallelBus.c
msgid "no reset pin available"
msgstr "kein Reset Pin verfügbar"

#: py/runtime.c
msgid "no such attribute"
msgstr "kein solches Attribut"

#: ports/nrf/common-hal/_bleio/Connection.c
msgid "non-UUID found in service_uuids_whitelist"
msgstr "non-UUID gefunden in service_uuids_whitelist"

#: py/compile.c
msgid "non-default argument follows default argument"
msgstr "ein non-default argument folgt auf ein default argument"

#: extmod/modubinascii.c
msgid "non-hex digit found"
msgstr "eine nicht-hex zahl wurde gefunden"

#: py/compile.c
msgid "non-keyword arg after */**"
msgstr "Nicht-Schlüsselwort arg nach * / **"

#: py/compile.c
msgid "non-keyword arg after keyword arg"
msgstr "Nicht-Schlüsselwort Argument nach Schlüsselwort Argument"

#: shared-bindings/_bleio/UUID.c
msgid "not a 128-bit UUID"
msgstr "keine 128-bit UUID"

#: py/objstr.c
msgid "not all arguments converted during string formatting"
msgstr ""
"Nicht alle Argumente wurden während der Formatierung des Strings konvertiert"

#: py/objstr.c
msgid "not enough arguments for format string"
msgstr "Nicht genügend Argumente für den Formatierungs-String"

#: extmod/ulab/code/poly.c
msgid "number of arguments must be 2, or 3"
msgstr "Die Anzahl der Argumente muss 2 oder 3 sein"

#: extmod/ulab/code/create.c
msgid "number of points must be at least 2"
msgstr "Die Anzahl der Punkte muss mindestens 2 betragen"

#: py/obj.c
#, c-format
msgid "object '%s' is not a tuple or list"
msgstr "Objekt '%s' ist weder tupel noch list"

#: py/obj.c
msgid "object does not support item assignment"
msgstr "Objekt unterstützt keine item assignment"

#: py/obj.c
msgid "object does not support item deletion"
msgstr "Objekt unterstützt das Löschen von Elementen nicht"

#: py/obj.c
msgid "object has no len"
msgstr "Objekt hat keine len"

#: py/obj.c
msgid "object is not subscriptable"
msgstr "Objekt hat keine '__getitem__'-Methode (not subscriptable)"

#: py/runtime.c
msgid "object not an iterator"
msgstr "Objekt ist kein Iterator"

#: py/objtype.c py/runtime.c
msgid "object not callable"
msgstr "Objekt nicht aufrufbar"

#: py/sequence.c shared-bindings/displayio/Group.c
msgid "object not in sequence"
msgstr "Objekt ist nicht in sequence"

#: py/runtime.c
msgid "object not iterable"
msgstr "Objekt nicht iterierbar"

#: py/obj.c
#, c-format
msgid "object of type '%s' has no len()"
msgstr "Objekt vom Typ '%s' hat keine len()"

#: py/obj.c
msgid "object with buffer protocol required"
msgstr "Objekt mit Pufferprotokoll (buffer protocol) erforderlich"

#: extmod/modubinascii.c
msgid "odd-length string"
msgstr "String mit ungerader Länge"

#: py/objstr.c py/objstrunicode.c
msgid "offset out of bounds"
msgstr "offset außerhalb der Grenzen"

#: ports/nrf/common-hal/audiobusio/PDMIn.c
msgid "only bit_depth=16 is supported"
msgstr "nur eine bit_depth=16 wird unterstützt"

#: ports/nrf/common-hal/audiobusio/PDMIn.c
msgid "only sample_rate=16000 is supported"
msgstr "nur eine sample_rate=16000 wird unterstützt"

#: py/objarray.c py/objstr.c py/objstrunicode.c py/objtuple.c
#: shared-bindings/nvm/ByteArray.c
msgid "only slices with step=1 (aka None) are supported"
msgstr ""
"Es werden nur Slices mit Schritt = 1 (auch bekannt als None) unterstützt"

#: extmod/ulab/code/compare.c extmod/ulab/code/ndarray.c
#: extmod/ulab/code/vectorise.c
msgid "operands could not be broadcast together"
msgstr "Operanden konnten nicht zusammen gesendet werden"

#: extmod/ulab/code/numerical.c
msgid "operation is not implemented on ndarrays"
msgstr "Die Operation ist für ndarrays nicht implementiert"

#: extmod/ulab/code/ndarray.c
msgid "operation is not supported for given type"
msgstr "Die Operation wird für den angegebenen Typ nicht unterstützt"

#: py/modbuiltins.c
msgid "ord expects a character"
msgstr "ord erwartet ein Zeichen"

#: py/modbuiltins.c
#, c-format
msgid "ord() expected a character, but string of length %d found"
msgstr ""
"ord() erwartet einen Buchstaben(char) aber es wurde ein String mit Länge %d "
"gefunden"

#: py/objint_mpz.c
msgid "overflow converting long int to machine word"
msgstr "Überlauf beim konvertieren von long int zu machine word"

#: shared-bindings/_stage/Layer.c shared-bindings/_stage/Text.c
msgid "palette must be 32 bytes long"
msgstr "Die Palette muss 32 Byte lang sein"

#: shared-bindings/displayio/Palette.c
msgid "palette_index should be an int"
msgstr "palette_index sollte ein int sein"

#: py/compile.c
msgid "parameter annotation must be an identifier"
msgstr "parameter annotation muss ein identifier sein"

#: py/emitinlinextensa.c
msgid "parameters must be registers in sequence a2 to a5"
msgstr "Die Parameter müssen Register der Reihenfolge a2 bis a5 sein"

#: py/emitinlinethumb.c
msgid "parameters must be registers in sequence r0 to r3"
msgstr "Die Parameter müssen Register der Reihenfolge r0 bis r3 sein"

#: shared-bindings/displayio/Bitmap.c
msgid "pixel coordinates out of bounds"
msgstr "Pixelkoordinaten außerhalb der Grenzen"

#: shared-bindings/displayio/Bitmap.c
msgid "pixel value requires too many bits"
msgstr "Der Pixelwert erfordert zu viele Bits"

#: shared-bindings/displayio/TileGrid.c shared-bindings/vectorio/VectorShape.c
msgid "pixel_shader must be displayio.Palette or displayio.ColorConverter"
msgstr "pixel_shader muss displayio.Palette oder displayio.ColorConverter sein"

#: shared-module/vectorio/Polygon.c
msgid "polygon can only be registered in one parent"
msgstr "Polygon kann nur in einem übergeordneten Element registriert werden"

#: ports/atmel-samd/common-hal/pulseio/PulseIn.c
#: ports/cxd56/common-hal/pulseio/PulseIn.c
#: ports/nrf/common-hal/pulseio/PulseIn.c
#: ports/stm/common-hal/pulseio/PulseIn.c
msgid "pop from an empty PulseIn"
msgstr "pop von einem leeren PulseIn"

#: py/objset.c
msgid "pop from an empty set"
msgstr "pop von einer leeren Menge (set)"

#: py/objlist.c
msgid "pop from empty list"
msgstr "pop von einer leeren Liste"

#: py/objdict.c
msgid "popitem(): dictionary is empty"
msgstr "popitem(): dictionary ist leer"

#: py/objint_mpz.c
msgid "pow() 3rd argument cannot be 0"
msgstr "pow() drittes Argument darf nicht 0 sein"

#: py/objint_mpz.c
msgid "pow() with 3 arguments requires integers"
msgstr "pow () mit 3 Argumenten erfordert Integer"

#: extmod/modutimeq.c
msgid "queue overflow"
msgstr "Warteschlangenüberlauf"

#: py/parse.c
msgid "raw f-strings are not implemented"
msgstr "rohe F-Strings sind nicht implementiert"

#: extmod/ulab/code/fft.c
msgid "real and imaginary parts must be of equal length"
msgstr "Real- und Imaginärteile müssen gleich lang sein"

#: py/builtinimport.c
msgid "relative import"
msgstr "relativer Import"

#: py/obj.c
#, c-format
msgid "requested length %d but object has length %d"
msgstr "die ersuchte Länge ist %d, aber das Objekt hat eine Länge von %d"

#: py/compile.c
msgid "return annotation must be an identifier"
msgstr "Rückgabewert-Beschreibung muss ein Identifier sein"

#: py/emitnative.c
msgid "return expected '%q' but got '%q'"
msgstr "Rückgabe erwartet '%q', aber '%q' erhalten"

#: shared-bindings/rgbmatrix/RGBMatrix.c
#, c-format
msgid "rgb_pins[%d] duplicates another pin assignment"
msgstr "rgb_pins[%d] dupliziert eine andere Pinbelegung"

#: shared-bindings/rgbmatrix/RGBMatrix.c
#, c-format
msgid "rgb_pins[%d] is not on the same port as clock"
msgstr "rgb_pins [%d] befindet sich nicht am selben Port wie clock"

#: extmod/ulab/code/ndarray.c
msgid "right hand side must be an ndarray, or a scalar"
msgstr "Die rechte Seite muss ein Ndarray oder ein Skalar sein"

#: py/objstr.c
msgid "rsplit(None,n)"
msgstr "rsplit(None,n)"

#: shared-bindings/audiocore/RawSample.c
msgid ""
"sample_source buffer must be a bytearray or array of type 'h', 'H', 'b' or "
"'B'"
msgstr ""
"sample_source buffer muss ein Bytearray oder ein Array vom Typ 'h', 'H', 'b' "
"oder 'B' sein"

#: ports/atmel-samd/common-hal/audiobusio/PDMIn.c
msgid "sampling rate out of range"
msgstr "Abtastrate außerhalb der Reichweite"

#: py/modmicropython.c
msgid "schedule stack full"
msgstr "Der schedule stack ist voll"

#: lib/utils/pyexec.c py/builtinimport.c
msgid "script compilation not supported"
msgstr "kompilieren von Skripten nicht unterstützt"

#: extmod/ulab/code/ndarray.c
msgid "shape must be a 2-tuple"
msgstr "Form muss ein 2-Tupel sein"

#: py/objstr.c
msgid "sign not allowed in string format specifier"
msgstr "Vorzeichen nicht erlaubt in einem String formatierungs specifier"

#: py/objstr.c
msgid "sign not allowed with integer format specifier 'c'"
msgstr "Vorzeichen mit ganzzahligem Formatbezeichner 'c' nicht erlaubt"

#: py/objstr.c
msgid "single '}' encountered in format string"
msgstr "einzelne '}' in Formatierungs-String gefunden"

#: extmod/ulab/code/linalg.c
msgid "size is defined for ndarrays only"
msgstr "Größe ist nur für ndarrays definiert"

#: shared-bindings/time/__init__.c
msgid "sleep length must be non-negative"
msgstr "Die Schlafdauer darf nicht negativ sein"

#: py/objslice.c py/sequence.c
msgid "slice step cannot be zero"
msgstr "Der Slice-Schritt kann nicht Null sein"

#: py/objint.c py/sequence.c
msgid "small int overflow"
msgstr "small int Überlauf"

#: main.c
msgid "soft reboot\n"
msgstr "weicher reboot\n"

#: extmod/ulab/code/numerical.c
msgid "sort argument must be an ndarray"
msgstr "sortierungs Argument muss ein ndarray sein"

#: py/objstr.c
msgid "start/end indices"
msgstr "start/end Indizes"

#: shared-bindings/displayio/Shape.c
msgid "start_x should be an int"
msgstr "start_x sollte ein int sein"

#: shared-bindings/random/__init__.c
msgid "step must be non-zero"
msgstr "Schritt (step) darf nicht Null sein"

#: shared-bindings/busio/UART.c
msgid "stop must be 1 or 2"
msgstr "stop muss 1 oder 2 sein"

#: shared-bindings/random/__init__.c
msgid "stop not reachable from start"
msgstr "stop ist von start aus nicht erreichbar"

#: py/stream.c
msgid "stream operation not supported"
msgstr "stream operation ist nicht unterstützt"

#: py/objstrunicode.c
msgid "string index out of range"
msgstr "String index außerhalb des Bereiches"

#: py/objstrunicode.c
#, c-format
msgid "string indices must be integers, not %s"
msgstr "String indizes müssen Integer sein, nicht %s"

#: py/stream.c
msgid "string not supported; use bytes or bytearray"
msgstr ""
"Zeichenfolgen werden nicht unterstützt; Verwenden Sie bytes oder bytearray"

#: extmod/moductypes.c
msgid "struct: cannot index"
msgstr "struct: kann nicht indexieren"

#: extmod/moductypes.c
msgid "struct: index out of range"
msgstr "struct: index außerhalb gültigen Bereichs"

#: extmod/moductypes.c
msgid "struct: no fields"
msgstr "struct: keine Felder"

#: py/objstr.c
msgid "substring not found"
msgstr "substring nicht gefunden"

#: py/compile.c
msgid "super() can't find self"
msgstr "super() kann self nicht finden"

#: extmod/modujson.c
msgid "syntax error in JSON"
msgstr "Syntaxfehler in JSON"

#: extmod/moductypes.c
msgid "syntax error in uctypes descriptor"
msgstr "Syntaxfehler in uctypes Deskriptor"

#: shared-bindings/touchio/TouchIn.c
msgid "threshold must be in the range 0-65536"
msgstr "threshold muss im Intervall 0-65536 liegen"

#: shared-bindings/time/__init__.c
msgid "time.struct_time() takes a 9-sequence"
msgstr "time.struct_time() nimmt eine 9-Sequenz an"

#: ports/nrf/common-hal/watchdog/WatchDogTimer.c
msgid "timeout duration exceeded the maximum supported value"
msgstr ""

#: shared-bindings/busio/UART.c
msgid "timeout must be 0.0-100.0 seconds"
msgstr "Das Zeitlimit muss 0,0-100,0 Sekunden betragen"

#: shared-bindings/_bleio/CharacteristicBuffer.c
msgid "timeout must be >= 0.0"
msgstr "timeout muss >= 0.0 sein"

#: shared-bindings/time/__init__.c
msgid "timestamp out of range for platform time_t"
msgstr "Zeitstempel außerhalb des Bereichs für Plattform time_t"

#: shared-module/struct/__init__.c
msgid "too many arguments provided with the given format"
msgstr "zu viele Argumente mit dem angegebenen Format"

#: extmod/ulab/code/ndarray.c
msgid "too many indices"
msgstr "zu viele Indizes"

#: py/runtime.c
#, c-format
msgid "too many values to unpack (expected %d)"
msgstr "zu viele Werte zum Auspacken (erwartet %d)"

#: extmod/ulab/code/linalg.c py/objstr.c
msgid "tuple index out of range"
msgstr "Tupelindex außerhalb des Bereichs"

#: py/obj.c
msgid "tuple/list has wrong length"
msgstr "tupel/list hat falsche Länge"

#: shared-bindings/_pixelbuf/PixelBuf.c
msgid "tuple/list required on RHS"
msgstr "Tupel / Liste auf RHS erforderlich"

#: ports/atmel-samd/common-hal/busio/UART.c ports/nrf/common-hal/busio/UART.c
#: shared-bindings/busio/UART.c
msgid "tx and rx cannot both be None"
msgstr "tx und rx können nicht beide None sein"

#: py/objtype.c
msgid "type '%q' is not an acceptable base type"
msgstr "Typ '%q' ist kein akzeptierter Basis-Typ"

#: py/objtype.c
msgid "type is not an acceptable base type"
msgstr "Typ ist kein akzeptierter Basis-Typ"

#: py/runtime.c
msgid "type object '%q' has no attribute '%q'"
msgstr "Typ vom Objekt '%q' hat kein Attribut '%q'"

#: py/objtype.c
msgid "type takes 1 or 3 arguments"
msgstr "Typ akzeptiert 1 oder 3 Argumente"

#: py/objint_longlong.c
msgid "ulonglong too large"
msgstr "ulonglong zu groß"

#: py/emitnative.c
msgid "unary op %q not implemented"
msgstr "Der unäre Operator %q ist nicht implementiert"

#: py/parse.c
msgid "unexpected indent"
msgstr ""
"unerwarteter Einzug (Einrückung) Bitte Leerzeichen am Zeilenanfang "
"kontrollieren"

#: py/bc.c
msgid "unexpected keyword argument"
msgstr "unerwartetes Keyword-Argument"

#: py/bc.c py/objnamedtuple.c
msgid "unexpected keyword argument '%q'"
msgstr "unerwartetes Keyword-Argument '%q'"

#: py/lexer.c
msgid "unicode name escapes"
msgstr "Unicode Name ausgebrochen (escaped)"

#: py/parse.c
msgid "unindent does not match any outer indentation level"
msgstr ""
"Einrückung entspricht keiner äußeren Einrückungsebene. Bitte Leerzeichen am "
"Zeilenanfang kontrollieren"

#: py/objstr.c
#, c-format
msgid "unknown conversion specifier %c"
msgstr "unbekannter Konvertierungs specifier %c"

#: py/objstr.c
#, c-format
msgid "unknown format code '%c' for object of type '%s'"
msgstr "unbekannter Formatcode '%c' für Objekt vom Typ '%s'"

#: py/compile.c
msgid "unknown type"
msgstr "unbekannter Typ"

#: py/emitnative.c
msgid "unknown type '%q'"
msgstr "unbekannter Typ '%q'"

#: py/objstr.c
msgid "unmatched '{' in format"
msgstr "'{' ohne passende Zuordnung im Format"

#: py/objtype.c py/runtime.c
msgid "unreadable attribute"
msgstr "nicht lesbares Attribut"

#: shared-bindings/displayio/TileGrid.c shared-bindings/vectorio/VectorShape.c
#: shared-module/vectorio/Polygon.c
msgid "unsupported %q type"
msgstr "Nicht unterstützter %q-Typ"

#: py/emitinlinethumb.c
#, c-format
msgid "unsupported Thumb instruction '%s' with %d arguments"
msgstr "nicht unterstützter Thumb-Befehl '%s' mit %d Argumenten"

#: py/emitinlinextensa.c
#, c-format
msgid "unsupported Xtensa instruction '%s' with %d arguments"
msgstr "nicht unterstützte Xtensa-Anweisung '%s' mit %d Argumenten"

#: py/objstr.c
#, c-format
msgid "unsupported format character '%c' (0x%x) at index %d"
msgstr "nicht unterstütztes Formatzeichen '%c' (0x%x) bei Index %d"

#: py/runtime.c
msgid "unsupported type for %q: '%s'"
msgstr "nicht unterstützter Type für %q: '%s'"

#: py/runtime.c
msgid "unsupported type for operator"
msgstr "nicht unterstützter Typ für Operator"

#: py/runtime.c
msgid "unsupported types for %q: '%s', '%s'"
msgstr "nicht unterstützte Typen für %q: '%s', '%s'"

#: py/objint.c
#, c-format
msgid "value must fit in %d byte(s)"
msgstr "Wert muss in %d Byte(s) passen"

#: shared-bindings/displayio/Bitmap.c
msgid "value_count must be > 0"
msgstr "value_count muss größer als 0 sein"

#: shared-bindings/watchdog/WatchDogTimer.c
msgid "watchdog timeout must be greater than 0"
msgstr ""

#: shared-bindings/_bleio/Adapter.c
msgid "window must be <= interval"
msgstr "Fenster muss <= Intervall sein"

#: extmod/ulab/code/linalg.c
msgid "wrong argument type"
msgstr "falscher Argumenttyp"

#: extmod/ulab/code/ndarray.c
msgid "wrong index type"
msgstr "falscher Indextyp"

#: py/objstr.c
msgid "wrong number of arguments"
msgstr "falsche Anzahl an Argumenten"

#: py/runtime.c
msgid "wrong number of values to unpack"
msgstr "falsche Anzahl zu entpackender Werte"

#: extmod/ulab/code/ndarray.c
msgid "wrong operand type"
msgstr "falscher Operandentyp"

#: shared-module/displayio/Shape.c
msgid "x value out of bounds"
msgstr "x Wert außerhalb der Grenzen"

#: shared-bindings/displayio/Shape.c
msgid "y should be an int"
msgstr "y sollte ein int sein"

#: shared-module/displayio/Shape.c
msgid "y value out of bounds"
msgstr "y Wert außerhalb der Grenzen"

#: py/objrange.c
msgid "zero step"
msgstr "Nullschritt"

#~ msgid "AP required"
#~ msgstr "AP erforderlich"

#~ msgid "Address is not %d bytes long or is in wrong format"
#~ msgstr "Die Adresse ist nicht %d Bytes lang oder das Format ist falsch"

#~ msgid "C-level assert"
#~ msgstr "C-Level Assert"

#~ msgid "Can not use dotstar with %s"
#~ msgstr "Kann dotstar nicht mit %s verwenden"

#~ msgid "Can't add services in Central mode"
#~ msgstr "Im Central mode können Dienste nicht hinzugefügt werden"

#~ msgid "Can't advertise in Central mode"
#~ msgstr "Im Central mode kann advertise nicht gemacht werden"

#~ msgid "Can't change the name in Central mode"
#~ msgstr "Im Central mode kann name nicht geändert werden"

#~ msgid "Can't connect in Peripheral mode"
#~ msgstr "Im Peripheral mode kann keine Verbindung hergestellt werden"

#~ msgid "Cannot connect to AP"
#~ msgstr "Kann nicht zu AP verbinden"

#~ msgid "Cannot disconnect from AP"
#~ msgstr "Kann nicht trennen von AP"

#~ msgid "Cannot set STA config"
#~ msgstr "Kann STA Konfiguration nicht setzen"

#~ msgid "Cannot update i/f status"
#~ msgstr "Kann i/f Status nicht updaten"

#~ msgid "Characteristic UUID doesn't match Service UUID"
#~ msgstr "Characteristic UUID stimmt nicht mit der Service-UUID überein"

#~ msgid "Characteristic already in use by another Service."
#~ msgstr "Characteristic wird bereits von einem anderen Dienst verwendet."

#~ msgid "Command must be 0-255"
#~ msgstr "Der Befehl muss zwischen 0 und 255 liegen"

#~ msgid "Could not decode ble_uuid, err 0x%04x"
#~ msgstr "Konnte ble_uuid nicht decodieren. Status: 0x%04x"

#~ msgid "Crash into the HardFault_Handler.\n"
#~ msgstr "Absturz in HardFault_Handler.\n"

#~ msgid "Data too large for the advertisement packet"
#~ msgstr "Daten sind zu groß für das advertisement packet"

#~ msgid "Don't know how to pass object to native function"
#~ msgstr ""
#~ "Ich weiß nicht, wie man das Objekt an die native Funktion übergeben kann"

#~ msgid "ESP8226 does not support safe mode."
#~ msgstr "ESP8226 hat keinen Sicherheitsmodus"

#~ msgid "ESP8266 does not support pull down."
#~ msgstr "ESP8266 unterstützt pull down nicht"

#~ msgid "Error in ffi_prep_cif"
#~ msgstr "Fehler in ffi_prep_cif"

#~ msgid "Expected a Peripheral"
#~ msgstr "Ein Peripheriegerät wird erwartet"

#~ msgid "Failed to acquire mutex"
#~ msgstr "Akquirieren des Mutex gescheitert"

#~ msgid "Failed to add characteristic, err 0x%04x"
#~ msgstr "Hinzufügen des Characteristic ist gescheitert. Status: 0x%04x"

#~ msgid "Failed to add descriptor, err 0x%04x"
#~ msgstr "Deskriptor konnte nicht hinzugefügt werden. Status: 0x%04x"

#~ msgid "Failed to add service"
#~ msgstr "Dienst konnte nicht hinzugefügt werden"

#~ msgid "Failed to add service, err 0x%04x"
#~ msgstr "Dienst konnte nicht hinzugefügt werden. Status: 0x%04x"

#~ msgid "Failed to change softdevice state"
#~ msgstr "Fehler beim Ändern des Softdevice-Status"

#~ msgid "Failed to connect:"
#~ msgstr "Verbindung fehlgeschlagen:"

#~ msgid "Failed to continue scanning"
#~ msgstr "Der Scanvorgang kann nicht fortgesetzt werden"

#~ msgid "Failed to continue scanning, err 0x%04x"
#~ msgstr "Der Scanvorgang kann nicht fortgesetzt werden. Status: 0x%04x"

#~ msgid "Failed to create mutex"
#~ msgstr "Erstellen des Mutex ist fehlgeschlagen"

#~ msgid "Failed to discover services"
#~ msgstr "Es konnten keine Dienste gefunden werden"

#~ msgid "Failed to get local address"
#~ msgstr "Lokale Adresse konnte nicht abgerufen werden"

#~ msgid "Failed to get softdevice state"
#~ msgstr "Fehler beim Abrufen des Softdevice-Status"

#~ msgid "Failed to notify or indicate attribute value, err %0x04x"
#~ msgstr "Kann den Attributwert nicht mitteilen. Status: 0x%04x"

#~ msgid "Failed to pair"
#~ msgstr "Koppeln fehlgeschlagen"

#~ msgid "Failed to read CCCD value, err 0x%04x"
#~ msgstr "Kann CCCD value nicht lesen. Status: 0x%04x"

#~ msgid "Failed to read attribute value, err %0x04x"
#~ msgstr "Kann den Attributwert nicht lesen. Status: 0x%04x"

#~ msgid "Failed to read attribute value, err 0x%04x"
#~ msgstr "Kann Attributwert nicht lesen, Status: 0x%04x"

#~ msgid "Failed to read gatts value, err 0x%04x"
#~ msgstr "gatts value konnte nicht gelesen werden. Status: 0x%04x"

#~ msgid "Failed to register Vendor-Specific UUID, err 0x%04x"
#~ msgstr "Kann keine herstellerspezifische UUID hinzufügen. Status: 0x%04x"

#~ msgid "Failed to release mutex"
#~ msgstr "Loslassen des Mutex gescheitert"

#~ msgid "Failed to set device name, err 0x%04x"
#~ msgstr "Gerätename konnte nicht gesetzt werden, Status: 0x%04x"

#~ msgid "Failed to start advertising"
#~ msgstr "Kann advertisement nicht starten"

#~ msgid "Failed to start advertising, err 0x%04x"
#~ msgstr "Kann advertisement nicht starten. Status: 0x%04x"

#~ msgid "Failed to start connecting, error 0x%04x"
#~ msgstr "Verbindung konnte nicht hergestellt werden. Status: 0x%04x"

#~ msgid "Failed to start pairing, error 0x%04x"
#~ msgstr "Starten des Koppelns fehlgeschlagen, Status: 0x%04x"

#~ msgid "Failed to start scanning"
#~ msgstr "Der Scanvorgang kann nicht gestartet werden"

#~ msgid "Failed to start scanning, err 0x%04x"
#~ msgstr "Der Scanvorgang kann nicht gestartet werden. Status: 0x%04x"

#~ msgid "Failed to stop advertising"
#~ msgstr "Kann advertisement nicht stoppen"

#~ msgid "Failed to stop advertising, err 0x%04x"
#~ msgstr "Kann advertisement nicht stoppen. Status: 0x%04x"

#~ msgid "Failed to write CCCD, err 0x%04x"
#~ msgstr "Konnte CCCD nicht schreiben, Status: 0x%04x"

#~ msgid "Failed to write attribute value, err 0x%04x"
#~ msgstr "Kann den Attributwert nicht schreiben. Status: 0x%04x"

#~ msgid "Failed to write gatts value, err 0x%04x"
#~ msgstr "gatts value konnte nicht geschrieben werden. Status: 0x%04x"

#~ msgid "Function requires lock."
#~ msgstr ""
#~ "Die Funktion erwartet, dass der 'lock'-Befehl zuvor ausgeführt wurde"

#~ msgid "GPIO16 does not support pull up."
#~ msgstr "GPIO16 unterstützt pull up nicht"

#~ msgid "Invalid bit clock pin"
#~ msgstr "Ungültiges bit clock pin"

#~ msgid "Invalid clock pin"
#~ msgstr "Ungültiger clock pin"

#~ msgid "Invalid data pin"
#~ msgstr "Ungültiger data pin"

#~ msgid ""
#~ "Looks like our core CircuitPython code crashed hard. Whoops!\n"
#~ "Please file an issue at https://github.com/adafruit/circuitpython/issues\n"
#~ " with the contents of your CIRCUITPY drive and this message:\n"
#~ msgstr ""
#~ "Sieht aus, als wäre der CircuitPython-Kernel-Code abgestürzt. Uups!\n"
#~ "Bitte melde das Problem unter https://github.com/adafruit/circuitpython/"
#~ "issues\n"
#~ "mit dem Inhalt deines CIRCUITPY-Laufwerks und dieser Nachricht:\n"

#~ msgid "Maximum PWM frequency is %dhz."
#~ msgstr "Maximale PWM Frequenz ist %dHz"

#~ msgid "MicroPython NLR jump failed. Likely memory corruption.\n"
#~ msgstr ""
#~ "MicroPython-NLR-Sprung ist fehlgeschlagen. Wahrscheinlich "
#~ "Speicherbeschädigung.\n"

#~ msgid "MicroPython fatal error.\n"
#~ msgstr "Schwerwiegender MicroPython-Fehler\n"

#~ msgid "Minimum PWM frequency is 1hz."
#~ msgstr "Minimale PWM Frequenz ist %dHz"

#~ msgid "Multiple PWM frequencies not supported. PWM already set to %dhz."
#~ msgstr ""
#~ "Mehrere PWM Frequenzen werden nicht unterstützt. PWM wurde bereits auf "
#~ "%dHz gesetzt."

#~ msgid "Negative step not supported"
#~ msgstr "Negativer Schritt wird nicht unterstützt"

#~ msgid "No PulseIn support for %q"
#~ msgstr "Keine PulseIn Unterstützung für %q"

#~ msgid "No hardware support for analog out."
#~ msgstr "Keine Hardwareunterstützung für analog out"

#~ msgid "Not connected."
#~ msgstr "Nicht verbunden."

#~ msgid "Only Windows format, uncompressed BMP supported %d"
#~ msgstr "Nur unkomprimiertes Windows-Format (BMP) unterstützt %d"

#~ msgid "Only bit maps of 8 bit color or less are supported"
#~ msgstr ""
#~ "Es werden nur Bitmaps mit einer Farbtiefe von 8 Bit oder weniger "
#~ "unterstützt"

#~ msgid "Only tx supported on UART1 (GPIO2)."
#~ msgstr "UART1 (GPIO2) unterstützt nur tx"

#~ msgid "PWM not supported on pin %d"
#~ msgstr "PWM nicht unterstützt an Pin %d"

#~ msgid "Pin %q does not have ADC capabilities"
#~ msgstr "Pin %q hat keine ADC Funktion"

#~ msgid "Pin(16) doesn't support pull"
#~ msgstr "Pin(16) unterstützt kein pull"

#~ msgid "Pins not valid for SPI"
#~ msgstr "Pins nicht gültig für SPI"

#~ msgid "Pixel beyond bounds of buffer"
#~ msgstr "Pixel außerhalb der Puffergrenzen"

#~ msgid "Range out of bounds"
#~ msgstr "Bereich außerhalb der Grenzen"

#~ msgid "STA must be active"
#~ msgstr "STA muss aktiv sein"

#~ msgid "STA required"
#~ msgstr "STA erforderlich"

#~ msgid ""
#~ "The CircuitPython heap was corrupted because the stack was too small.\n"
#~ "Please increase stack size limits and press reset (after ejecting "
#~ "CIRCUITPY).\n"
#~ "If you didn't change the stack, then file an issue here with the contents "
#~ "of your CIRCUITPY drive:\n"
#~ msgstr ""
#~ "Der CircuitPython-Heap war beschädigt, weil der Stack zu klein war.\n"
#~ "Bitte erhöhe die stack size limits und drücke die Reset-Taste (nach "
#~ "Auswurf des CIRCUITPY-Laufwerks)\n"
#~ "Wenn du den Stack nicht geändert hast, melde bitte das Problem unter "
#~ "https://github.com/adafruit/circuitpython/issues\n"
#~ "mit dem Inhalt deines CIRCUITPY-Laufwerks.\n"

#~ msgid ""
#~ "The microcontroller's power dipped. Please make sure your power supply "
#~ "provides\n"
#~ "enough power for the whole circuit and press reset (after ejecting "
#~ "CIRCUITPY).\n"
#~ msgstr ""
#~ "Die Stromversorgung des Mikrocontrollers ist eingebrochen. Stelle sicher, "
#~ "dass deine Stromversorgung genug Leistung für die gesamte Schaltung zur "
#~ "Verfügung stellt und drücke die Reset-Taste (nach Auswurf des CIRCUITPY-"
#~ "Laufwerks)\n"

#~ msgid ""
#~ "The reset button was pressed while booting CircuitPython. Press again to "
#~ "exit safe mode.\n"
#~ msgstr ""
#~ "Die Reset-Taste wurde beim Booten von CircuitPython gedrückt. Drücke sie "
#~ "erneut um den abgesicherten Modus zu verlassen. \n"

#~ msgid "To exit, please reset the board without "
#~ msgstr "Zum beenden, resette bitte das board ohne "

#~ msgid "UART(%d) does not exist"
#~ msgstr "UART(%d) existiert nicht"

#~ msgid "UART(1) can't read"
#~ msgstr "UART(1) kann nicht lesen"

#~ msgid "UUID integer value not in range 0 to 0xffff"
#~ msgstr "UUID-Integer nicht im Bereich 0 bis 0xffff"

#~ msgid "Unable to remount filesystem"
#~ msgstr "Dateisystem konnte nicht wieder eingebunden werden."

#~ msgid "Unknown type"
#~ msgstr "Unbekannter Typ"

#~ msgid "Use esptool to erase flash and re-upload Python instead"
#~ msgstr ""
#~ "Benutze das esptool um den flash zu löschen und Python erneut hochzuladen"

#~ msgid "Voice index too high"
#~ msgstr "Voice index zu hoch"

#~ msgid ""
#~ "You are running in safe mode which means something unanticipated "
#~ "happened.\n"
#~ msgstr ""
#~ "Sie laufen im abgesicherten Modus, was bedeutet, dass etwas Unerwartetes "
#~ "passiert ist.\n"

#~ msgid "buf is too small. need %d bytes"
#~ msgstr "buf ist zu klein. brauche %d Bytes"

#~ msgid "buffer too long"
#~ msgstr "Buffer zu lang"

#~ msgid "byteorder is not an instance of ByteOrder (got a %s)"
#~ msgstr "byteorder ist keine Instanz von ByteOrder (%s erhalten)"

#~ msgid "color buffer must be a buffer or int"
#~ msgstr "Farbpuffer muss ein Puffer oder ein int sein"

#~ msgid "expected a DigitalInOut"
#~ msgstr "erwarte DigitalInOut"

#~ msgid "expecting a pin"
#~ msgstr "Ein Pin wird erwartet"

#~ msgid "ffi_prep_closure_loc"
#~ msgstr "ffi_prep_closure_loc"

#~ msgid "flash location must be below 1MByte"
#~ msgstr "flash location muss unter 1MByte sein"

#~ msgid "frequency can only be either 80Mhz or 160MHz"
#~ msgstr "Die Frequenz kann nur 80Mhz oder 160Mhz sein"

#~ msgid "impossible baudrate"
#~ msgstr "Unmögliche Baudrate"

#~ msgid "interval not in range 0.0020 to 10.24"
#~ msgstr "Das Interval ist nicht im Bereich 0.0020 bis 10.24"

#~ msgid "invalid alarm"
#~ msgstr "ungültiger Alarm"

#~ msgid "invalid buffer length"
#~ msgstr "ungültige Pufferlänge"

#~ msgid "invalid data bits"
#~ msgstr "ungültige Datenbits"

#~ msgid "invalid pin"
#~ msgstr "ungültiger Pin"

#~ msgid "invalid stop bits"
#~ msgstr "ungültige Stopbits"

#~ msgid "len must be multiple of 4"
#~ msgstr "len muss ein vielfaches von 4 sein"

#~ msgid "memory allocation failed, allocating %u bytes for native code"
#~ msgstr ""
#~ "Speicherallozierung fehlgeschlagen, alloziere %u Bytes für nativen Code"

#~ msgid "name must be a string"
#~ msgstr "name muss ein String sein"

#~ msgid "not a valid ADC Channel: %d"
#~ msgstr "Kein gültiger ADC Kanal: %d"

#~ msgid "pin does not have IRQ capabilities"
#~ msgstr "Pin hat keine IRQ Fähigkeiten"

#~ msgid "rawbuf is not the same size as buf"
#~ msgstr "rawbuf hat nicht die gleiche Größe wie buf"

#~ msgid "readonly attribute"
#~ msgstr "Readonly-Attribut"

#~ msgid "scan failed"
#~ msgstr "Scan fehlgeschlagen"

#~ msgid "too many arguments"
#~ msgstr "zu viele Argumente"

#~ msgid "unknown status param"
#~ msgstr "Unbekannter Statusparameter"

#~ msgid "wifi_set_ip_info() failed"
#~ msgstr "wifi_set_ip_info() fehlgeschlagen"

#~ msgid "write_args must be a list, tuple, or None"
#~ msgstr "write_args muss eine Liste, ein Tupel oder None sein"<|MERGE_RESOLUTION|>--- conflicted
+++ resolved
@@ -7,15 +7,9 @@
 msgstr ""
 "Project-Id-Version: \n"
 "Report-Msgid-Bugs-To: \n"
-<<<<<<< HEAD
-"POT-Creation-Date: 2020-05-29 10:15-0700\n"
-"PO-Revision-Date: 2020-05-23 16:13+0000\n"
-"Last-Translator: Timon <timon@skerutsch.de>\n"
-=======
 "POT-Creation-Date: 2020-05-27 20:51-0500\n"
 "PO-Revision-Date: 2020-05-29 17:42+0000\n"
 "Last-Translator: Thomas Friehoff <thomas.friehoff@googlemail.com>\n"
->>>>>>> bdbb16ec
 "Language-Team: German <https://later.unpythonic.net/projects/circuitpython/"
 "circuitpython-master/de/>\n"
 "Language: de_DE\n"
@@ -1715,26 +1709,6 @@
 msgstr ""
 "WARNUNG: Der Dateiname deines Programms hat zwei Dateityperweiterungen\n"
 
-#: shared-bindings/watchdog/WatchDogTimer.c
-msgid "WatchDogTimer cannot be deinitialized once mode is set to RESET"
-msgstr ""
-
-#: shared-bindings/watchdog/WatchDogTimer.c
-msgid "WatchDogTimer is not currently running"
-msgstr ""
-
-#: shared-bindings/watchdog/WatchDogTimer.c
-msgid "WatchDogTimer.mode cannot be changed once set to WatchDogMode.RESET"
-msgstr ""
-
-#: shared-bindings/watchdog/WatchDogTimer.c
-msgid "WatchDogTimer.timeout must be greater than 0"
-msgstr ""
-
-#: supervisor/shared/safe_mode.c
-msgid "Watchdog timer expired."
-msgstr ""
-
 #: py/builtinhelp.c
 #, c-format
 msgid ""
@@ -3149,10 +3123,6 @@
 msgid "time.struct_time() takes a 9-sequence"
 msgstr "time.struct_time() nimmt eine 9-Sequenz an"
 
-#: ports/nrf/common-hal/watchdog/WatchDogTimer.c
-msgid "timeout duration exceeded the maximum supported value"
-msgstr ""
-
 #: shared-bindings/busio/UART.c
 msgid "timeout must be 0.0-100.0 seconds"
 msgstr "Das Zeitlimit muss 0,0-100,0 Sekunden betragen"
@@ -3309,10 +3279,6 @@
 #: shared-bindings/displayio/Bitmap.c
 msgid "value_count must be > 0"
 msgstr "value_count muss größer als 0 sein"
-
-#: shared-bindings/watchdog/WatchDogTimer.c
-msgid "watchdog timeout must be greater than 0"
-msgstr ""
 
 #: shared-bindings/_bleio/Adapter.c
 msgid "window must be <= interval"
