# Spanish translation.
# Copyright (C) YEAR THE PACKAGE'S COPYRIGHT HOLDER
# This file is distributed under the same license as the PACKAGE package.
# Carlos Diaz <carlos.santiago.diaz@gmail.com>, 2018.
# Juan Biondi <juanernestobiondi@gmail.com>, 2018.
msgid ""
msgstr ""
"Project-Id-Version: \n"
"Report-Msgid-Bugs-To: \n"
<<<<<<< HEAD
"POT-Creation-Date: 2019-07-31 16:30-0500\n"
=======
"POT-Creation-Date: 2019-07-19 10:38-0700\n"
>>>>>>> dbab5380
"PO-Revision-Date: 2018-08-24 22:56-0500\n"
"Last-Translator: \n"
"Language-Team: \n"
"Language: en_US\n"
"MIME-Version: 1.0\n"
"Content-Type: text/plain; charset=UTF-8\n"
"Content-Transfer-Encoding: 8bit\n"
"X-Generator: Poedit 2.1.1\n"

#: main.c
msgid ""
"\n"
"Code done running. Waiting for reload.\n"
msgstr ""
"\n"
"El código terminó su ejecución. Esperando para recargar.\n"

#: py/obj.c
msgid "  File \"%q\""
msgstr "  Archivo \"%q\""

#: py/obj.c
msgid "  File \"%q\", line %d"
msgstr "  Archivo \"%q\", línea %d"

#: main.c
msgid " output:\n"
msgstr " salida:\n"

#: py/objstr.c
#, c-format
msgid "%%c requires int or char"
msgstr "%%c requiere int o char"

#: shared-bindings/microcontroller/Pin.c
msgid "%q in use"
msgstr "%q está siendo utilizado"

#: py/obj.c
msgid "%q index out of range"
msgstr "%q indice fuera de rango"

#: py/obj.c
msgid "%q indices must be integers, not %s"
msgstr "%q indices deben ser enteros, no %s"

#: shared-bindings/bleio/CharacteristicBuffer.c
#: shared-bindings/displayio/Group.c shared-bindings/displayio/Shape.c
msgid "%q must be >= 1"
msgstr "%q debe ser >= 1"

#: shared-bindings/fontio/BuiltinFont.c
msgid "%q should be an int"
msgstr "%q debe ser un int"

#: py/bc.c py/objnamedtuple.c
msgid "%q() takes %d positional arguments but %d were given"
msgstr "%q() toma %d argumentos posicionales pero %d fueron dados"

#: py/argcheck.c
msgid "'%q' argument required"
msgstr "argumento '%q' requerido"

#: py/emitinlinethumb.c py/emitinlinextensa.c
#, c-format
msgid "'%s' expects a label"
msgstr "'%s' espera una etiqueta"

#: py/emitinlinethumb.c py/emitinlinextensa.c
#, c-format
msgid "'%s' expects a register"
msgstr "'%s' espera un registro"

#: py/emitinlinethumb.c
#, c-format
msgid "'%s' expects a special register"
msgstr "'%s' espera un carácter"

#: py/emitinlinethumb.c
#, c-format
msgid "'%s' expects an FPU register"
msgstr "'%s' espera un registro de FPU"

#: py/emitinlinethumb.c
#, c-format
msgid "'%s' expects an address of the form [a, b]"
msgstr "'%s' espera una dirección de forma [a, b]"

#: py/emitinlinethumb.c py/emitinlinextensa.c
#, c-format
msgid "'%s' expects an integer"
msgstr "'%s' espera un entero"

#: py/emitinlinethumb.c
#, c-format
msgid "'%s' expects at most r%d"
msgstr "'%s' espera a lo sumo r%d"

#: py/emitinlinethumb.c
#, c-format
msgid "'%s' expects {r0, r1, ...}"
msgstr "'%s' espera {r0, r1, ...}"

#: py/emitinlinextensa.c
#, c-format
msgid "'%s' integer %d is not within range %d..%d"
msgstr "'%s' entero %d no esta dentro del rango %d..%d"

#: py/emitinlinethumb.c
#, c-format
msgid "'%s' integer 0x%x does not fit in mask 0x%x"
msgstr "'%s' entero 0x%x no cabe en la máscara 0x%x"

#: py/obj.c
#, c-format
msgid "'%s' object does not support item assignment"
msgstr "el objeto '%s' no soporta la asignación de elementos"

#: py/obj.c
#, c-format
msgid "'%s' object does not support item deletion"
msgstr "objeto '%s' no soporta la eliminación de elementos"

#: py/runtime.c
msgid "'%s' object has no attribute '%q'"
msgstr "objeto '%s' no tiene atributo '%q'"

#: py/runtime.c
#, c-format
msgid "'%s' object is not an iterator"
msgstr "objeto '%s' no es un iterator"

#: py/objtype.c py/runtime.c
#, c-format
msgid "'%s' object is not callable"
msgstr "objeto '%s' no puede ser llamado"

#: py/runtime.c
#, c-format
msgid "'%s' object is not iterable"
msgstr "objeto '%s' no es iterable"

#: py/obj.c
#, c-format
msgid "'%s' object is not subscriptable"
msgstr "el objeto '%s' no es suscriptable"

#: py/objstr.c
msgid "'=' alignment not allowed in string format specifier"
msgstr "'=' alineación no permitida en el especificador string format"

#: shared-module/struct/__init__.c
msgid "'S' and 'O' are not supported format types"
msgstr "'S' y 'O' no son compatibles con los tipos de formato"

#: py/compile.c
msgid "'align' requires 1 argument"
msgstr "'align' requiere 1 argumento"

#: py/compile.c
msgid "'await' outside function"
msgstr "'await' fuera de la función"

#: py/compile.c
msgid "'break' outside loop"
msgstr "'break' fuera de un bucle"

#: py/compile.c
msgid "'continue' outside loop"
msgstr "'continue' fuera de un bucle"

#: py/compile.c
msgid "'data' requires at least 2 arguments"
msgstr "'data' requiere como minomo 2 argumentos"

#: py/compile.c
msgid "'data' requires integer arguments"
msgstr "'data' requiere argumentos de tipo entero"

#: py/compile.c
msgid "'label' requires 1 argument"
msgstr "'label' requiere 1 argumento"

#: py/compile.c
msgid "'return' outside function"
msgstr "'return' fuera de una función"

#: py/compile.c
msgid "'yield' outside function"
msgstr "'yield' fuera de una función"

#: py/compile.c
msgid "*x must be assignment target"
msgstr "*x debe ser objetivo de la tarea"

#: py/obj.c
msgid ", in %q\n"
msgstr ", en %q\n"

#: py/objcomplex.c
msgid "0.0 to a complex power"
msgstr "0.0 a una potencia compleja"

#: py/modbuiltins.c
msgid "3-arg pow() not supported"
msgstr "pow() con 3 argumentos no soportado"

#: ports/atmel-samd/common-hal/rotaryio/IncrementalEncoder.c
msgid "A hardware interrupt channel is already in use"
msgstr "El canal EXTINT ya está siendo utilizado"

#: shared-bindings/bleio/Address.c
#, c-format
msgid "Address must be %d bytes long"
msgstr "La dirección debe ser %d bytes de largo"

#: shared-bindings/bleio/Address.c
msgid "Address type out of range"
msgstr ""

#: ports/nrf/common-hal/busio/I2C.c
msgid "All I2C peripherals are in use"
msgstr "Todos los periféricos I2C están siendo usados"

#: ports/nrf/common-hal/busio/SPI.c
msgid "All SPI peripherals are in use"
msgstr "Todos los periféricos SPI están siendo usados"

#: ports/nrf/common-hal/busio/UART.c
msgid "All UART peripherals are in use"
msgstr "Todos los periféricos UART están siendo usados"

#: ports/atmel-samd/common-hal/audioio/AudioOut.c
msgid "All event channels in use"
msgstr "Todos los canales de eventos estan siendo usados"

#: ports/atmel-samd/audio_dma.c ports/atmel-samd/common-hal/audiobusio/PDMIn.c
msgid "All sync event channels in use"
msgstr ""
"Todos los canales de eventos de sincronización (sync event channels) están "
"siendo utilizados"

#: shared-bindings/pulseio/PWMOut.c
msgid "All timers for this pin are in use"
msgstr "Todos los timers para este pin están siendo utilizados"

#: ports/atmel-samd/common-hal/audioio/AudioOut.c
#: ports/atmel-samd/common-hal/frequencyio/FrequencyIn.c
#: ports/atmel-samd/common-hal/pulseio/PulseOut.c
#: ports/nrf/common-hal/audiopwmio/PWMAudioOut.c
#: ports/nrf/common-hal/pulseio/PulseOut.c shared-bindings/pulseio/PWMOut.c
#: shared-module/_pew/PewPew.c
msgid "All timers in use"
msgstr "Todos los timers en uso"

#: ports/nrf/common-hal/analogio/AnalogOut.c
msgid "AnalogOut functionality not supported"
msgstr "Funcionalidad AnalogOut no soportada"

#: shared-bindings/analogio/AnalogOut.c
msgid "AnalogOut is only 16 bits. Value must be less than 65536."
msgstr "AnalogOut es solo de 16 bits. Value debe ser menos a 65536."

#: ports/atmel-samd/common-hal/analogio/AnalogOut.c
msgid "AnalogOut not supported on given pin"
msgstr "El pin proporcionado no soporta AnalogOut"

#: ports/atmel-samd/common-hal/pulseio/PulseOut.c
msgid "Another send is already active"
msgstr "Otro envío ya está activo"

#: shared-bindings/pulseio/PulseOut.c
msgid "Array must contain halfwords (type 'H')"
msgstr "Array debe contener media palabra (type 'H')"

#: shared-bindings/nvm/ByteArray.c
msgid "Array values should be single bytes."
msgstr "Valores del array deben ser bytes individuales."

#: supervisor/shared/safe_mode.c
msgid "Attempted heap allocation when MicroPython VM not running.\n"
msgstr ""
"Intento de allocation de heap cuando la VM de MicroPython no estaba "
"corriendo.\n"

#: main.c
msgid "Auto-reload is off.\n"
msgstr "Auto-recarga deshabilitada.\n"

#: main.c
msgid ""
"Auto-reload is on. Simply save files over USB to run them or enter REPL to "
"disable.\n"
msgstr ""
"Auto-reload habilitado. Simplemente guarda los archivos via USB para "
"ejecutarlos o entra al REPL para desabilitarlos.\n"

#: ports/atmel-samd/common-hal/audiobusio/I2SOut.c
msgid "Bit clock and word select must share a clock unit"
msgstr "Bit clock y word select deben compartir una unidad de reloj"

#: shared-bindings/audiobusio/PDMIn.c
msgid "Bit depth must be multiple of 8."
msgstr "Bits depth debe ser múltiplo de 8."

#: ports/atmel-samd/common-hal/rotaryio/IncrementalEncoder.c
msgid "Both pins must support hardware interrupts"
msgstr "Ambos pines deben soportar interrupciones por hardware"

#: shared-bindings/displayio/Display.c
msgid "Brightness must be 0-1.0"
msgstr ""

#: shared-bindings/supervisor/__init__.c
msgid "Brightness must be between 0 and 255"
msgstr "El brillo debe estar entro 0 y 255"

#: shared-bindings/displayio/Display.c
msgid "Brightness not adjustable"
msgstr "El brillo no se puede ajustar"

#: shared-module/usb_hid/Device.c
#, c-format
msgid "Buffer incorrect size. Should be %d bytes."
msgstr "Tamaño de buffer incorrecto. Debe ser de %d bytes."

#: ports/nrf/common-hal/audiopwmio/PWMAudioOut.c
#, c-format
msgid "Buffer length %d too big. It must be less than %d"
msgstr ""

#: shared-bindings/bitbangio/I2C.c shared-bindings/busio/I2C.c
msgid "Buffer must be at least length 1"
msgstr "Buffer debe ser de longitud 1 como minimo"

#: ports/atmel-samd/common-hal/displayio/ParallelBus.c
#: ports/nrf/common-hal/displayio/ParallelBus.c
#, c-format
msgid "Bus pin %d is already in use"
msgstr "Bus pin %d ya está siendo utilizado"

#: shared-bindings/bleio/UUID.c
msgid "Byte buffer must be 16 bytes."
msgstr "Byte buffer debe de ser 16 bytes"

#: shared-bindings/nvm/ByteArray.c
msgid "Bytes must be between 0 and 255."
msgstr "Bytes debe estar entre 0 y 255."

#: py/objtype.c
msgid "Call super().__init__() before accessing native object."
msgstr ""

#: shared-bindings/_pixelbuf/PixelBuf.c
#, c-format
msgid "Can not use dotstar with %s"
msgstr "No se puede usar dotstar con %s"

#: ports/nrf/common-hal/bleio/Characteristic.c
msgid "Can't set CCCD for local Characteristic"
msgstr ""

#: shared-bindings/displayio/Bitmap.c shared-bindings/pulseio/PulseIn.c
msgid "Cannot delete values"
msgstr "No se puede eliminar valores"

#: ports/atmel-samd/common-hal/digitalio/DigitalInOut.c
#: ports/nrf/common-hal/digitalio/DigitalInOut.c
msgid "Cannot get pull while in output mode"
msgstr "No puede ser pull mientras este en modo de salida"

#: ports/nrf/common-hal/microcontroller/Processor.c
msgid "Cannot get temperature"
msgstr "No se puede obtener la temperatura."

#: ports/atmel-samd/common-hal/audioio/AudioOut.c
msgid "Cannot output both channels on the same pin"
msgstr "No se puede tener ambos canales en el mismo pin"

#: shared-module/bitbangio/SPI.c
msgid "Cannot read without MISO pin."
msgstr "No se puede leer sin pin MISO."

#: shared-bindings/audiobusio/PDMIn.c
msgid "Cannot record to a file"
msgstr "No se puede grabar en un archivo"

#: shared-module/storage/__init__.c
msgid "Cannot remount '/' when USB is active."
msgstr "No se puede volver a montar '/' cuando el USB esta activo."

#: ports/atmel-samd/common-hal/microcontroller/__init__.c
msgid "Cannot reset into bootloader because no bootloader is present."
msgstr "No se puede reiniciar a bootloader porque no hay bootloader presente."

#: shared-bindings/digitalio/DigitalInOut.c
msgid "Cannot set value when direction is input."
msgstr "No se puede asignar un valor cuando la dirección es input."

#: py/objslice.c
msgid "Cannot subclass slice"
msgstr "Cannot subclass slice"

#: shared-module/bitbangio/SPI.c
msgid "Cannot transfer without MOSI and MISO pins."
msgstr "No se puede transmitir sin pines MOSI y MISO."

#: extmod/moductypes.c
msgid "Cannot unambiguously get sizeof scalar"
msgstr "No se puede obtener inequívocamente sizeof escalar"

#: shared-module/bitbangio/SPI.c
msgid "Cannot write without MOSI pin."
msgstr "No se puede escribir sin pin MOSI."

#: shared-bindings/bleio/Service.c
msgid "Characteristic UUID doesn't match Service UUID"
msgstr "Características UUID no concide con el Service UUID"

#: ports/nrf/common-hal/bleio/Service.c
msgid "Characteristic already in use by another Service."
msgstr "Características ya esta en uso por otro Serivice"

#: shared-bindings/bleio/CharacteristicBuffer.c
msgid "CharacteristicBuffer writing not provided"
msgstr "CharateristicBuffer escritura no proporcionada"

#: shared-module/bitbangio/SPI.c
msgid "Clock pin init failed."
msgstr "Clock pin init fallido"

#: shared-module/bitbangio/I2C.c
msgid "Clock stretch too long"
msgstr "Clock stretch demasiado largo "

#: ports/atmel-samd/common-hal/audiobusio/I2SOut.c
msgid "Clock unit in use"
msgstr "Clock unit está siendo utilizado"

#: shared-bindings/_pew/PewPew.c
msgid "Column entry must be digitalio.DigitalInOut"
msgstr "Entrada de columna debe ser digitalio.DigitalInOut"

#: shared-bindings/displayio/I2CDisplay.c
msgid "Command must be 0-255"
msgstr ""

#: shared-bindings/displayio/FourWire.c shared-bindings/displayio/ParallelBus.c
msgid "Command must be an int between 0 and 255"
msgstr "Command debe estar entre 0 y 255."

#: py/persistentcode.c
msgid "Corrupt .mpy file"
msgstr ""

#: py/emitglue.c
msgid "Corrupt raw code"
msgstr ""

#: ports/nrf/common-hal/bleio/UUID.c
#, c-format
msgid "Could not decode ble_uuid, err 0x%04x"
msgstr "No se puede descodificar ble_uuid, err 0x%04x"

#: ports/atmel-samd/common-hal/busio/UART.c
msgid "Could not initialize UART"
msgstr "No se puede inicializar la UART"

#: shared-module/audiocore/Mixer.c shared-module/audiocore/WaveFile.c
msgid "Couldn't allocate first buffer"
msgstr "No se pudo asignar el primer buffer"

#: shared-module/audiocore/Mixer.c shared-module/audiocore/WaveFile.c
msgid "Couldn't allocate second buffer"
msgstr "No se pudo asignar el segundo buffer"

#: supervisor/shared/safe_mode.c
msgid "Crash into the HardFault_Handler.\n"
msgstr "Choque en el HardFault_Handler.\n"

#: ports/atmel-samd/common-hal/audioio/AudioOut.c
msgid "DAC already in use"
msgstr "DAC ya está siendo utilizado"

#: ports/atmel-samd/common-hal/displayio/ParallelBus.c
#: ports/nrf/common-hal/displayio/ParallelBus.c
msgid "Data 0 pin must be byte aligned"
msgstr "El pin Data 0 debe estar alineado a bytes"

#: shared-module/audiocore/WaveFile.c
msgid "Data chunk must follow fmt chunk"
msgstr "Trozo de datos debe seguir fmt chunk"

#: ports/nrf/common-hal/bleio/Peripheral.c
msgid "Data too large for advertisement packet"
msgstr "Data es muy grande para el paquete de advertisement."

#: shared-bindings/audiobusio/PDMIn.c
msgid "Destination capacity is smaller than destination_length."
msgstr "Capacidad de destino es mas pequeña que destination_length."

#: shared-bindings/displayio/Display.c
msgid "Display rotation must be in 90 degree increments"
msgstr "Rotación de display debe ser en incrementos de 90 grados"

#: shared-bindings/digitalio/DigitalInOut.c
msgid "Drive mode not used when direction is input."
msgstr "Modo Drive no se usa cuando la dirección es input."

#: ports/atmel-samd/common-hal/frequencyio/FrequencyIn.c
#: ports/atmel-samd/common-hal/ps2io/Ps2.c
#: ports/atmel-samd/common-hal/pulseio/PulseIn.c
msgid "EXTINT channel already in use"
msgstr "El canal EXTINT ya está siendo utilizado"

#: extmod/modure.c
msgid "Error in regex"
msgstr "Error en regex"

#: shared-bindings/microcontroller/Pin.c
#: shared-bindings/neopixel_write/__init__.c shared-bindings/pulseio/PulseOut.c
#: shared-bindings/terminalio/Terminal.c
msgid "Expected a %q"
msgstr "Se espera un %q"

#: shared-bindings/bleio/CharacteristicBuffer.c
msgid "Expected a Characteristic"
msgstr "Se esperaba una Característica."

#: shared-bindings/bleio/Characteristic.c shared-bindings/bleio/Descriptor.c
#: shared-bindings/bleio/Service.c
msgid "Expected a UUID"
msgstr "Se esperaba un UUID"

#: shared-bindings/bleio/Central.c
msgid "Expected an Address"
msgstr ""

#: shared-module/_pixelbuf/PixelBuf.c
#, c-format
msgid "Expected tuple of length %d, got %d"
msgstr "Se esperaba un tuple de %d, se obtuvo %d"

#: shared-bindings/ps2io/Ps2.c
msgid "Failed sending command."
msgstr "Fallo enviando comando"

#: ports/nrf/sd_mutex.c
#, fuzzy, c-format
msgid "Failed to acquire mutex, err 0x%04x"
msgstr "No se puede adquirir el mutex, status: 0x%08lX"

#: ports/nrf/common-hal/bleio/Service.c
#, fuzzy, c-format
msgid "Failed to add characteristic, err 0x%04x"
msgstr "Fallo al añadir caracteristica, err: 0x%08lX"

#: ports/nrf/common-hal/bleio/Peripheral.c
#, c-format
msgid "Failed to add service, err 0x%04x"
msgstr "Fallo al agregar servicio. err: 0x%02x"

#: ports/atmel-samd/common-hal/busio/UART.c ports/nrf/common-hal/busio/UART.c
msgid "Failed to allocate RX buffer"
msgstr "Ha fallado la asignación del buffer RX"

#: ports/atmel-samd/common-hal/pulseio/PulseIn.c
#: ports/nrf/common-hal/pulseio/PulseIn.c
#, c-format
msgid "Failed to allocate RX buffer of %d bytes"
msgstr "Falló la asignación del buffer RX de %d bytes"

#: ports/nrf/common-hal/bleio/Adapter.c
msgid "Failed to change softdevice state"
msgstr "No se puede cambiar el estado del softdevice"

#: ports/nrf/common-hal/bleio/Peripheral.c
#, c-format
msgid "Failed to configure advertising, err 0x%04x"
msgstr ""

#: ports/nrf/common-hal/bleio/Central.c
msgid "Failed to connect: timeout"
msgstr ""

#: ports/nrf/common-hal/bleio/Scanner.c
#, c-format
msgid "Failed to continue scanning, err 0x%04x"
msgstr "No se puede iniciar el escaneo. err: 0x%02x"

#: ports/nrf/common-hal/bleio/Central.c
#, fuzzy
msgid "Failed to discover services"
msgstr "No se puede descubrir servicios"

#: ports/nrf/common-hal/bleio/Adapter.c
msgid "Failed to get local address"
msgstr "No se puede obtener la dirección local"

#: ports/nrf/common-hal/bleio/Adapter.c
msgid "Failed to get softdevice state"
msgstr "No se puede obtener el estado del softdevice"

#: ports/nrf/common-hal/bleio/Characteristic.c
#, c-format
msgid "Failed to notify or indicate attribute value, err 0x%04x"
msgstr "Error al notificar o indicar el valor del atributo, err 0x%04x"

#: ports/nrf/common-hal/bleio/Characteristic.c
#, c-format
msgid "Failed to read CCCD value, err 0x%04x"
msgstr "No se puede leer el valor del atributo. err 0x%02x"

#: ports/nrf/common-hal/bleio/Characteristic.c
#, c-format
msgid "Failed to read attribute value, err 0x%04x"
msgstr "Error al leer valor del atributo, err 0x%04"

#: ports/nrf/common-hal/bleio/Characteristic.c
#, c-format
msgid "Failed to read gatts value, err 0x%04x"
msgstr "No se puede escribir el valor del atributo. status: 0x%02x"

#: ports/nrf/common-hal/bleio/UUID.c
#, c-format
msgid "Failed to register Vendor-Specific UUID, err 0x%04x"
msgstr "Fallo al registrar el Vendor-Specific UUID, err 0x%04x"

#: ports/nrf/sd_mutex.c
#, c-format
msgid "Failed to release mutex, err 0x%04x"
msgstr "No se puede liberar el mutex, err 0x%04x"

#: ports/nrf/common-hal/bleio/Peripheral.c
#, c-format
msgid "Failed to set device name, err 0x%04x"
msgstr ""

#: ports/nrf/common-hal/bleio/Peripheral.c
#, c-format
msgid "Failed to start advertising, err 0x%04x"
msgstr "No se puede inicar el anuncio. err: 0x%04x"

#: ports/nrf/common-hal/bleio/Central.c
#, c-format
msgid "Failed to start connecting, error 0x%04x"
msgstr ""

#: ports/nrf/common-hal/bleio/Scanner.c
#, c-format
msgid "Failed to start scanning, err 0x%04x"
msgstr "No se puede iniciar el escaneo. err 0x%04x"

#: ports/nrf/common-hal/bleio/Peripheral.c
#, c-format
msgid "Failed to stop advertising, err 0x%04x"
msgstr "No se puede detener el anuncio. err: 0x%04x"

#: ports/nrf/common-hal/bleio/Characteristic.c
#, c-format
msgid "Failed to write CCCD, err 0x%04x"
msgstr ""

#: ports/nrf/common-hal/bleio/Characteristic.c
#, c-format
msgid "Failed to write attribute value, err 0x%04x"
msgstr "No se puede escribir el valor del atributo. err: 0x%04x"

#: ports/nrf/common-hal/bleio/Characteristic.c
#, c-format
msgid "Failed to write gatts value, err 0x%04x"
msgstr "No se puede escribir el valor del atributo. err: 0x%04x"

#: py/moduerrno.c
msgid "File exists"
msgstr "El archivo ya existe"

#: ports/nrf/peripherals/nrf/nvm.c
msgid "Flash erase failed"
msgstr "Falló borrado de flash"

#: ports/nrf/peripherals/nrf/nvm.c
#, c-format
msgid "Flash erase failed to start, err 0x%04x"
msgstr "Falló el iniciar borrado de flash, err 0x%04x"

#: ports/nrf/peripherals/nrf/nvm.c
msgid "Flash write failed"
msgstr "Falló la escritura"

#: ports/nrf/peripherals/nrf/nvm.c
#, c-format
msgid "Flash write failed to start, err 0x%04x"
msgstr "Falló el iniciar la escritura de flash, err 0x%04x"

#: ports/atmel-samd/common-hal/frequencyio/FrequencyIn.c
msgid "Frequency captured is above capability. Capture Paused."
msgstr "Frecuencia capturada por encima de la capacidad. Captura en pausa."

#: shared-bindings/bitbangio/I2C.c shared-bindings/bitbangio/SPI.c
#: shared-bindings/busio/I2C.c shared-bindings/busio/SPI.c
msgid "Function requires lock"
msgstr "La función requiere lock"

#: shared-bindings/displayio/Display.c
msgid "Group already used"
msgstr ""

#: shared-module/displayio/Group.c
msgid "Group full"
msgstr "Group lleno"

#: extmod/vfs_posix_file.c py/objstringio.c
msgid "I/O operation on closed file"
msgstr "Operación I/O en archivo cerrado"

#: extmod/machine_i2c.c
msgid "I2C operation not supported"
msgstr "operación I2C no soportada"

#: py/persistentcode.c
msgid ""
"Incompatible .mpy file. Please update all .mpy files. See http://adafru.it/"
"mpy-update for more info."
msgstr ""
"Archivo .mpy incompatible. Actualice todos los archivos .mpy. Consulte "
"http://adafru.it/mpy-update para más información"

#: shared-bindings/_pew/PewPew.c
msgid "Incorrect buffer size"
msgstr "Tamaño incorrecto del buffer"

#: py/moduerrno.c
msgid "Input/output error"
msgstr "error Input/output"

#: ports/atmel-samd/common-hal/audiobusio/I2SOut.c
#: ports/atmel-samd/common-hal/audiobusio/PDMIn.c
msgid "Invalid %q pin"
msgstr "Pin %q inválido"

#: shared-module/displayio/OnDiskBitmap.c
msgid "Invalid BMP file"
msgstr "Archivo BMP inválido"

#: ports/atmel-samd/common-hal/pulseio/PWMOut.c
#: ports/nrf/common-hal/pulseio/PWMOut.c shared-bindings/pulseio/PWMOut.c
msgid "Invalid PWM frequency"
msgstr "Frecuencia PWM inválida"

#: py/moduerrno.c
msgid "Invalid argument"
msgstr "Argumento inválido"

#: shared-module/displayio/Bitmap.c
msgid "Invalid bits per value"
msgstr "Inválido bits por valor"

#: ports/nrf/common-hal/busio/UART.c
msgid "Invalid buffer size"
msgstr "Tamaño de buffer inválido"

#: ports/atmel-samd/common-hal/frequencyio/FrequencyIn.c
msgid "Invalid capture period. Valid range: 1 - 500"
msgstr "Inválido periodo de captura. Rango válido: 1 - 500"

#: shared-bindings/audiocore/Mixer.c
msgid "Invalid channel count"
msgstr "Cuenta de canales inválida"

#: shared-bindings/digitalio/DigitalInOut.c
msgid "Invalid direction."
msgstr "Dirección inválida."

#: shared-module/audiocore/WaveFile.c
msgid "Invalid file"
msgstr "Archivo inválido"

#: shared-module/audiocore/WaveFile.c
msgid "Invalid format chunk size"
msgstr "Formato de fragmento de formato no válido"

#: shared-bindings/bitbangio/SPI.c shared-bindings/busio/SPI.c
msgid "Invalid number of bits"
msgstr "Numero inválido de bits"

#: shared-bindings/bitbangio/SPI.c shared-bindings/busio/SPI.c
msgid "Invalid phase"
msgstr "Fase inválida"

#: ports/atmel-samd/common-hal/audioio/AudioOut.c
#: ports/atmel-samd/common-hal/touchio/TouchIn.c
#: shared-bindings/pulseio/PWMOut.c
msgid "Invalid pin"
msgstr "Pin inválido"

#: ports/atmel-samd/common-hal/audioio/AudioOut.c
msgid "Invalid pin for left channel"
msgstr "Pin inválido para canal izquierdo"

#: ports/atmel-samd/common-hal/audioio/AudioOut.c
msgid "Invalid pin for right channel"
msgstr "Pin inválido para canal derecho"

#: ports/atmel-samd/common-hal/busio/I2C.c
#: ports/atmel-samd/common-hal/busio/SPI.c
#: ports/atmel-samd/common-hal/busio/UART.c
#: ports/atmel-samd/common-hal/i2cslave/I2CSlave.c
#: ports/nrf/common-hal/busio/I2C.c
msgid "Invalid pins"
msgstr "pines inválidos"

#: shared-bindings/bitbangio/SPI.c shared-bindings/busio/SPI.c
msgid "Invalid polarity"
msgstr "Polaridad inválida"

#: shared-bindings/microcontroller/__init__.c
msgid "Invalid run mode."
msgstr "Modo de ejecución inválido."

#: shared-bindings/audiocore/Mixer.c
msgid "Invalid voice count"
msgstr "Cuenta de voces inválida"

#: shared-module/audiocore/WaveFile.c
msgid "Invalid wave file"
msgstr "Archivo wave inválido"

#: py/compile.c
msgid "LHS of keyword arg must be an id"
msgstr "LHS del agumento por palabra clave deberia ser un identificador"

#: shared-module/displayio/Group.c
msgid "Layer already in a group."
msgstr "Layer ya pertenece a un grupo"

#: shared-module/displayio/Group.c
msgid "Layer must be a Group or TileGrid subclass."
msgstr "Layer debe ser una subclase de Group o TileGrid."

#: py/objslice.c
msgid "Length must be an int"
msgstr "Length debe ser un int"

#: py/objslice.c
msgid "Length must be non-negative"
msgstr "Longitud no deberia ser negativa"

#: supervisor/shared/safe_mode.c
msgid ""
"Looks like our core CircuitPython code crashed hard. Whoops!\n"
"Please file an issue at https://github.com/adafruit/circuitpython/issues\n"
" with the contents of your CIRCUITPY drive and this message:\n"
msgstr ""
"Parece que nuestro código de CircuitPython ha fallado con fuerza. Whoops!\n"
"Por favor, crea un issue en https://github.com/adafruit/circuitpython/"
"issues\n"
" con el contenido de su unidad CIRCUITPY y este mensaje:\n"

#: shared-module/bitbangio/SPI.c
msgid "MISO pin init failed."
msgstr "MISO pin init fallido."

#: shared-module/bitbangio/SPI.c
msgid "MOSI pin init failed."
msgstr "MOSI pin init fallido."

#: shared-module/displayio/Shape.c
#, c-format
msgid "Maximum x value when mirrored is %d"
msgstr "Valor máximo de x cuando se refleja es %d"

#: supervisor/shared/safe_mode.c
msgid "MicroPython NLR jump failed. Likely memory corruption.\n"
msgstr "MicroPython NLR salto fallido. Probable corrupción de memoria.\n"

#: supervisor/shared/safe_mode.c
msgid "MicroPython fatal error.\n"
msgstr "Error fatal de MicroPython.\n"

#: shared-bindings/audiobusio/PDMIn.c
msgid "Microphone startup delay must be in range 0.0 to 1.0"
msgstr "Micrófono demora de inicio debe estar en el rango 0.0 a 1.0"

#: shared-bindings/displayio/Group.c
msgid "Must be a %q subclass."
msgstr "Debe de ser una subclase de %q"

#: ports/nrf/common-hal/bleio/Characteristic.c
msgid "No CCCD for this Characteristic"
msgstr ""

#: ports/atmel-samd/common-hal/analogio/AnalogOut.c
msgid "No DAC on chip"
msgstr "El chip no tiene DAC"

#: ports/atmel-samd/common-hal/audiobusio/I2SOut.c
#: ports/atmel-samd/common-hal/audioio/AudioOut.c
msgid "No DMA channel found"
msgstr "No se encontró el canal DMA"

#: ports/atmel-samd/common-hal/busio/UART.c ports/nrf/common-hal/busio/UART.c
msgid "No RX pin"
msgstr "Sin pin RX"

#: ports/atmel-samd/common-hal/busio/UART.c ports/nrf/common-hal/busio/UART.c
msgid "No TX pin"
msgstr "Sin pin TX"

#: ports/atmel-samd/common-hal/frequencyio/FrequencyIn.c
msgid "No available clocks"
msgstr "Relojes no disponibles"

#: shared-bindings/board/__init__.c
msgid "No default %q bus"
msgstr "Sin bus %q por defecto"

#: ports/atmel-samd/common-hal/touchio/TouchIn.c
msgid "No free GCLKs"
msgstr "Sin GCLKs libres"

#: shared-bindings/os/__init__.c
msgid "No hardware random available"
msgstr "No hay hardware random disponible"

#: ports/atmel-samd/common-hal/ps2io/Ps2.c
msgid "No hardware support on clk pin"
msgstr "Sin soporte de hardware en el pin clk"

#: ports/atmel-samd/common-hal/frequencyio/FrequencyIn.c
#: ports/atmel-samd/common-hal/pulseio/PulseIn.c
msgid "No hardware support on pin"
msgstr "Sin soporte de hardware en pin"

#: py/moduerrno.c
msgid "No space left on device"
msgstr "No queda espacio en el dispositivo"

#: py/moduerrno.c
msgid "No such file/directory"
msgstr "No existe el archivo/directorio"

#: ports/nrf/common-hal/bleio/Characteristic.c
#: shared-bindings/bleio/CharacteristicBuffer.c
msgid "Not connected"
msgstr "No conectado"

#: shared-bindings/audiobusio/I2SOut.c shared-bindings/audioio/AudioOut.c
#: shared-bindings/audiopwmio/PWMAudioOut.c
msgid "Not playing"
msgstr "No reproduciendo"

#: shared-bindings/util.c
msgid ""
"Object has been deinitialized and can no longer be used. Create a new object."
msgstr ""
"El objeto se ha desinicializado y ya no se puede utilizar. Crea un nuevo "
"objeto"

#: ports/nrf/common-hal/busio/UART.c
msgid "Odd parity is not supported"
msgstr "Paridad impar no soportada"

#: ports/atmel-samd/common-hal/audiobusio/PDMIn.c
msgid "Only 8 or 16 bit mono with "
msgstr "Solo mono de 8 ó 16 bit con "

#: shared-module/displayio/OnDiskBitmap.c
#, c-format
msgid ""
"Only Windows format, uncompressed BMP supported: given header size is %d"
msgstr ""
"Solo formato de Windows, sin comprimir BMP soportado: tamaño de encabezado "
"dado es %d"

#: shared-module/displayio/OnDiskBitmap.c
#, c-format
msgid ""
"Only monochrome, indexed 8bpp, and 16bpp or greater BMPs supported: %d bpp "
"given"
msgstr ""
"Solo se admiten BMP monocromos, indexados de 8bpp y 16bpp o superiores:% d "
"bppdado"

#: shared-bindings/_pixelbuf/PixelBuf.c
#, fuzzy
msgid "Only slices with step=1 (aka None) are supported"
msgstr "solo se admiten segmentos con step=1 (alias None)"

#: shared-bindings/audiobusio/PDMIn.c
msgid "Oversample must be multiple of 8."
msgstr "El sobremuestreo debe ser un múltiplo de 8"

#: shared-bindings/pulseio/PWMOut.c
msgid ""
"PWM duty_cycle must be between 0 and 65535 inclusive (16 bit resolution)"
msgstr "PWM duty_cycle debe ser entre 0 y 65535 inclusivo (16 bit resolution)"

#: shared-bindings/pulseio/PWMOut.c
msgid ""
"PWM frequency not writable when variable_frequency is False on construction."
msgstr ""
"PWM frecuencia no esta escrito cuando el variable_frequency es falso en "
"construcion"

#: py/moduerrno.c
msgid "Permission denied"
msgstr "Permiso denegado"

#: ports/atmel-samd/common-hal/analogio/AnalogIn.c
#: ports/nrf/common-hal/analogio/AnalogIn.c
msgid "Pin does not have ADC capabilities"
msgstr "Pin no tiene capacidad ADC"

#: shared-bindings/_pixelbuf/PixelBuf.c
msgid "Pixel beyond bounds of buffer"
msgstr "Pixel beyond bounds of buffer"

#: py/builtinhelp.c
#, fuzzy
msgid "Plus any modules on the filesystem\n"
msgstr "Incapaz de montar de nuevo el sistema de archivos"

#: shared-bindings/ps2io/Ps2.c
msgid "Pop from an empty Ps2 buffer"
msgstr "Pop de un buffer Ps2 vacio"

#: main.c
msgid "Press any key to enter the REPL. Use CTRL-D to reload."
msgstr ""
"Presiona cualquier tecla para entrar al REPL. Usa CTRL-D para recargar."

#: shared-bindings/digitalio/DigitalInOut.c
msgid "Pull not used when direction is output."
msgstr "Pull no se usa cuando la dirección es output."

#: ports/nrf/common-hal/rtc/RTC.c
msgid "RTC calibration is not supported on this board"
msgstr "Calibración de RTC no es soportada en esta placa"

#: shared-bindings/time/__init__.c
msgid "RTC is not supported on this board"
msgstr "RTC no soportado en esta placa"

#: shared-bindings/_pixelbuf/PixelBuf.c
#, fuzzy
msgid "Range out of bounds"
msgstr "address fuera de límites"

#: shared-bindings/pulseio/PulseIn.c
msgid "Read-only"
msgstr "Solo-lectura"

#: extmod/vfs_fat.c py/moduerrno.c
msgid "Read-only filesystem"
msgstr "Sistema de archivos de solo-Lectura"

#: shared-module/displayio/Bitmap.c
#, fuzzy
msgid "Read-only object"
msgstr "Solo-lectura"

#: ports/atmel-samd/common-hal/audioio/AudioOut.c
msgid "Right channel unsupported"
msgstr "Canal derecho no soportado"

#: shared-bindings/_pew/PewPew.c
msgid "Row entry must be digitalio.DigitalInOut"
msgstr "La entrada de la fila debe ser digitalio.DigitalInOut"

#: main.c
msgid "Running in safe mode! Auto-reload is off.\n"
msgstr "Ejecutando en modo seguro! La auto-recarga esta deshabilitada.\n"

#: main.c
msgid "Running in safe mode! Not running saved code.\n"
msgstr "Ejecutando en modo seguro! No se esta ejecutando el código guardado.\n"

#: ports/atmel-samd/common-hal/busio/I2C.c
msgid "SDA or SCL needs a pull up"
msgstr "SDA o SCL necesitan una pull up"

#: shared-bindings/audiocore/Mixer.c
msgid "Sample rate must be positive"
msgstr "Sample rate debe ser positivo"

#: ports/atmel-samd/common-hal/audioio/AudioOut.c
#: ports/nrf/common-hal/audiopwmio/PWMAudioOut.c
#, c-format
msgid "Sample rate too high. It must be less than %d"
msgstr "Frecuencia de muestreo demasiado alta. Debe ser menor a %d"

#: ports/atmel-samd/common-hal/audiobusio/I2SOut.c
#: ports/atmel-samd/common-hal/audiobusio/PDMIn.c
msgid "Serializer in use"
msgstr "Serializer está siendo utilizado"

#: shared-bindings/nvm/ByteArray.c
msgid "Slice and value different lengths."
msgstr "Slice y value tienen diferentes longitudes"

#: shared-bindings/displayio/Bitmap.c shared-bindings/displayio/Group.c
#: shared-bindings/displayio/TileGrid.c shared-bindings/pulseio/PulseIn.c
msgid "Slices not supported"
msgstr "Rebanadas no soportadas"

#: ports/nrf/common-hal/bleio/Adapter.c
#, c-format
msgid "Soft device assert, id: 0x%08lX, pc: 0x%08lX"
msgstr "Soft device assert, id: 0x%08lX, pc: 0x%08lX"

#: extmod/modure.c
msgid "Splitting with sub-captures"
msgstr "Dividiendo con sub-capturas"

#: shared-bindings/supervisor/__init__.c
msgid "Stack size must be at least 256"
msgstr "El tamaño de la pila debe ser de al menos 256"

#: shared-bindings/multiterminal/__init__.c
msgid "Stream missing readinto() or write() method."
msgstr "A Stream le falta el método readinto() o write()."

#: supervisor/shared/safe_mode.c
msgid ""
"The CircuitPython heap was corrupted because the stack was too small.\n"
"Please increase stack size limits and press reset (after ejecting "
"CIRCUITPY).\n"
"If you didn't change the stack, then file an issue here with the contents of "
"your CIRCUITPY drive:\n"
msgstr ""
"El heap de CircuitPython estaba corrupto porque el stack era demasiado "
"pequeño.\n"
"Aumente los límites del tamaño del stacj y presione reset (después de "
"expulsarCIRCUITPY).\n"
"Si no cambió el stack, entonces reporte un issue aquí con el contenido desu "
"unidad CIRCUITPY:\n"

#: supervisor/shared/safe_mode.c
msgid ""
"The `microcontroller` module was used to boot into safe mode. Press reset to "
"exit safe mode.\n"
msgstr ""

#: supervisor/shared/safe_mode.c
msgid ""
"The microcontroller's power dipped. Please make sure your power supply "
"provides\n"
"enough power for the whole circuit and press reset (after ejecting "
"CIRCUITPY).\n"
msgstr ""
"La alimentación del microcontrolador cayó. Por favor asegurate de que tu "
"fuente de alimentación provee\n"
"suficiente energia para todo el circuito y presiona el botón de reset "
"(despuesde expulsar CIRCUITPY).\n"

#: supervisor/shared/safe_mode.c
msgid ""
"The reset button was pressed while booting CircuitPython. Press again to "
"exit safe mode.\n"
msgstr ""
"El botón reset fue presionado mientras arrancaba CircuitPython. Presiona "
"otra vez para salir del modo seguro.\n"

#: shared-module/audiocore/Mixer.c
msgid "The sample's bits_per_sample does not match the mixer's"
msgstr "Los bits_per_sample del sample no igualan a los del mixer"

#: shared-module/audiocore/Mixer.c
msgid "The sample's channel count does not match the mixer's"
msgstr "La cuenta de canales del sample no iguala a las del mixer"

#: shared-module/audiocore/Mixer.c
msgid "The sample's sample rate does not match the mixer's"
msgstr "El sample rate del sample no iguala al del mixer"

#: shared-module/audiocore/Mixer.c
msgid "The sample's signedness does not match the mixer's"
msgstr "El signo del sample no iguala al del mixer"

#: shared-bindings/displayio/TileGrid.c
msgid "Tile height must exactly divide bitmap height"
msgstr "La altura del Tile debe dividir exacto la altura del bitmap"

#: shared-bindings/displayio/TileGrid.c
msgid "Tile index out of bounds"
msgstr ""

#: shared-bindings/displayio/TileGrid.c shared-module/displayio/TileGrid.c
msgid "Tile value out of bounds"
msgstr ""

#: shared-bindings/displayio/TileGrid.c
msgid "Tile width must exactly divide bitmap width"
msgstr "Ancho del Tile debe dividir exactamente el ancho de mapa de bits"

#: supervisor/shared/safe_mode.c
msgid "To exit, please reset the board without "
msgstr "Para salir, por favor reinicia la tarjeta sin "

#: ports/atmel-samd/common-hal/audiobusio/I2SOut.c
msgid "Too many channels in sample."
msgstr "Demasiados canales en sample."

#: shared-bindings/displayio/FourWire.c shared-bindings/displayio/I2CDisplay.c
#: shared-bindings/displayio/ParallelBus.c
msgid "Too many display busses"
msgstr "Demasiados buses de pantalla"

#: shared-bindings/displayio/Display.c
msgid "Too many displays"
msgstr "Muchos displays"

#: py/obj.c
msgid "Traceback (most recent call last):\n"
msgstr "Traceback (ultima llamada reciente):\n"

#: shared-bindings/time/__init__.c
msgid "Tuple or struct_time argument required"
msgstr "Argumento tuple o struct_time requerido"

#: shared-module/usb_hid/Device.c
msgid "USB Busy"
msgstr "USB ocupado"

#: shared-module/usb_hid/Device.c
msgid "USB Error"
msgstr "Error USB"

#: shared-bindings/bleio/UUID.c
msgid "UUID integer value must be 0-0xffff"
msgstr ""

#: shared-bindings/bleio/UUID.c
msgid "UUID string not 'xxxxxxxx-xxxx-xxxx-xxxx-xxxxxxxxxxxx'"
msgstr "UUID string no es 'xxxxxxxx-xxxx-xxxx-xxxx-xxxxxxxxxxxx'"

#: shared-bindings/bleio/UUID.c
msgid "UUID value is not str, int or byte buffer"
msgstr "UUID valor no es un str, int o byte buffer"

#: ports/atmel-samd/common-hal/audiobusio/I2SOut.c
#: ports/atmel-samd/common-hal/audioio/AudioOut.c
msgid "Unable to allocate buffers for signed conversion"
msgstr "No se pudieron asignar buffers para la conversión con signo"

#: shared-module/displayio/I2CDisplay.c
#, c-format
msgid "Unable to find I2C Display at %x"
msgstr ""

#: ports/atmel-samd/common-hal/audiobusio/I2SOut.c
#: ports/atmel-samd/common-hal/audiobusio/PDMIn.c
msgid "Unable to find free GCLK"
msgstr "No se pudo encontrar un GCLK libre"

#: py/parse.c
msgid "Unable to init parser"
msgstr "Incapaz de inicializar el parser"

#: shared-module/displayio/OnDiskBitmap.c
msgid "Unable to read color palette data"
msgstr "No se pudo leer los datos de la paleta de colores"

#: shared-bindings/nvm/ByteArray.c
msgid "Unable to write to nvm."
msgstr "Imposible escribir en nvm"

#: ports/nrf/common-hal/bleio/UUID.c
msgid "Unexpected nrfx uuid type"
msgstr "Tipo de uuid nrfx inesperado"

#: shared-bindings/_pixelbuf/PixelBuf.c
#, c-format
msgid "Unmatched number of items on RHS (expected %d, got %d)."
msgstr "Número incomparable de elementos en RHS (%d esperado,%d obtenido)"

#: ports/atmel-samd/common-hal/busio/I2C.c
msgid "Unsupported baudrate"
msgstr "Baudrate no soportado"

#: shared-module/displayio/Display.c
#, fuzzy
msgid "Unsupported display bus type"
msgstr "tipo de bitmap no soportado"

#: shared-module/audiocore/WaveFile.c
msgid "Unsupported format"
msgstr "Formato no soportado"

#: py/moduerrno.c
msgid "Unsupported operation"
msgstr "Operación no soportada"

#: shared-bindings/digitalio/DigitalInOut.c
msgid "Unsupported pull value."
msgstr "valor pull no soportado."

#: py/emitnative.c
msgid "Viper functions don't currently support more than 4 arguments"
msgstr "funciones Viper actualmente no soportan más de 4 argumentos."

#: shared-module/audiocore/Mixer.c
msgid "Voice index too high"
msgstr "Index de voz demasiado alto"

#: main.c
msgid "WARNING: Your code filename has two extensions\n"
msgstr "ADVERTENCIA: El nombre de archivo de tu código tiene dos extensiones\n"

#: py/builtinhelp.c
#, c-format
msgid ""
"Welcome to Adafruit CircuitPython %s!\n"
"\n"
"Please visit learn.adafruit.com/category/circuitpython for project guides.\n"
"\n"
"To list built-in modules please do `help(\"modules\")`.\n"
msgstr ""
"Bienvenido a Adafruit CircuitPython %s!\n"
"\n"
"Visita learn.adafruit.com/category/circuitpython para obtener guías de "
"proyectos.\n"
"\n"
"Para listar los módulos incorporados por favor haga `help(\"modules\")`.\n"

#: supervisor/shared/safe_mode.c
msgid ""
"You are running in safe mode which means something unanticipated happened.\n"
msgstr ""
"Estás ejecutando en modo seguro, lo cual significa que algo realmente malo "
"ha sucedido.\n"

#: supervisor/shared/safe_mode.c
msgid "You requested starting safe mode by "
msgstr "Solicitaste iniciar en modo seguro por "

#: py/objtype.c
msgid "__init__() should return None"
msgstr "__init__() deberia devolver None"

#: py/objtype.c
#, c-format
msgid "__init__() should return None, not '%s'"
msgstr "__init__() deberia devolver None, no '%s'"

#: py/objobject.c
msgid "__new__ arg must be a user-type"
msgstr "__new__ arg debe ser un user-type"

#: extmod/modubinascii.c extmod/moduhashlib.c
msgid "a bytes-like object is required"
msgstr "se requiere un objeto bytes-like"

#: lib/embed/abort_.c
msgid "abort() called"
msgstr "se llamó abort()"

#: extmod/machine_mem.c
#, c-format
msgid "address %08x is not aligned to %d bytes"
msgstr "la dirección %08x no esta alineada a %d bytes"

#: shared-bindings/i2cslave/I2CSlave.c
msgid "address out of bounds"
msgstr "address fuera de límites"

#: shared-bindings/i2cslave/I2CSlave.c
msgid "addresses is empty"
msgstr "addresses esta vacío"

#: py/modbuiltins.c
msgid "arg is an empty sequence"
msgstr "argumento es una secuencia vacía"

#: py/runtime.c
msgid "argument has wrong type"
msgstr "el argumento tiene un tipo erroneo"

#: py/argcheck.c shared-bindings/_stage/__init__.c
#: shared-bindings/digitalio/DigitalInOut.c shared-bindings/gamepad/GamePad.c
msgid "argument num/types mismatch"
msgstr "argumento número/tipos no coinciden"

#: py/runtime.c
msgid "argument should be a '%q' not a '%q'"
msgstr "argumento deberia ser un '%q' no un '%q'"

#: py/objarray.c shared-bindings/nvm/ByteArray.c
msgid "array/bytes required on right side"
msgstr "array/bytes requeridos en el lado derecho"

#: py/objstr.c
msgid "attributes not supported yet"
msgstr "atributos aún no soportados"

#: ports/nrf/common-hal/bleio/Characteristic.c
msgid "bad GATT role"
msgstr "mal GATT role"

#: py/builtinevex.c
msgid "bad compile mode"
msgstr "modo de compilación erroneo"

#: py/objstr.c
msgid "bad conversion specifier"
msgstr "especificador de conversion erroneo"

#: py/objstr.c
msgid "bad format string"
msgstr "formato de string erroneo"

#: py/binary.c
msgid "bad typecode"
msgstr "typecode erroneo"

#: py/emitnative.c
msgid "binary op %q not implemented"
msgstr "operacion binaria %q no implementada"

#: shared-bindings/busio/UART.c
msgid "bits must be 7, 8 or 9"
msgstr "bits deben ser 7, 8 ó 9"

#: extmod/machine_spi.c
msgid "bits must be 8"
msgstr "bits debe ser 8"

#: shared-bindings/audiocore/Mixer.c
msgid "bits_per_sample must be 8 or 16"
msgstr "bits_per_sample debe ser 8 ó 16"

#: py/emitinlinethumb.c
msgid "branch not in range"
msgstr "El argumento de chr() no esta en el rango(256)"

#: shared-bindings/_pixelbuf/PixelBuf.c
#, c-format
msgid "buf is too small. need %d bytes"
msgstr "buf es demasiado pequeño. necesita %d bytes"

#: shared-bindings/audiocore/RawSample.c
msgid "buffer must be a bytes-like object"
msgstr "buffer debe de ser un objeto bytes-like"

#: shared-module/struct/__init__.c
msgid "buffer size must match format"
msgstr "el tamaño del buffer debe de coincidir con el formato"

#: shared-bindings/bitbangio/SPI.c shared-bindings/busio/SPI.c
msgid "buffer slices must be of equal length"
msgstr "Las secciones del buffer necesitan tener longitud igual"

#: py/modstruct.c shared-bindings/struct/__init__.c
#: shared-module/struct/__init__.c
msgid "buffer too small"
msgstr "buffer demasiado pequeño"

#: extmod/machine_spi.c
msgid "buffers must be the same length"
msgstr "los buffers deben de tener la misma longitud"

#: shared-bindings/_pew/PewPew.c
msgid "buttons must be digitalio.DigitalInOut"
msgstr "los botones necesitan ser digitalio.DigitalInOut"

#: py/vm.c
msgid "byte code not implemented"
msgstr "codigo byte no implementado"

#: shared-bindings/_pixelbuf/PixelBuf.c
#, c-format
msgid "byteorder is not an instance of ByteOrder (got a %s)"
msgstr "byteorder no es instancia de ByteOrder (encontarmos un %s)"

#: ports/atmel-samd/common-hal/busio/UART.c
msgid "bytes > 8 bits not supported"
msgstr "bytes > 8 bits no soportados"

#: py/objstr.c
msgid "bytes value out of range"
msgstr "valor de bytes fuera de rango"

#: ports/atmel-samd/bindings/samd/Clock.c
msgid "calibration is out of range"
msgstr "calibration esta fuera de rango"

#: ports/atmel-samd/bindings/samd/Clock.c
msgid "calibration is read only"
msgstr "calibration es de solo lectura"

#: ports/atmel-samd/common-hal/rtc/RTC.c
msgid "calibration value out of range +/-127"
msgstr "Valor de calibración fuera del rango +/-127"

#: py/emitinlinethumb.c
msgid "can only have up to 4 parameters to Thumb assembly"
msgstr "solo puede tener hasta 4 parámetros para ensamblar Thumb"

#: py/emitinlinextensa.c
msgid "can only have up to 4 parameters to Xtensa assembly"
msgstr "solo puede tener hasta 4 parámetros para ensamblador Xtensa"

#: py/persistentcode.c
msgid "can only save bytecode"
msgstr "solo puede almacenar bytecode"

#: py/objtype.c
msgid "can't add special method to already-subclassed class"
msgstr "no se puede agregar un método a una clase ya subclasificada"

#: py/compile.c
msgid "can't assign to expression"
msgstr "no se puede asignar a la expresión"

#: py/obj.c
#, c-format
msgid "can't convert %s to complex"
msgstr "no se puede convertir %s a complejo"

#: py/obj.c
#, c-format
msgid "can't convert %s to float"
msgstr "no se puede convertir %s a float"

#: py/obj.c
#, c-format
msgid "can't convert %s to int"
msgstr "no se puede convertir %s a int"

#: py/objstr.c
msgid "can't convert '%q' object to %q implicitly"
msgstr "no se puede convertir el objeto '%q' a %q implícitamente"

#: py/objint.c
msgid "can't convert NaN to int"
msgstr "no se puede convertir Nan a int"

#: shared-bindings/i2cslave/I2CSlave.c
msgid "can't convert address to int"
msgstr "no se puede convertir address a int"

#: py/objint.c
msgid "can't convert inf to int"
msgstr "no se puede convertir inf en int"

#: py/obj.c
msgid "can't convert to complex"
msgstr "no se puede convertir a complejo"

#: py/obj.c
msgid "can't convert to float"
msgstr "no se puede convertir a float"

#: py/obj.c
msgid "can't convert to int"
msgstr "no se puede convertir a int"

#: py/objstr.c
msgid "can't convert to str implicitly"
msgstr "no se puede convertir a str implícitamente"

#: py/compile.c
msgid "can't declare nonlocal in outer code"
msgstr "no se puede declarar nonlocal"

#: py/compile.c
msgid "can't delete expression"
msgstr "no se puede borrar la expresión"

#: py/emitnative.c
msgid "can't do binary op between '%q' and '%q'"
msgstr "no se puede hacer una operacion binaria entre '%q' y '%q'"

#: py/objcomplex.c
msgid "can't do truncated division of a complex number"
msgstr "no se puede hacer la división truncada de un número complejo"

#: py/compile.c
msgid "can't have multiple **x"
msgstr "no puede tener multiples *x"

#: py/compile.c
msgid "can't have multiple *x"
msgstr "no puede tener multiples *x"

#: py/emitnative.c
msgid "can't implicitly convert '%q' to 'bool'"
msgstr "no se puede convertir implícitamente '%q' a 'bool'"

#: py/emitnative.c
msgid "can't load from '%q'"
msgstr "no se puede cargar desde '%q'"

#: py/emitnative.c
msgid "can't load with '%q' index"
msgstr "no se puede cargar con el índice '%q'"

#: py/objgenerator.c
msgid "can't pend throw to just-started generator"
msgstr "no se puede colgar al generador recién iniciado"

#: py/objgenerator.c
msgid "can't send non-None value to a just-started generator"
msgstr ""
"no se puede enviar un valor que no sea None a un generador recién iniciado"

#: py/objnamedtuple.c
msgid "can't set attribute"
msgstr "no se puede asignar el atributo"

#: py/emitnative.c
msgid "can't store '%q'"
msgstr "no se puede almacenar '%q'"

#: py/emitnative.c
msgid "can't store to '%q'"
msgstr "no se puede almacenar para '%q'"

#: py/emitnative.c
msgid "can't store with '%q' index"
msgstr "no se puede almacenar con el indice '%q'"

#: py/objstr.c
msgid ""
"can't switch from automatic field numbering to manual field specification"
msgstr ""
"no se puede cambiar de la numeración automática de campos a la "
"especificación de campo manual"

#: py/objstr.c
msgid ""
"can't switch from manual field specification to automatic field numbering"
msgstr ""
"no se puede cambiar de especificación de campo manual a numeración "
"automática de campos"

#: py/objtype.c
msgid "cannot create '%q' instances"
msgstr "no se pueden crear '%q' instancias"

#: py/objtype.c
msgid "cannot create instance"
msgstr "no se puede crear instancia"

#: py/runtime.c
msgid "cannot import name %q"
msgstr "no se puede importar name '%q'"

#: py/builtinimport.c
msgid "cannot perform relative import"
msgstr "no se puedo realizar importación relativa"

#: py/emitnative.c
msgid "casting"
msgstr ""

#: shared-bindings/bleio/Service.c
msgid "characteristics includes an object that is not a Characteristic"
msgstr "characteristics incluye un objeto que no es una Characteristica"

#: shared-bindings/_stage/Text.c
msgid "chars buffer too small"
msgstr "chars buffer es demasiado pequeño"

#: py/modbuiltins.c
msgid "chr() arg not in range(0x110000)"
msgstr "El argumento de chr() esta fuera de rango(0x110000)"

#: py/modbuiltins.c
msgid "chr() arg not in range(256)"
msgstr "El argumento de chr() no esta en el rango(256)"

#: shared-bindings/displayio/Palette.c
msgid "color buffer must be 3 bytes (RGB) or 4 bytes (RGB + pad byte)"
msgstr "color buffer debe ser 3 bytes (RGB) ó 4 bytes (RGB + pad byte)"

#: shared-bindings/displayio/Palette.c
msgid "color buffer must be a buffer or int"
msgstr "color buffer deber ser un buffer o un int"

#: shared-bindings/displayio/Palette.c
msgid "color buffer must be a bytearray or array of type 'b' or 'B'"
msgstr "color buffer deberia ser un bytearray o array de tipo 'b' o 'B'"

#: shared-bindings/displayio/Palette.c
msgid "color must be between 0x000000 and 0xffffff"
msgstr "color debe estar entre 0x000000 y 0xffffff"

#: shared-bindings/displayio/ColorConverter.c
msgid "color should be an int"
msgstr "color deberia ser un int"

#: py/objcomplex.c
msgid "complex division by zero"
msgstr "división compleja por cero"

#: py/objfloat.c py/parsenum.c
msgid "complex values not supported"
msgstr "valores complejos no soportados"

#: extmod/moduzlib.c
msgid "compression header"
msgstr "encabezado de compresión"

#: py/parse.c
msgid "constant must be an integer"
msgstr "constant debe ser un entero"

#: py/emitnative.c
msgid "conversion to object"
msgstr "conversión a objeto"

#: py/parsenum.c
msgid "decimal numbers not supported"
msgstr "números decimales no soportados"

#: py/compile.c
msgid "default 'except' must be last"
msgstr "'except' por defecto deberia estar de último"

#: shared-bindings/audiobusio/PDMIn.c
msgid ""
"destination buffer must be a bytearray or array of type 'B' for bit_depth = 8"
msgstr ""
"el buffer de destino debe ser un bytearray o array de tipo 'B' para "
"bit_depth = 8"

#: shared-bindings/audiobusio/PDMIn.c
msgid "destination buffer must be an array of type 'H' for bit_depth = 16"
msgstr "el buffer de destino debe ser un array de tipo 'H' para bit_depth = 16"

#: shared-bindings/audiobusio/PDMIn.c
msgid "destination_length must be an int >= 0"
msgstr "destination_length debe ser un int >= 0"

#: py/objdict.c
msgid "dict update sequence has wrong length"
msgstr "la secuencia de actualizacion del dict tiene una longitud incorrecta"

#: py/modmath.c py/objfloat.c py/objint_longlong.c py/objint_mpz.c py/runtime.c
#: shared-bindings/math/__init__.c
msgid "division by zero"
msgstr "división por cero"

#: py/objdeque.c
msgid "empty"
msgstr "vacío"

#: extmod/moduheapq.c extmod/modutimeq.c
msgid "empty heap"
msgstr "heap vacío"

#: py/objstr.c
msgid "empty separator"
msgstr "separator vacío"

#: shared-bindings/random/__init__.c
msgid "empty sequence"
msgstr "secuencia vacía"

#: py/objstr.c
msgid "end of format while looking for conversion specifier"
msgstr "el final del formato mientras se busca el especificador de conversión"

#: shared-bindings/displayio/Shape.c
msgid "end_x should be an int"
msgstr "end_x debe ser un int"

#: ports/nrf/common-hal/busio/UART.c
#, c-format
msgid "error = 0x%08lX"
msgstr "error = 0x%08lx"

#: py/runtime.c
msgid "exceptions must derive from BaseException"
msgstr "las excepciones deben derivar de BaseException"

#: py/objstr.c
msgid "expected ':' after format specifier"
msgstr "se esperaba ':' después de un especificador de tipo format"

#: py/obj.c
msgid "expected tuple/list"
msgstr "se esperaba una tupla/lista"

#: py/modthread.c
msgid "expecting a dict for keyword args"
msgstr "esperando un diccionario para argumentos por palabra clave"

#: py/compile.c
msgid "expecting an assembler instruction"
msgstr "esperando una instrucción de ensamblador"

#: py/compile.c
msgid "expecting just a value for set"
msgstr "esperando solo un valor para set"

#: py/compile.c
msgid "expecting key:value for dict"
msgstr "esperando la clave:valor para dict"

#: py/argcheck.c
msgid "extra keyword arguments given"
msgstr "argumento(s) por palabra clave adicionales fueron dados"

#: py/argcheck.c
msgid "extra positional arguments given"
msgstr "argumento posicional adicional dado"

#: shared-bindings/audiocore/WaveFile.c
#: shared-bindings/displayio/OnDiskBitmap.c
msgid "file must be a file opened in byte mode"
msgstr "el archivo deberia ser una archivo abierto en modo byte"

#: shared-bindings/storage/__init__.c
msgid "filesystem must provide mount method"
msgstr "sistema de archivos debe proporcionar método de montaje"

#: py/objtype.c
msgid "first argument to super() must be type"
msgstr "primer argumento para super() debe ser de tipo"

#: extmod/machine_spi.c
msgid "firstbit must be MSB"
msgstr "firstbit debe ser MSB"

#: py/objint.c
msgid "float too big"
msgstr ""

#: shared-bindings/_stage/Text.c
msgid "font must be 2048 bytes long"
msgstr "font debe ser 2048 bytes de largo"

#: py/objstr.c
msgid "format requires a dict"
msgstr "format requiere un dict"

#: py/objdeque.c
msgid "full"
msgstr "lleno"

#: py/argcheck.c
msgid "function does not take keyword arguments"
msgstr "la función no tiene argumentos por palabra clave"

#: py/argcheck.c
#, c-format
msgid "function expected at most %d arguments, got %d"
msgstr "la función esperaba minimo %d argumentos, tiene %d"

#: py/bc.c py/objnamedtuple.c
msgid "function got multiple values for argument '%q'"
msgstr "la función tiene múltiples valores para el argumento '%q'"

#: py/argcheck.c
#, c-format
msgid "function missing %d required positional arguments"
msgstr "a la función le hacen falta %d argumentos posicionales requeridos"

#: py/bc.c
msgid "function missing keyword-only argument"
msgstr "falta palabra clave para función"

#: py/bc.c
msgid "function missing required keyword argument '%q'"
msgstr "la función requiere del argumento por palabra clave '%q'"

#: py/bc.c
#, c-format
msgid "function missing required positional argument #%d"
msgstr "la función requiere del argumento posicional #%d"

#: py/argcheck.c py/bc.c py/objnamedtuple.c
#, c-format
msgid "function takes %d positional arguments but %d were given"
msgstr "la función toma %d argumentos posicionales pero le fueron dados %d"

#: shared-bindings/time/__init__.c
msgid "function takes exactly 9 arguments"
msgstr "la función toma exactamente 9 argumentos."

#: py/objgenerator.c
msgid "generator already executing"
msgstr "generador ya se esta ejecutando"

#: py/objgenerator.c
msgid "generator ignored GeneratorExit"
msgstr "generador ignorado GeneratorExit"

#: shared-bindings/_stage/Layer.c
msgid "graphic must be 2048 bytes long"
msgstr "graphic debe ser 2048 bytes de largo"

#: extmod/moduheapq.c
msgid "heap must be a list"
msgstr "heap debe ser una lista"

#: py/compile.c
msgid "identifier redefined as global"
msgstr "identificador redefinido como global"

#: py/compile.c
msgid "identifier redefined as nonlocal"
msgstr "identificador redefinido como nonlocal"

#: py/objstr.c
msgid "incomplete format"
msgstr "formato incompleto"

#: py/objstr.c
msgid "incomplete format key"
msgstr ""

#: extmod/modubinascii.c
msgid "incorrect padding"
msgstr "relleno (padding) incorrecto"

#: ports/atmel-samd/common-hal/pulseio/PulseIn.c
#: ports/nrf/common-hal/pulseio/PulseIn.c py/obj.c
msgid "index out of range"
msgstr "index fuera de rango"

#: py/obj.c
msgid "indices must be integers"
msgstr "indices deben ser enteros"

#: py/compile.c
msgid "inline assembler must be a function"
msgstr "ensamblador en línea debe ser una función"

#: py/parsenum.c
msgid "int() arg 2 must be >= 2 and <= 36"
msgstr "int() arg 2 debe ser >= 2 y <= 36"

#: py/objstr.c
msgid "integer required"
msgstr "Entero requerido"

#: shared-bindings/bleio/Peripheral.c shared-bindings/bleio/Scanner.c
#, c-format
msgid "interval must be in range %s-%s"
msgstr ""

#: extmod/machine_i2c.c
msgid "invalid I2C peripheral"
msgstr "periférico I2C inválido"

#: extmod/machine_spi.c
msgid "invalid SPI peripheral"
msgstr "periférico SPI inválido"

#: lib/netutils/netutils.c
msgid "invalid arguments"
msgstr "argumentos inválidos"

#: extmod/modussl_axtls.c
msgid "invalid cert"
msgstr "certificado inválido"

#: extmod/uos_dupterm.c
msgid "invalid dupterm index"
msgstr "index dupterm inválido"

#: extmod/modframebuf.c
msgid "invalid format"
msgstr "formato inválido"

#: py/objstr.c
msgid "invalid format specifier"
msgstr "especificador de formato inválido"

#: extmod/modussl_axtls.c
msgid "invalid key"
msgstr "llave inválida"

#: py/compile.c
msgid "invalid micropython decorator"
msgstr "decorador de micropython inválido"

#: shared-bindings/random/__init__.c
msgid "invalid step"
msgstr ""

#: py/compile.c py/parse.c
msgid "invalid syntax"
msgstr "sintaxis inválida"

#: py/parsenum.c
msgid "invalid syntax for integer"
msgstr "sintaxis inválida para entero"

#: py/parsenum.c
#, c-format
msgid "invalid syntax for integer with base %d"
msgstr "sintaxis inválida para entero con base %d"

#: py/parsenum.c
msgid "invalid syntax for number"
msgstr "sintaxis inválida para número"

#: py/objtype.c
msgid "issubclass() arg 1 must be a class"
msgstr "issubclass() arg 1 debe ser una clase"

#: py/objtype.c
msgid "issubclass() arg 2 must be a class or a tuple of classes"
msgstr "issubclass() arg 2 debe ser una clase o tuple de clases"

#: py/objstr.c
msgid "join expects a list of str/bytes objects consistent with self object"
msgstr ""
"join espera una lista de objetos str/bytes consistentes con el mismo objeto"

#: py/argcheck.c
msgid "keyword argument(s) not yet implemented - use normal args instead"
msgstr ""
"argumento(s) por palabra clave aún no implementados - usa argumentos "
"normales en su lugar"

#: py/bc.c
msgid "keywords must be strings"
msgstr "palabras clave deben ser strings"

#: py/emitinlinethumb.c py/emitinlinextensa.c
msgid "label '%q' not defined"
msgstr "etiqueta '%q' no definida"

#: py/compile.c
msgid "label redefined"
msgstr "etiqueta redefinida"

#: py/stream.c
msgid "length argument not allowed for this type"
msgstr "argumento length no permitido para este tipo"

#: py/objarray.c
msgid "lhs and rhs should be compatible"
msgstr "lhs y rhs deben ser compatibles"

#: py/emitnative.c
msgid "local '%q' has type '%q' but source is '%q'"
msgstr "la variable local '%q' tiene el tipo '%q' pero la fuente es '%q'"

#: py/emitnative.c
msgid "local '%q' used before type known"
msgstr "variable local '%q' usada antes del tipo conocido"

#: py/vm.c
msgid "local variable referenced before assignment"
msgstr "variable local referenciada antes de la asignación"

#: py/objint.c
msgid "long int not supported in this build"
msgstr "long int no soportado en esta compilación"

#: shared-bindings/_stage/Layer.c
msgid "map buffer too small"
msgstr "map buffer muy pequeño"

#: py/modmath.c shared-bindings/math/__init__.c
msgid "math domain error"
msgstr "error de dominio matemático"

#: py/runtime.c
msgid "maximum recursion depth exceeded"
msgstr "profundidad máxima de recursión excedida"

#: py/runtime.c
#, c-format
msgid "memory allocation failed, allocating %u bytes"
msgstr "la asignación de memoria falló, asignando %u bytes"

#: py/runtime.c
msgid "memory allocation failed, heap is locked"
msgstr "la asignación de memoria falló, el heap está bloqueado"

#: py/builtinimport.c
msgid "module not found"
msgstr "módulo no encontrado"

#: py/compile.c
msgid "multiple *x in assignment"
msgstr "múltiples *x en la asignación"

#: py/objtype.c
msgid "multiple bases have instance lay-out conflict"
msgstr "multiple bases tienen una instancia conel conflicto diseño"

#: py/objtype.c
msgid "multiple inheritance not supported"
msgstr "herencia multiple no soportada"

#: py/emitnative.c
msgid "must raise an object"
msgstr "debe hacer un raise de un objeto"

#: extmod/machine_spi.c
msgid "must specify all of sck/mosi/miso"
msgstr "se deben de especificar sck/mosi/miso"

#: py/modbuiltins.c
msgid "must use keyword argument for key function"
msgstr "debe utilizar argumento de palabra clave para la función clave"

#: py/runtime.c
msgid "name '%q' is not defined"
msgstr "name '%q' no esta definido"

#: shared-bindings/bleio/Peripheral.c
msgid "name must be a string"
msgstr "name debe de ser un string"

#: py/runtime.c
msgid "name not defined"
msgstr "name no definido"

#: py/compile.c
msgid "name reused for argument"
msgstr "name reusado para argumento"

#: py/emitnative.c
msgid "native yield"
msgstr "yield nativo"

#: py/runtime.c
#, c-format
msgid "need more than %d values to unpack"
msgstr "necesita más de %d valores para descomprimir"

#: py/objint_longlong.c py/objint_mpz.c py/runtime.c
msgid "negative power with no float support"
msgstr "potencia negativa sin float support"

#: py/objint_mpz.c py/runtime.c
msgid "negative shift count"
msgstr "cuenta de corrimientos negativo"

#: py/vm.c
msgid "no active exception to reraise"
msgstr "exception no activa para reraise"

#: shared-bindings/socket/__init__.c shared-module/network/__init__.c
msgid "no available NIC"
msgstr "NIC no disponible"

#: py/compile.c
msgid "no binding for nonlocal found"
msgstr "no se ha encontrado ningún enlace para nonlocal"

#: py/builtinimport.c
msgid "no module named '%q'"
msgstr "ningún módulo se llama '%q'"

#: py/runtime.c shared-bindings/_pixelbuf/__init__.c
msgid "no such attribute"
msgstr "no hay tal atributo"

#: shared-bindings/bleio/Peripheral.c
msgid "non-Service found in services"
msgstr ""

#: ports/nrf/common-hal/bleio/Central.c
msgid "non-UUID found in service_uuids"
msgstr ""

#: py/compile.c
msgid "non-default argument follows default argument"
msgstr "argumento no predeterminado sigue argumento predeterminado"

#: extmod/modubinascii.c
msgid "non-hex digit found"
msgstr "digito non-hex encontrado"

#: py/compile.c
msgid "non-keyword arg after */**"
msgstr "no deberia estar/tener agumento por palabra clave despues de */**"

#: py/compile.c
msgid "non-keyword arg after keyword arg"
msgstr ""
"no deberia estar/tener agumento por palabra clave despues de argumento por "
"palabra clave"

#: shared-bindings/bleio/UUID.c
msgid "not a 128-bit UUID"
msgstr "no es 128-bit UUID"

#: py/objstr.c
msgid "not all arguments converted during string formatting"
msgstr ""
"no todos los argumentos fueron convertidos durante el formato de string"

#: py/objstr.c
msgid "not enough arguments for format string"
msgstr "no suficientes argumentos para format string"

#: py/obj.c
#, c-format
msgid "object '%s' is not a tuple or list"
msgstr "el objeto '%s' no es una tupla o lista"

#: py/obj.c
msgid "object does not support item assignment"
msgstr "el objeto no soporta la asignación de elementos"

#: py/obj.c
msgid "object does not support item deletion"
msgstr "object no soporta la eliminación de elementos"

#: py/obj.c
msgid "object has no len"
msgstr "el objeto no tiene longitud"

#: py/obj.c
msgid "object is not subscriptable"
msgstr "el objeto no es suscriptable"

#: py/runtime.c
msgid "object not an iterator"
msgstr "objeto no es un iterator"

#: py/objtype.c py/runtime.c
msgid "object not callable"
msgstr "objeto no puede ser llamado"

#: py/sequence.c shared-bindings/displayio/Group.c
msgid "object not in sequence"
msgstr "objeto no en secuencia"

#: py/runtime.c
msgid "object not iterable"
msgstr "objeto no iterable"

#: py/obj.c
#, c-format
msgid "object of type '%s' has no len()"
msgstr "el objeto de tipo '%s' no tiene len()"

#: py/obj.c
msgid "object with buffer protocol required"
msgstr "objeto con protocolo de buffer requerido"

#: extmod/modubinascii.c
msgid "odd-length string"
msgstr "string de longitud impar"

#: py/objstr.c py/objstrunicode.c
#, fuzzy
msgid "offset out of bounds"
msgstr "address fuera de límites"

#: py/objarray.c py/objstr.c py/objstrunicode.c py/objtuple.c
#: shared-bindings/nvm/ByteArray.c
msgid "only slices with step=1 (aka None) are supported"
msgstr "solo se admiten segmentos con step=1 (alias None)"

#: py/modbuiltins.c
msgid "ord expects a character"
msgstr "ord espera un carácter"

#: py/modbuiltins.c
#, c-format
msgid "ord() expected a character, but string of length %d found"
msgstr "ord() espera un carácter, pero encontró un string de longitud %d"

#: py/objint_mpz.c
msgid "overflow converting long int to machine word"
msgstr "desbordamiento convirtiendo long int a palabra de máquina"

#: shared-bindings/_stage/Layer.c shared-bindings/_stage/Text.c
msgid "palette must be 32 bytes long"
msgstr "palette debe ser 32 bytes de largo"

#: shared-bindings/displayio/Palette.c
msgid "palette_index should be an int"
msgstr "palette_index deberia ser un int"

#: py/compile.c
msgid "parameter annotation must be an identifier"
msgstr "parámetro de anotación debe ser un identificador"

#: py/emitinlinextensa.c
msgid "parameters must be registers in sequence a2 to a5"
msgstr "los parámetros deben ser registros en secuencia de a2 a a5"

#: py/emitinlinethumb.c
msgid "parameters must be registers in sequence r0 to r3"
msgstr "los parametros deben ser registros en secuencia del r0 al r3"

#: shared-bindings/displayio/Bitmap.c
msgid "pixel coordinates out of bounds"
msgstr "coordenadas del pixel fuera de límites"

#: shared-bindings/displayio/Bitmap.c
msgid "pixel value requires too many bits"
msgstr "valor del pixel require demasiado bits"

#: shared-bindings/displayio/TileGrid.c
msgid "pixel_shader must be displayio.Palette or displayio.ColorConverter"
msgstr "pixel_shader debe ser displayio.Palette o displayio.ColorConverter"

#: ports/atmel-samd/common-hal/pulseio/PulseIn.c
#: ports/nrf/common-hal/pulseio/PulseIn.c
msgid "pop from an empty PulseIn"
msgstr "pop de un PulseIn vacío"

#: py/objset.c
msgid "pop from an empty set"
msgstr "pop desde un set vacío"

#: py/objlist.c
msgid "pop from empty list"
msgstr "pop desde una lista vacía"

#: py/objdict.c
msgid "popitem(): dictionary is empty"
msgstr "popitem(): diccionario vacío"

#: py/objint_mpz.c
msgid "pow() 3rd argument cannot be 0"
msgstr "el 3er argumento de pow() no puede ser 0"

#: py/objint_mpz.c
msgid "pow() with 3 arguments requires integers"
msgstr "pow() con 3 argumentos requiere enteros"

#: extmod/modutimeq.c
msgid "queue overflow"
msgstr "desbordamiento de cola(queue)"

#: shared-bindings/_pixelbuf/PixelBuf.c
msgid "rawbuf is not the same size as buf"
msgstr "rawbuf no es el mismo tamaño que buf"

#: shared-bindings/_pixelbuf/__init__.c
#, fuzzy
msgid "readonly attribute"
msgstr "atributo no legible"

#: py/builtinimport.c
msgid "relative import"
msgstr "import relativo"

#: py/obj.c
#, c-format
msgid "requested length %d but object has length %d"
msgstr "longitud solicitada %d pero el objeto tiene longitud %d"

#: py/compile.c
msgid "return annotation must be an identifier"
msgstr "la anotación de retorno debe ser un identificador"

#: py/emitnative.c
msgid "return expected '%q' but got '%q'"
msgstr "retorno esperado '%q' pero se obtuvo '%q'"

#: py/objstr.c
msgid "rsplit(None,n)"
msgstr "rsplit(None,n)"

#: shared-bindings/audiocore/RawSample.c
msgid ""
"sample_source buffer must be a bytearray or array of type 'h', 'H', 'b' or "
"'B'"
msgstr ""
"sample_source buffer debe ser un bytearray o un array de tipo 'h', 'H', 'b' "
"o'B'"

#: ports/atmel-samd/common-hal/audiobusio/PDMIn.c
msgid "sampling rate out of range"
msgstr "frecuencia de muestreo fuera de rango"

#: py/modmicropython.c
msgid "schedule stack full"
msgstr ""

#: lib/utils/pyexec.c py/builtinimport.c
msgid "script compilation not supported"
msgstr "script de compilación no soportado"

#: py/objstr.c
msgid "sign not allowed in string format specifier"
msgstr "signo no permitido en el espeficador de string format"

#: py/objstr.c
msgid "sign not allowed with integer format specifier 'c'"
msgstr "signo no permitido con el especificador integer format 'c'"

#: py/objstr.c
msgid "single '}' encountered in format string"
msgstr "un solo '}' encontrado en format string"

#: shared-bindings/time/__init__.c
msgid "sleep length must be non-negative"
msgstr "la longitud de sleep no puede ser negativa"

#: py/objslice.c py/sequence.c
msgid "slice step cannot be zero"
msgstr "slice step no puede ser cero"

#: py/objint.c py/sequence.c
msgid "small int overflow"
msgstr "pequeño int desbordamiento"

#: main.c
msgid "soft reboot\n"
msgstr "reinicio suave\n"

#: py/objstr.c
msgid "start/end indices"
msgstr "índices inicio/final"

#: shared-bindings/displayio/Shape.c
#, fuzzy
msgid "start_x should be an int"
msgstr "y deberia ser un int"

#: shared-bindings/random/__init__.c
msgid "step must be non-zero"
msgstr "paso debe ser numero no cero"

#: shared-bindings/busio/UART.c
msgid "stop must be 1 or 2"
msgstr "stop debe ser 1 ó 2"

#: shared-bindings/random/__init__.c
msgid "stop not reachable from start"
msgstr "stop no se puede alcanzar del principio"

#: py/stream.c
msgid "stream operation not supported"
msgstr "operación stream no soportada"

#: py/objstrunicode.c
msgid "string index out of range"
msgstr "string index fuera de rango"

#: py/objstrunicode.c
#, c-format
msgid "string indices must be integers, not %s"
msgstr "índices de string deben ser enteros, no %s"

#: py/stream.c
msgid "string not supported; use bytes or bytearray"
msgstr "string no soportado; usa bytes o bytearray"

#: extmod/moductypes.c
msgid "struct: cannot index"
msgstr "struct: no se puede indexar"

#: extmod/moductypes.c
msgid "struct: index out of range"
msgstr "struct: index fuera de rango"

#: extmod/moductypes.c
msgid "struct: no fields"
msgstr "struct: sin campos"

#: py/objstr.c
msgid "substring not found"
msgstr "substring no encontrado"

#: py/compile.c
msgid "super() can't find self"
msgstr "super() no puede encontrar self"

#: extmod/modujson.c
msgid "syntax error in JSON"
msgstr "error de sintaxis en JSON"

#: extmod/moductypes.c
msgid "syntax error in uctypes descriptor"
msgstr "error de sintaxis en el descriptor uctypes"

#: shared-bindings/touchio/TouchIn.c
msgid "threshold must be in the range 0-65536"
msgstr "limite debe ser en el rango 0-65536"

#: shared-bindings/time/__init__.c
msgid "time.struct_time() takes a 9-sequence"
msgstr "time.struct_time() toma un sequencio 9"

#: shared-bindings/time/__init__.c
msgid "time.struct_time() takes exactly 1 argument"
msgstr "time.struct_time() acepta exactamente 1 argumento"

#: shared-bindings/busio/UART.c
msgid "timeout >100 (units are now seconds, not msecs)"
msgstr "timepo muerto >100 (unidades en segundos)"

#: shared-bindings/bleio/CharacteristicBuffer.c
msgid "timeout must be >= 0.0"
msgstr "tiempo muerto debe ser >= 0.0"

#: shared-bindings/time/__init__.c
msgid "timestamp out of range for platform time_t"
msgstr "timestamp fuera de rango para plataform time_t"

#: shared-module/struct/__init__.c
msgid "too many arguments provided with the given format"
msgstr "demasiados argumentos provistos con el formato dado"

#: py/runtime.c
#, c-format
msgid "too many values to unpack (expected %d)"
msgstr "demasiados valores para descomprimir (%d esperado)"

#: py/objstr.c
msgid "tuple index out of range"
msgstr "tuple index fuera de rango"

#: py/obj.c
msgid "tuple/list has wrong length"
msgstr "tupla/lista tiene una longitud incorrecta"

#: shared-bindings/_pixelbuf/PixelBuf.c
msgid "tuple/list required on RHS"
msgstr "tuple/lista se require en RHS"

#: ports/atmel-samd/common-hal/busio/UART.c ports/nrf/common-hal/busio/UART.c
msgid "tx and rx cannot both be None"
msgstr "Ambos tx y rx no pueden ser None"

#: py/objtype.c
msgid "type '%q' is not an acceptable base type"
msgstr "type '%q' no es un tipo de base aceptable"

#: py/objtype.c
msgid "type is not an acceptable base type"
msgstr "type no es un tipo de base aceptable"

#: py/runtime.c
msgid "type object '%q' has no attribute '%q'"
msgstr "objeto de tipo '%q' no tiene atributo '%q'"

#: py/objtype.c
msgid "type takes 1 or 3 arguments"
msgstr "type acepta 1 ó 3 argumentos"

#: py/objint_longlong.c
msgid "ulonglong too large"
msgstr "ulonglong muy largo"

#: py/emitnative.c
msgid "unary op %q not implemented"
msgstr "Operación unica %q no implementada"

#: py/parse.c
msgid "unexpected indent"
msgstr "sangría inesperada"

#: py/bc.c
msgid "unexpected keyword argument"
msgstr "argumento por palabra clave inesperado"

#: py/bc.c py/objnamedtuple.c
msgid "unexpected keyword argument '%q'"
msgstr "argumento por palabra clave inesperado '%q'"

#: py/lexer.c
msgid "unicode name escapes"
msgstr "nombre en unicode escapa"

#: py/parse.c
msgid "unindent does not match any outer indentation level"
msgstr "sangría no coincide con ningún nivel exterior"

#: py/objstr.c
#, c-format
msgid "unknown conversion specifier %c"
msgstr "especificador de conversión %c desconocido"

#: py/objstr.c
#, c-format
msgid "unknown format code '%c' for object of type '%s'"
msgstr "codigo format desconocido '%c' para el typo de objeto '%s'"

#: py/objstr.c
#, c-format
msgid "unknown format code '%c' for object of type 'float'"
msgstr "codigo format desconocido '%c' para el typo de objeto 'float'"

#: py/objstr.c
#, c-format
msgid "unknown format code '%c' for object of type 'str'"
msgstr "codigo format desconocido '%c' para objeto de tipo 'str'"

#: py/compile.c
msgid "unknown type"
msgstr "tipo desconocido"

#: py/emitnative.c
msgid "unknown type '%q'"
msgstr "tipo desconocido '%q'"

#: py/objstr.c
msgid "unmatched '{' in format"
msgstr "No coinciden '{' en format"

#: py/objtype.c py/runtime.c
msgid "unreadable attribute"
msgstr "atributo no legible"

#: shared-bindings/displayio/TileGrid.c
msgid "unsupported %q type"
msgstr "tipo de %q no soportado"

#: py/emitinlinethumb.c
#, c-format
msgid "unsupported Thumb instruction '%s' with %d arguments"
msgstr "instrucción de tipo Thumb no admitida '%s' con %d argumentos"

#: py/emitinlinextensa.c
#, c-format
msgid "unsupported Xtensa instruction '%s' with %d arguments"
msgstr "instrucción Xtensa '%s' con %d argumentos no soportada"

#: py/objstr.c
#, c-format
msgid "unsupported format character '%c' (0x%x) at index %d"
msgstr "carácter no soportado '%c' (0x%x) en índice %d"

#: py/runtime.c
msgid "unsupported type for %q: '%s'"
msgstr "tipo no soportado para %q: '%s'"

#: py/runtime.c
msgid "unsupported type for operator"
msgstr "tipo de operador no soportado"

#: py/runtime.c
msgid "unsupported types for %q: '%s', '%s'"
msgstr "tipos no soportados para %q: '%s', '%s'"

#: py/objint.c
#, c-format
msgid "value must fit in %d byte(s)"
msgstr ""

#: shared-bindings/displayio/Bitmap.c
msgid "value_count must be > 0"
msgstr ""

#: shared-bindings/bleio/Scanner.c
msgid "window must be <= interval"
msgstr ""

#: shared-bindings/_pixelbuf/PixelBuf.c
msgid "write_args must be a list, tuple, or None"
msgstr ""

#: py/objstr.c
msgid "wrong number of arguments"
msgstr "numero erroneo de argumentos"

#: py/runtime.c
msgid "wrong number of values to unpack"
msgstr "numero erroneo de valores a descomprimir"

#: shared-module/displayio/Shape.c
#, fuzzy
msgid "x value out of bounds"
msgstr "address fuera de límites"

#: shared-bindings/displayio/Shape.c
msgid "y should be an int"
msgstr "y deberia ser un int"

#: shared-module/displayio/Shape.c
#, fuzzy
msgid "y value out of bounds"
msgstr "address fuera de límites"

#: py/objrange.c
msgid "zero step"
msgstr "paso cero"

#~ msgid "AP required"
#~ msgstr "AP requerido"

#~ msgid "Address is not %d bytes long or is in wrong format"
#~ msgstr "Direción no es %d bytes largo o esta en el formato incorrecto"

#~ msgid "Can't add services in Central mode"
#~ msgstr "No se pueden agregar servicio en modo Central"

#~ msgid "Can't advertise in Central mode"
#~ msgstr "No se puede anunciar en modo Central"

#~ msgid "Can't change the name in Central mode"
#~ msgstr "No se puede cambiar el nombre en modo Central"

#~ msgid "Can't connect in Peripheral mode"
#~ msgstr "No se puede conectar en modo Peripheral"

#~ msgid "Cannot connect to AP"
#~ msgstr "No se puede conectar a AP"

#~ msgid "Cannot disconnect from AP"
#~ msgstr "No se puede desconectar de AP"

#~ msgid "Cannot set STA config"
#~ msgstr "No se puede establecer STA config"

#~ msgid "Cannot update i/f status"
#~ msgstr "No se puede actualizar i/f status"

#, fuzzy
#~ msgid "Data too large for the advertisement packet"
#~ msgstr "Los datos no caben en el paquete de anuncio."

#~ msgid "Don't know how to pass object to native function"
#~ msgstr "No se sabe cómo pasar objeto a función nativa"

#~ msgid "ESP8226 does not support safe mode."
#~ msgstr "ESP8226 no soporta modo seguro."

#~ msgid "ESP8266 does not support pull down."
#~ msgstr "ESP8266 no soporta pull down."

#~ msgid "Error in ffi_prep_cif"
#~ msgstr "Error en ffi_prep_cif"

#, fuzzy
#~ msgid "Failed to acquire mutex"
#~ msgstr "No se puede adquirir el mutex, status: 0x%08lX"

#, fuzzy
#~ msgid "Failed to add service"
#~ msgstr "No se puede detener el anuncio. status: 0x%02x"

#, fuzzy
#~ msgid "Failed to connect:"
#~ msgstr "No se puede conectar. status: 0x%02x"

#, fuzzy
#~ msgid "Failed to continue scanning"
#~ msgstr "No se puede iniciar el escaneo. status: 0x%02x"

#, fuzzy
#~ msgid "Failed to create mutex"
#~ msgstr "No se puede leer el valor del atributo. status 0x%02x"

#, fuzzy
#~ msgid "Failed to notify or indicate attribute value, err %0x04x"
#~ msgstr "No se puede notificar el valor del anuncio. status: 0x%02x"

#, fuzzy
#~ msgid "Failed to read attribute value, err %0x04x"
#~ msgstr "No se puede leer el valor del atributo. status 0x%02x"

#, fuzzy
#~ msgid "Failed to release mutex"
#~ msgstr "No se puede liberar el mutex, status: 0x%08lX"

#, fuzzy
#~ msgid "Failed to start advertising"
#~ msgstr "No se puede inicar el anuncio. status: 0x%02x"

#, fuzzy
#~ msgid "Failed to start scanning"
#~ msgstr "No se puede iniciar el escaneo. status: 0x%02x"

#, fuzzy
#~ msgid "Failed to stop advertising"
#~ msgstr "No se puede detener el anuncio. status: 0x%02x"

#~ msgid "Function requires lock."
#~ msgstr "La función requiere lock"

#~ msgid "GPIO16 does not support pull up."
#~ msgstr "GPIO16 no soporta pull up."

#~ msgid "Invalid bit clock pin"
#~ msgstr "Pin bit clock inválido"

#~ msgid "Invalid clock pin"
#~ msgstr "Pin clock inválido"

#~ msgid "Invalid data pin"
#~ msgstr "Pin de datos inválido"

#~ msgid "Maximum PWM frequency is %dhz."
#~ msgstr "La frecuencia máxima del PWM es %dhz."

#~ msgid "Minimum PWM frequency is 1hz."
#~ msgstr "La frecuencia mínima del PWM es 1hz"

#~ msgid "Multiple PWM frequencies not supported. PWM already set to %dhz."
#~ msgstr ""
#~ "PWM de múltiples frecuencias no soportado. El PWM ya se estableció a %dhz"

#~ msgid "Must be a Group subclass."
#~ msgstr "Debe ser una subclase de Group."

#~ msgid "No PulseIn support for %q"
#~ msgstr "Sin soporte PulseIn para %q"

#~ msgid "No hardware support for analog out."
#~ msgstr "Sin soporte de hardware para analog out"

#~ msgid "Not connected."
#~ msgstr "No conectado."

#~ msgid "Only Windows format, uncompressed BMP supported %d"
#~ msgstr "Solo formato Windows, BMP sin comprimir soportado %d"

#~ msgid "Only bit maps of 8 bit color or less are supported"
#~ msgstr "Solo se admiten bit maps de color de 8 bits o menos"

#~ msgid "Only true color (24 bpp or higher) BMP supported %x"
#~ msgstr "Solo color verdadero (24 bpp o superior) BMP admitido %x"

#~ msgid "Only tx supported on UART1 (GPIO2)."
#~ msgstr "Solo tx soportada en UART1 (GPIO2)"

#~ msgid "PWM not supported on pin %d"
#~ msgstr "El pin %d no soporta PWM"

#~ msgid "Pin %q does not have ADC capabilities"
#~ msgstr "Pin %q no tiene capacidades de ADC"

#~ msgid "Pin(16) doesn't support pull"
#~ msgstr "Pin(16) no soporta para pull"

#~ msgid "Pins not valid for SPI"
#~ msgstr "Pines no válidos para SPI"

#~ msgid "STA must be active"
#~ msgstr "STA debe estar activo"

#~ msgid "STA required"
#~ msgstr "STA requerido"

#~ msgid "Tile indices must be 0 - 255"
#~ msgstr "Los índices de Tile deben ser 0 - 255"

#~ msgid "UART(%d) does not exist"
#~ msgstr "UART(%d) no existe"

#~ msgid "UART(1) can't read"
#~ msgstr "UART(1) no puede leer"

#~ msgid "UUID integer value not in range 0 to 0xffff"
#~ msgstr "El valor integer UUID no está en el rango 0 a 0xffff"

#~ msgid "Unable to remount filesystem"
#~ msgstr "Incapaz de montar de nuevo el sistema de archivos"

#~ msgid "Unknown type"
#~ msgstr "Tipo desconocido"

#~ msgid "Use esptool to erase flash and re-upload Python instead"
#~ msgstr ""
#~ "Usa esptool para borrar la flash y vuelve a cargar Python en su lugar"

#~ msgid "buffer too long"
#~ msgstr "buffer demasiado largo"

#~ msgid "can query only one param"
#~ msgstr "puede consultar solo un param"

#~ msgid "can't get AP config"
#~ msgstr "no se puede obtener AP config"

#~ msgid "can't get STA config"
#~ msgstr "no se puede obtener STA config"

#~ msgid "can't set AP config"
#~ msgstr "no se puede establecer AP config"

#~ msgid "can't set STA config"
#~ msgstr "no se puede establecer STA config"

#~ msgid "either pos or kw args are allowed"
#~ msgstr "ya sea pos o kw args son permitidos"

#~ msgid "expected a DigitalInOut"
#~ msgstr "se espera un DigitalInOut"

#~ msgid "expecting a pin"
#~ msgstr "esperando un pin"

#~ msgid "ffi_prep_closure_loc"
#~ msgstr "ffi_prep_closure_loc"

#~ msgid "flash location must be below 1MByte"
#~ msgstr "la ubicación de la flash debe estar debajo de 1MByte"

#~ msgid "frequency can only be either 80Mhz or 160MHz"
#~ msgstr "la frecuencia solo puede ser 80MHz ó 160MHz"

#~ msgid "impossible baudrate"
#~ msgstr "baudrate imposible"

#~ msgid "interval not in range 0.0020 to 10.24"
#~ msgstr "El intervalo está fuera del rango de 0.0020 a 10.24"

#~ msgid "invalid alarm"
#~ msgstr "alarma inválida"

#~ msgid "invalid buffer length"
#~ msgstr "longitud de buffer inválida"

#~ msgid "invalid data bits"
#~ msgstr "data bits inválidos"

#~ msgid "invalid pin"
#~ msgstr "pin inválido"

#~ msgid "invalid stop bits"
#~ msgstr "stop bits inválidos"

#~ msgid "len must be multiple of 4"
#~ msgstr "len debe de ser múltiple de 4"

#~ msgid "memory allocation failed, allocating %u bytes for native code"
#~ msgstr ""
#~ "falló la asignación de memoria, asignando %u bytes para código nativo"

#~ msgid "not a valid ADC Channel: %d"
#~ msgstr "no es un canal ADC válido: %d"

#~ msgid "pin does not have IRQ capabilities"
#~ msgstr "pin sin capacidades IRQ"

#~ msgid "position must be 2-tuple"
#~ msgstr "posición debe ser 2-tuple"

#~ msgid "row must be packed and word aligned"
#~ msgstr "la fila debe estar empacada y la palabra alineada"

#~ msgid "scan failed"
#~ msgstr "scan ha fallado"

<<<<<<< HEAD
#~ msgid "services includes an object that is not a Service"
#~ msgstr "services incluye un objeto que no es servicio"
=======
#~ msgid "tile index out of bounds"
#~ msgstr "el indice del tile fuera de limite"
>>>>>>> dbab5380

#~ msgid "too many arguments"
#~ msgstr "muchos argumentos"

#~ msgid "unknown config param"
#~ msgstr "parámetro config desconocido"

#~ msgid "unknown status param"
#~ msgstr "status param desconocido"

#~ msgid "wifi_set_ip_info() failed"
#~ msgstr "wifi_set_ip_info() ha fallado"<|MERGE_RESOLUTION|>--- conflicted
+++ resolved
@@ -7,11 +7,7 @@
 msgstr ""
 "Project-Id-Version: \n"
 "Report-Msgid-Bugs-To: \n"
-<<<<<<< HEAD
 "POT-Creation-Date: 2019-07-31 16:30-0500\n"
-=======
-"POT-Creation-Date: 2019-07-19 10:38-0700\n"
->>>>>>> dbab5380
 "PO-Revision-Date: 2018-08-24 22:56-0500\n"
 "Last-Translator: \n"
 "Language-Team: \n"
@@ -2949,13 +2945,11 @@
 #~ msgid "scan failed"
 #~ msgstr "scan ha fallado"
 
-<<<<<<< HEAD
 #~ msgid "services includes an object that is not a Service"
 #~ msgstr "services incluye un objeto que no es servicio"
-=======
+
 #~ msgid "tile index out of bounds"
 #~ msgstr "el indice del tile fuera de limite"
->>>>>>> dbab5380
 
 #~ msgid "too many arguments"
 #~ msgstr "muchos argumentos"
