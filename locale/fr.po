--- conflicted
+++ resolved
@@ -7,11 +7,7 @@
 msgstr ""
 "Project-Id-Version: 0.1\n"
 "Report-Msgid-Bugs-To: \n"
-<<<<<<< HEAD
-"POT-Creation-Date: 2019-02-15 18:56-0500\n"
-=======
-"POT-Creation-Date: 2019-02-14 15:42+0100\n"
->>>>>>> 35e3d99f
+"POT-Creation-Date: 2019-02-15 19:19-0500\n"
 "PO-Revision-Date: 2018-12-23 20:05+0100\n"
 "Last-Translator: Pierrick Couturier <arofarn@arofarn.info>\n"
 "Language-Team: fr\n"
@@ -158,11 +154,7 @@
 msgid " output:\n"
 msgstr " sortie:\n"
 
-<<<<<<< HEAD
 #: main.c:166 main.c:250
-=======
-#: main.c:166 main.c:248
->>>>>>> 35e3d99f
 msgid ""
 "Auto-reload is on. Simply save files over USB to run them or enter REPL to "
 "disable.\n"
@@ -174,11 +166,7 @@
 msgid "Running in safe mode! Auto-reload is off.\n"
 msgstr "Mode sans-échec. Auto-rechargement désactivé.\n"
 
-<<<<<<< HEAD
 #: main.c:170 main.c:252
-=======
-#: main.c:170 main.c:250
->>>>>>> 35e3d99f
 msgid "Auto-reload is off.\n"
 msgstr "Auto-rechargement désactivé.\n"
 
@@ -196,19 +184,11 @@
 "Code done running. Waiting for reload.\n"
 msgstr ""
 
-<<<<<<< HEAD
 #: main.c:257
 msgid "Press any key to enter the REPL. Use CTRL-D to reload."
 msgstr "Appuyez sur une touche pour entrer sur REPL ou CTRL-D pour recharger."
 
 #: main.c:422
-=======
-#: main.c:255
-msgid "Press any key to enter the REPL. Use CTRL-D to reload."
-msgstr "Appuyez sur une touche pour entrer sur REPL ou CTRL-D pour recharger."
-
-#: main.c:420
->>>>>>> 35e3d99f
 msgid "soft reboot\n"
 msgstr "redémarrage logiciel\n"
 
@@ -2930,39 +2910,75 @@
 "Appuyer denouveau pour quitter de le mode sans-échec.\n"
 
 #, fuzzy
-<<<<<<< HEAD
 #~ msgid "buffer_size must be >= 1"
 #~ msgstr "les slices de tampon doivent être de longueurs égales"
 
 #, fuzzy
 #~ msgid "Group must have %q at least 1"
 #~ msgstr "Le tampon doit être de longueur au moins 1"
-=======
-#~ msgid "busio.UART not available"
-#~ msgstr "busio.UART n'est pas disponible"
->>>>>>> 35e3d99f
-
-#~ msgid "Can not query for the device address."
-#~ msgstr "Impossible d'obtenir l'adresse du périphérique"
-
-#~ msgid "Can not encode UUID, to check length."
-#~ msgstr "Impossible d'encoder l'UUID pour vérifier la longueur."
-
-#~ msgid "Cannot apply GAP parameters."
-#~ msgstr "Impossible d'appliquer les paramètres GAP"
-
-#~ msgid ""
-#~ "Please file an issue here with the contents of your CIRCUITPY drive:\n"
+
+#~ msgid "Cannot set PPCP parameters."
+#~ msgstr "Impossible d'appliquer les paramètres PPCP"
+
+#~ msgid "Invalid UUID parameter"
+#~ msgstr "Paramètre UUID invalide"
+
+#, fuzzy
+#~ msgid "row buffer must be a bytearray or array of type 'b' or 'B'"
 #~ msgstr ""
-#~ "SVP, remontez le problème là avec le contenu du lecteur CIRCUITPY:\n"
-
-#~ msgid "Looks like our core CircuitPython code crashed hard. Whoops!\n"
-#~ msgstr ""
-#~ "Il semblerait que votre code CircuitPython a durement planté. Oups!\n"
-
-#, fuzzy
-#~ msgid "Wrong number of bytes provided"
-#~ msgstr "mauvais nombre d'octets fourni'"
+#~ "le tampon de ligne doit être un bytearray ou un tableau de type 'b' ou 'B'"
+
+#, fuzzy
+#~ msgid "row data must be a buffer"
+#~ msgstr "les données de ligne doivent être un tampon"
+
+#, fuzzy
+#~ msgid "unicode_characters must be a string"
+#~ msgstr "les noms doivent être des chaînes de caractère"
+
+#~ msgid "index must be int"
+#~ msgstr "l'index doit être un entier"
+
+#, fuzzy
+#~ msgid "palette must be displayio.Palette"
+#~ msgstr "la palette doit être une displayio.Palette"
+
+#, fuzzy
+#~ msgid "All PWM peripherals are in use"
+#~ msgstr "Tous les périphériques PWM sont utilisés"
+
+#, fuzzy
+#~ msgid "value_size must be power of two"
+#~ msgstr "value_size doit être une puissance de 2"
+
+#, fuzzy
+#~ msgid "Group empty"
+#~ msgstr "Groupe vide"
+
+#~ msgid "Wrong address length"
+#~ msgstr "Mauvaise longueur d'adresse"
+
+#~ msgid "Can not add Service."
+#~ msgstr "Impossible d'ajouter le Service"
+
+#~ msgid "Can not add Characteristic."
+#~ msgstr "Impossible d'ajouter la Characteristic."
+
+#~ msgid "Invalid UUID string length"
+#~ msgstr "Longeur de chaîne UUID invalide"
+
+#~ msgid "Can not apply device name in the stack."
+#~ msgstr "Impossible d'appliquer le nom de périphérique dans la pile"
+
+#~ msgid "displayio is a work in progress"
+#~ msgstr "displayio est en cours de développement"
+
+#~ msgid "Invalid Service type"
+#~ msgstr "Type de service invalide"
+
+#, fuzzy
+#~ msgid "unpack requires a buffer of %d bytes"
+#~ msgstr "Echec de l'allocation de %d octets du tampon RX"
 
 #~ msgid ""
 #~ "enough power for the whole circuit and press reset (after ejecting "
@@ -2972,80 +2988,30 @@
 #~ "'reset' (après avoir éjecter CIRCUITPY).\n"
 
 #, fuzzy
-#~ msgid "unpack requires a buffer of %d bytes"
-#~ msgstr "Echec de l'allocation de %d octets du tampon RX"
-
-#~ msgid "Invalid Service type"
-#~ msgstr "Type de service invalide"
-
-#~ msgid "displayio is a work in progress"
-#~ msgstr "displayio est en cours de développement"
-
-#~ msgid "Can not apply device name in the stack."
-#~ msgstr "Impossible d'appliquer le nom de périphérique dans la pile"
-
-#~ msgid "Invalid UUID string length"
-#~ msgstr "Longeur de chaîne UUID invalide"
-
-#~ msgid "Can not add Characteristic."
-#~ msgstr "Impossible d'ajouter la Characteristic."
-
-#~ msgid "Can not add Service."
-#~ msgstr "Impossible d'ajouter le Service"
-
-#~ msgid "Wrong address length"
-#~ msgstr "Mauvaise longueur d'adresse"
-
-#, fuzzy
-#~ msgid "Group empty"
-#~ msgstr "Groupe vide"
-
-#, fuzzy
-#~ msgid "value_size must be power of two"
-#~ msgstr "value_size doit être une puissance de 2"
-
-#, fuzzy
-#~ msgid "All PWM peripherals are in use"
-#~ msgstr "Tous les périphériques PWM sont utilisés"
-
-#, fuzzy
-#~ msgid "palette must be displayio.Palette"
-#~ msgstr "la palette doit être une displayio.Palette"
-
-#~ msgid "index must be int"
-#~ msgstr "l'index doit être un entier"
-
-#, fuzzy
-#~ msgid "unicode_characters must be a string"
-#~ msgstr "les noms doivent être des chaînes de caractère"
-
-#, fuzzy
-#~ msgid "row data must be a buffer"
-#~ msgstr "les données de ligne doivent être un tampon"
-
-#, fuzzy
-#~ msgid "row buffer must be a bytearray or array of type 'b' or 'B'"
+#~ msgid "Wrong number of bytes provided"
+#~ msgstr "mauvais nombre d'octets fourni'"
+
+#~ msgid "Looks like our core CircuitPython code crashed hard. Whoops!\n"
 #~ msgstr ""
-#~ "le tampon de ligne doit être un bytearray ou un tableau de type 'b' ou 'B'"
-
-#~ msgid "Invalid UUID parameter"
-#~ msgstr "Paramètre UUID invalide"
-
-#~ msgid "Cannot set PPCP parameters."
-#~ msgstr "Impossible d'appliquer les paramètres PPCP"
-
-#, fuzzy
-#~ msgid "Group must have %q at least 1"
-#~ msgstr "Le tampon doit être de longueur au moins 1"
-
-#, fuzzy
-<<<<<<< HEAD
+#~ "Il semblerait que votre code CircuitPython a durement planté. Oups!\n"
+
+#~ msgid ""
+#~ "Please file an issue here with the contents of your CIRCUITPY drive:\n"
+#~ msgstr ""
+#~ "SVP, remontez le problème là avec le contenu du lecteur CIRCUITPY:\n"
+
+#~ msgid "Cannot apply GAP parameters."
+#~ msgstr "Impossible d'appliquer les paramètres GAP"
+
+#~ msgid "Can not encode UUID, to check length."
+#~ msgstr "Impossible d'encoder l'UUID pour vérifier la longueur."
+
+#~ msgid "Can not query for the device address."
+#~ msgstr "Impossible d'obtenir l'adresse du périphérique"
+
+#, fuzzy
 #~ msgid "busio.UART not available"
 #~ msgstr "busio.UART n'est pas disponible"
 
 #~ msgid "Not enough pins available"
-#~ msgstr "Pas assez de broches disponibles"
-=======
-#~ msgid "buffer_size must be >= 1"
-#~ msgstr "les slices de tampon doivent être de longueurs égales"
->>>>>>> 35e3d99f
+#~ msgstr "Pas assez de broches disponibles"