--- conflicted
+++ resolved
@@ -8,11 +8,7 @@
 msgstr ""
 "Project-Id-Version: PACKAGE VERSION\n"
 "Report-Msgid-Bugs-To: \n"
-<<<<<<< HEAD
 "POT-Creation-Date: 2019-01-10 20:56-0500\n"
-=======
-"POT-Creation-Date: 2019-01-10 11:05-0800\n"
->>>>>>> 516d7da6
 "PO-Revision-Date: 2018-10-02 16:27+0200\n"
 "Last-Translator: Enrico Paganin <enrico.paganin@mail.com>\n"
 "Language-Team: \n"
@@ -2763,21 +2759,12 @@
 #~ "abbastanza potenza per l'intero circuito e premere reset (dopo aver "
 #~ "espulso CIRCUITPY).\n"
 
-<<<<<<< HEAD
+#~ msgid "Can encode UUID into the advertisement packet."
+#~ msgstr "È possibile codificare l'UUID nel pacchetto di advertisement."
+
 #~ msgid "Can not query for the device address."
 #~ msgstr "Non è possibile trovare l'indirizzo del dispositivo."
 
-#~ msgid "Can not encode UUID, to check length."
-#~ msgstr "Non è possibile codificare l'UUID, lunghezza da controllare."
-
-=======
->>>>>>> 516d7da6
-#~ msgid "Can encode UUID into the advertisement packet."
-#~ msgstr "È possibile codificare l'UUID nel pacchetto di advertisement."
-
-#~ msgid "Can not query for the device address."
-#~ msgstr "Non è possibile trovare l'indirizzo del dispositivo."
-
 #~ msgid "Can not add Service."
 #~ msgstr "Non è possibile aggiungere Service."
 
