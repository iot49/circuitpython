# SPDX-FileCopyrightText: 2014 MicroPython & CircuitPython contributors (https://github.com/adafruit/circuitpython/graphs/contributors)
#
# SPDX-License-Identifier: MIT
msgid ""
msgstr ""
"Project-Id-Version: PACKAGE VERSION\n"
"Report-Msgid-Bugs-To: \n"
<<<<<<< HEAD
"POT-Creation-Date: 2020-07-28 16:57-0500\n"
"PO-Revision-Date: 2020-07-27 21:27+0000\n"
=======
"POT-Creation-Date: 2020-08-04 18:42-0500\n"
"PO-Revision-Date: 2020-08-10 19:59+0000\n"
>>>>>>> 1607100f
"Last-Translator: _fonzlate <vooralfred@gmail.com>\n"
"Language-Team: none\n"
"Language: nl\n"
"MIME-Version: 1.0\n"
"Content-Type: text/plain; charset=UTF-8\n"
"Content-Transfer-Encoding: 8bit\n"
"Plural-Forms: nplurals=2; plural=n != 1;\n"
"X-Generator: Weblate 4.2-dev\n"

#: main.c
msgid ""
"\n"
"Code done running. Waiting for reload.\n"
msgstr ""
"\n"
"Code is uitgevoerd. Wachten op herladen.\n"

#: supervisor/shared/safe_mode.c
msgid ""
"\n"
"Please file an issue with the contents of your CIRCUITPY drive at \n"
"https://github.com/adafruit/circuitpython/issues\n"
msgstr ""
"\n"
"Meld een probleem met de inhoud van de CIRCUITPY drive op:\n"
"https://github.com/adafruit/circuitpython/issues\n"

#: supervisor/shared/safe_mode.c
msgid ""
"\n"
"To exit, please reset the board without "
msgstr ""
"\n"
"Om te verlaten, herstart de module zonder "

#: py/obj.c
msgid "  File \"%q\""
msgstr "  Bestand"

#: py/obj.c
msgid "  File \"%q\", line %d"
msgstr "  Bestand \"%q\", regel %d"

#: main.c
msgid " output:\n"
msgstr " uitvoer:\n"

#: py/objstr.c
#, c-format
msgid "%%c requires int or char"
msgstr "%%c vereist een int of char"

#: shared-bindings/rgbmatrix/RGBMatrix.c
#, c-format
msgid "%d address pins and %d rgb pins indicate a height of %d, not %d"
msgstr "%d adres pins en %d RGB pins geven een hoogte van %d aan, niet %d"

#: ports/atmel-samd/common-hal/sdioio/SDCard.c
msgid "%q failure: %d"
msgstr "%q fout: %d"

#: shared-bindings/microcontroller/Pin.c
msgid "%q in use"
msgstr "%q in gebruik"

#: py/obj.c
msgid "%q index out of range"
msgstr "%q index buiten bereik"

#: py/obj.c
<<<<<<< HEAD
msgid "%q indices must be integers, not %s"
msgstr "%q indexen moeten integers zijn, niet %s"
=======
msgid "%q indices must be integers, not %q"
msgstr "%q indices moeten integers zijn, geen %q"
>>>>>>> 1607100f

#: shared-bindings/vectorio/Polygon.c
msgid "%q list must be a list"
msgstr "%q lijst moet een lijst zijn"

#: shared-bindings/memorymonitor/AllocationAlarm.c
msgid "%q must be >= 0"
msgstr "%q moet >= 0 zijn"

#: shared-bindings/_bleio/CharacteristicBuffer.c
#: shared-bindings/_bleio/PacketBuffer.c shared-bindings/displayio/Group.c
#: shared-bindings/displayio/Shape.c
#: shared-bindings/memorymonitor/AllocationAlarm.c
#: shared-bindings/vectorio/Circle.c shared-bindings/vectorio/Rectangle.c
msgid "%q must be >= 1"
msgstr "%q moet >= 1 zijn"

#: shared-module/vectorio/Polygon.c
msgid "%q must be a tuple of length 2"
msgstr "%q moet een tuple van lengte 2 zijn"

#: ports/atmel-samd/common-hal/sdioio/SDCard.c
msgid "%q pin invalid"
msgstr "%q pin onjuist"

#: shared-bindings/fontio/BuiltinFont.c
msgid "%q should be an int"
msgstr "%q moet een int zijn"

#: py/bc.c py/objnamedtuple.c
msgid "%q() takes %d positional arguments but %d were given"
msgstr "%q() verwacht %d positionele argumenten maar kreeg %d"

#: py/argcheck.c
msgid "'%q' argument required"
msgstr "'%q' argument vereist"

<<<<<<< HEAD
=======
#: py/runtime.c
msgid "'%q' object cannot assign attribute '%q'"
msgstr "'%q' object kan attribuut ' %q' niet toewijzen"

#: py/proto.c
msgid "'%q' object does not support '%q'"
msgstr "'%q' object ondersteunt geen '%q'"

#: py/obj.c
msgid "'%q' object does not support item assignment"
msgstr "'%q' object ondersteunt toewijzing van items niet"

#: py/obj.c
msgid "'%q' object does not support item deletion"
msgstr "'%q' object ondersteunt verwijderen van items niet"

#: py/runtime.c
msgid "'%q' object has no attribute '%q'"
msgstr "'%q' object heeft geen attribuut '%q'"

#: py/runtime.c
msgid "'%q' object is not an iterator"
msgstr "'%q' object is geen iterator"

#: py/objtype.c py/runtime.c
msgid "'%q' object is not callable"
msgstr "'%q' object is niet aanroepbaar"

#: py/runtime.c
msgid "'%q' object is not iterable"
msgstr "'%q' object is niet itereerbaar"

#: py/obj.c
msgid "'%q' object is not subscriptable"
msgstr "kan niet abonneren op '%q' object"

>>>>>>> 1607100f
#: py/emitinlinethumb.c py/emitinlinextensa.c
#, c-format
msgid "'%s' expects a label"
msgstr "'%s' verwacht een label"

#: py/emitinlinethumb.c py/emitinlinextensa.c
#, c-format
msgid "'%s' expects a register"
msgstr "'%s' verwacht een register"

#: py/emitinlinethumb.c
#, c-format
msgid "'%s' expects a special register"
msgstr "'%s' verwacht een speciaal register"

#: py/emitinlinethumb.c
#, c-format
msgid "'%s' expects an FPU register"
msgstr "'%s' verwacht een FPU register"

#: py/emitinlinethumb.c
#, c-format
msgid "'%s' expects an address of the form [a, b]"
msgstr "'%s' verwacht een adres in de vorm [a, b]"

#: py/emitinlinethumb.c py/emitinlinextensa.c
#, c-format
msgid "'%s' expects an integer"
msgstr "'%s' verwacht een integer"

#: py/emitinlinethumb.c
#, c-format
msgid "'%s' expects at most r%d"
msgstr "'%s' verwacht op zijn meest r%d"

#: py/emitinlinethumb.c
#, c-format
msgid "'%s' expects {r0, r1, ...}"
msgstr "'%s' verwacht {r0, r1, …}"

#: py/emitinlinextensa.c
#, c-format
msgid "'%s' integer %d is not within range %d..%d"
msgstr "'%s' integer %d is niet in bereik %d..%d"

#: py/emitinlinethumb.c
#, c-format
msgid "'%s' integer 0x%x does not fit in mask 0x%x"
msgstr "'%s' integer 0x%x past niet in mask 0x%x"

#: py/runtime.c
msgid "'%s' object cannot assign attribute '%q'"
msgstr "'%s' object kan niet aan attribuut '%q' toewijzen"

#: py/proto.c
msgid "'%s' object does not support '%q'"
msgstr "'%s' object ondersteunt '%q' niet"

#: py/obj.c
#, c-format
msgid "'%s' object does not support item assignment"
msgstr "'%s' object ondersteunt item toewijzing niet"

#: py/obj.c
#, c-format
msgid "'%s' object does not support item deletion"
msgstr "'%s' object ondersteunt item verwijdering niet"

#: py/runtime.c
msgid "'%s' object has no attribute '%q'"
msgstr "'%s' object heeft geen attribuut '%q'"

#: py/runtime.c
#, c-format
msgid "'%s' object is not an iterator"
msgstr "'%s' object is geen iterator"

#: py/objtype.c py/runtime.c
#, c-format
msgid "'%s' object is not callable"
msgstr "'%s' object is niet aanroepbaar"

#: py/runtime.c
#, c-format
msgid "'%s' object is not iterable"
msgstr "'%s' object is niet itereerbaar"

#: py/obj.c
#, c-format
msgid "'%s' object is not subscriptable"
msgstr "'%s' object is niet onderschrijfbaar"

#: py/objstr.c
msgid "'=' alignment not allowed in string format specifier"
msgstr "'=' uitlijning niet toegestaan in string format specifier"

#: shared-module/struct/__init__.c
msgid "'S' and 'O' are not supported format types"
msgstr "'S' and 'O' zijn niet ondersteunde format types"

#: py/compile.c
msgid "'align' requires 1 argument"
msgstr "'align' vereist 1 argument"

#: py/compile.c
msgid "'await' outside function"
msgstr "'await' buiten de functie"

#: py/compile.c
msgid "'await', 'async for' or 'async with' outside async function"
msgstr ""

#: py/compile.c
msgid "'break' outside loop"
msgstr "'break' buiten de loop"

#: py/compile.c
msgid "'continue' outside loop"
msgstr "'continue' buiten de loop"

#: py/objgenerator.c
msgid "'coroutine' object is not an iterator"
msgstr "'coroutine' object is geen iterator"

#: py/compile.c
msgid "'data' requires at least 2 arguments"
msgstr "'data' vereist op zijn minst 2 argumenten"

#: py/compile.c
msgid "'data' requires integer arguments"
msgstr "'data' vereist integer argumenten"

#: py/compile.c
msgid "'label' requires 1 argument"
msgstr "'label' vereist 1 argument"

#: py/compile.c
msgid "'return' outside function"
msgstr "'return' buiten de functie"

#: py/compile.c
msgid "'yield' outside function"
msgstr "'yield' buiten de functie"

#: py/compile.c
msgid "*x must be assignment target"
msgstr "*x moet een assignment target zijn"

#: py/obj.c
msgid ", in %q\n"
msgstr ", in %q\n"

#: py/objcomplex.c
msgid "0.0 to a complex power"
msgstr "0.0 tot een complexe macht"

#: py/modbuiltins.c
msgid "3-arg pow() not supported"
msgstr "3-arg pow() niet ondersteund"

#: ports/atmel-samd/common-hal/countio/Counter.c
#: ports/atmel-samd/common-hal/rotaryio/IncrementalEncoder.c
msgid "A hardware interrupt channel is already in use"
msgstr "Een hardware interrupt kanaal is al in gebruik"

#: shared-bindings/_bleio/Address.c
#, c-format
msgid "Address must be %d bytes long"
msgstr "Adres moet %d bytes lang zijn"

#: shared-bindings/_bleio/Address.c
msgid "Address type out of range"
msgstr "Adres type buiten bereik"

#: ports/nrf/common-hal/busio/I2C.c
msgid "All I2C peripherals are in use"
msgstr "Alle I2C peripherals zijn in gebruik"

#: ports/nrf/common-hal/busio/SPI.c
msgid "All SPI peripherals are in use"
msgstr "Alle SPI peripherals zijn in gebruik"

#: ports/nrf/common-hal/busio/UART.c
msgid "All UART peripherals are in use"
msgstr "Alle UART peripherals zijn in gebruik"

#: ports/atmel-samd/common-hal/audioio/AudioOut.c
msgid "All event channels in use"
msgstr "Alle event kanalen zijn in gebruik"

#: ports/atmel-samd/audio_dma.c ports/atmel-samd/common-hal/audiobusio/PDMIn.c
msgid "All sync event channels in use"
msgstr "Alle sync event kanalen zijn in gebruik"

#: shared-bindings/pulseio/PWMOut.c
msgid "All timers for this pin are in use"
msgstr "Alle timers voor deze pin zijn in gebruik"

#: ports/atmel-samd/common-hal/_pew/PewPew.c
#: ports/atmel-samd/common-hal/audioio/AudioOut.c
#: ports/atmel-samd/common-hal/frequencyio/FrequencyIn.c
#: ports/atmel-samd/common-hal/pulseio/PulseIn.c
#: ports/atmel-samd/common-hal/pulseio/PulseOut.c
#: ports/cxd56/common-hal/pulseio/PulseOut.c
#: ports/nrf/common-hal/audiopwmio/PWMAudioOut.c
#: ports/nrf/common-hal/pulseio/PulseIn.c ports/nrf/peripherals/nrf/timers.c
#: ports/stm/peripherals/timers.c shared-bindings/pulseio/PWMOut.c
msgid "All timers in use"
msgstr "Alle timers zijn in gebruik"

#: ports/nrf/common-hal/_bleio/Adapter.c
msgid "Already advertising."
msgstr "Advertising is al bezig."

#: shared-module/memorymonitor/AllocationAlarm.c
#: shared-module/memorymonitor/AllocationSize.c
msgid "Already running"
msgstr "Wordt al uitgevoerd"

#: ports/cxd56/common-hal/analogio/AnalogIn.c
msgid "AnalogIn not supported on given pin"
msgstr "AnalogIn niet ondersteund door gegeven pin"

#: ports/cxd56/common-hal/analogio/AnalogOut.c
#: ports/mimxrt10xx/common-hal/analogio/AnalogOut.c
#: ports/nrf/common-hal/analogio/AnalogOut.c
msgid "AnalogOut functionality not supported"
msgstr "AnalogOut functionaliteit niet ondersteund"

#: shared-bindings/analogio/AnalogOut.c
msgid "AnalogOut is only 16 bits. Value must be less than 65536."
msgstr "AnalogOut is slechts 16 bits. Waarde moet minder dan 65536 zijn."

#: ports/atmel-samd/common-hal/analogio/AnalogOut.c
msgid "AnalogOut not supported on given pin"
msgstr "AnalogOut niet ondersteund door gegeven pin"

#: ports/atmel-samd/common-hal/pulseio/PulseOut.c
#: ports/cxd56/common-hal/pulseio/PulseOut.c
msgid "Another send is already active"
msgstr "Een andere send is al actief"

#: shared-bindings/pulseio/PulseOut.c
msgid "Array must contain halfwords (type 'H')"
msgstr "Array moet halfwords (type 'H') bevatten"

#: shared-bindings/nvm/ByteArray.c
msgid "Array values should be single bytes."
msgstr "Array waardes moet enkele bytes zijn."

#: shared-bindings/microcontroller/Pin.c
msgid "At most %d %q may be specified (not %d)"
msgstr "Op zijn meest %d %q mogen worden gespecificeerd (niet %d)"

#: shared-module/memorymonitor/AllocationAlarm.c
#, c-format
msgid "Attempt to allocate %d blocks"
msgstr "Poging om %d blokken toe te wijzen"

#: supervisor/shared/safe_mode.c
msgid "Attempted heap allocation when MicroPython VM not running."
msgstr "heap allocatie geprobeerd terwijl MicroPython VM niet draait."

#: main.c
msgid "Auto-reload is off.\n"
msgstr "Auto-herlaad staat uit.\n"

#: main.c
msgid ""
"Auto-reload is on. Simply save files over USB to run them or enter REPL to "
"disable.\n"
msgstr ""
"Auto-herlaad staat aan. Sla bestanden simpelweg op over USB om uit te voeren "
"of start REPL om uit te schakelen.\n"

#: shared-module/displayio/Display.c
#: shared-module/framebufferio/FramebufferDisplay.c
msgid "Below minimum frame rate"
msgstr "Onder de minimum frame rate"

#: ports/atmel-samd/common-hal/audiobusio/I2SOut.c
msgid "Bit clock and word select must share a clock unit"
msgstr "Bit clock en word select moeten een clock eenheid delen"

#: shared-bindings/audiobusio/PDMIn.c
msgid "Bit depth must be multiple of 8."
msgstr "Bit diepte moet een meervoud van 8 zijn."

#: ports/mimxrt10xx/common-hal/busio/UART.c
msgid "Both RX and TX required for flow control"
msgstr "RX en TX zijn beide vereist voor stroomregeling"

#: ports/atmel-samd/common-hal/rotaryio/IncrementalEncoder.c
msgid "Both pins must support hardware interrupts"
msgstr "Beide pinnen moeten hardware interrupts ondersteunen"

#: shared-bindings/displayio/Display.c
#: shared-bindings/framebufferio/FramebufferDisplay.c
#: shared-bindings/rgbmatrix/RGBMatrix.c
msgid "Brightness must be 0-1.0"
msgstr "Helderheid moet tussen de 0 en 1.0 liggen"

#: shared-bindings/supervisor/__init__.c
msgid "Brightness must be between 0 and 255"
msgstr "Helderheid moet tussen de 0 en 255 liggen"

#: shared-bindings/displayio/Display.c
#: shared-bindings/framebufferio/FramebufferDisplay.c
msgid "Brightness not adjustable"
msgstr "Helderheid is niet aanpasbaar"

#: shared-bindings/_bleio/UUID.c
#, c-format
msgid "Buffer + offset too small %d %d %d"
msgstr "Buffer + offset te klein %d %d %d"

#: shared-module/usb_hid/Device.c
#, c-format
msgid "Buffer incorrect size. Should be %d bytes."
msgstr "Buffer heeft incorrect grootte. Moet %d bytes zijn."

#: shared-bindings/displayio/Display.c
#: shared-bindings/framebufferio/FramebufferDisplay.c
msgid "Buffer is not a bytearray."
msgstr "Buffer is geen bytearray."

#: shared-bindings/displayio/Display.c
#: shared-bindings/framebufferio/FramebufferDisplay.c
msgid "Buffer is too small"
msgstr "Buffer is te klein"

#: ports/nrf/common-hal/audiopwmio/PWMAudioOut.c
#, c-format
msgid "Buffer length %d too big. It must be less than %d"
msgstr "Buffer lengte %d te groot. Het moet kleiner zijn dan %d"

#: ports/atmel-samd/common-hal/sdioio/SDCard.c
#: ports/cxd56/common-hal/sdioio/SDCard.c shared-module/sdcardio/SDCard.c
msgid "Buffer length must be a multiple of 512"
msgstr "Buffer lengte moet een veelvoud van 512 zijn"

#: shared-bindings/bitbangio/I2C.c shared-bindings/busio/I2C.c
msgid "Buffer must be at least length 1"
msgstr "Buffer moet op zijn minst lengte 1 zijn"

#: ports/nrf/common-hal/_bleio/PacketBuffer.c
msgid "Buffer too large and unable to allocate"
msgstr "Buffer is te groot en niet in staat te alloceren"

#: shared-bindings/_bleio/PacketBuffer.c
#, c-format
msgid "Buffer too short by %d bytes"
msgstr "Buffer is %d bytes te klein"

#: ports/atmel-samd/common-hal/displayio/ParallelBus.c
#: ports/nrf/common-hal/displayio/ParallelBus.c
#, c-format
msgid "Bus pin %d is already in use"
msgstr "Bus pin %d al in gebruik"

#: shared-bindings/_bleio/UUID.c
msgid "Byte buffer must be 16 bytes."
msgstr "Byte buffer moet 16 bytes zijn."

#: shared-bindings/nvm/ByteArray.c
msgid "Bytes must be between 0 and 255."
msgstr "Bytes moeten tussen 0 en 255 liggen."

#: shared-bindings/aesio/aes.c
msgid "CBC blocks must be multiples of 16 bytes"
msgstr "CBC blocks moeten meervouden van 16 bytes zijn"

#: py/objtype.c
msgid "Call super().__init__() before accessing native object."
msgstr "Roep super().__init__() aan voor toegang native object."

#: ports/nrf/common-hal/_bleio/Characteristic.c
msgid "Can't set CCCD on local Characteristic"
msgstr "Kan CCCD niet toewijzen aan lokaal Characteristic"

#: shared-bindings/displayio/Bitmap.c
#: shared-bindings/memorymonitor/AllocationSize.c
#: shared-bindings/pulseio/PulseIn.c
msgid "Cannot delete values"
msgstr "Kan waardes niet verwijderen"

#: ports/atmel-samd/common-hal/digitalio/DigitalInOut.c
#: ports/mimxrt10xx/common-hal/digitalio/DigitalInOut.c
#: ports/nrf/common-hal/digitalio/DigitalInOut.c
msgid "Cannot get pull while in output mode"
msgstr "get pull kan niet gedurende output mode"

#: ports/nrf/common-hal/microcontroller/Processor.c
msgid "Cannot get temperature"
msgstr "Kan de temperatuur niet verkrijgen"

#: shared-bindings/_bleio/Adapter.c
msgid "Cannot have scan responses for extended, connectable advertisements."
msgstr ""
"Kan geen scan responses voor extended, connectable advertisements hebben."

#: ports/atmel-samd/common-hal/audioio/AudioOut.c
msgid "Cannot output both channels on the same pin"
msgstr "Output van beide kanalen kan niet op dezelfde pin"

#: shared-module/bitbangio/SPI.c
msgid "Cannot read without MISO pin."
msgstr "Kan niet lezen zonder MISO pin."

#: shared-bindings/audiobusio/PDMIn.c
msgid "Cannot record to a file"
msgstr "Kan niet opnemen naar een bestand"

#: shared-module/storage/__init__.c
msgid "Cannot remount '/' when USB is active."
msgstr "Kan '/' niet hermounten als USB actief is."

#: ports/atmel-samd/common-hal/microcontroller/__init__.c
#: ports/cxd56/common-hal/microcontroller/__init__.c
#: ports/mimxrt10xx/common-hal/microcontroller/__init__.c
msgid "Cannot reset into bootloader because no bootloader is present."
msgstr ""
"Kan niet resetten naar bootloader omdat er geen bootloader aanwezig is."

#: shared-bindings/digitalio/DigitalInOut.c
msgid "Cannot set value when direction is input."
msgstr "Kan de waarde niet toewijzen als de richting input is."

#: ports/mimxrt10xx/common-hal/busio/UART.c
msgid "Cannot specify RTS or CTS in RS485 mode"
msgstr "Kan RTS of CTS niet specificeren in RS485 modus"

#: py/objslice.c
msgid "Cannot subclass slice"
msgstr "Kan slice niet subclasseren"

#: shared-module/bitbangio/SPI.c
msgid "Cannot transfer without MOSI and MISO pins."
msgstr "Kan niet overdragen zonder MOSI en MISO pinnen."

#: extmod/moductypes.c
msgid "Cannot unambiguously get sizeof scalar"
msgstr "Kan niet ondubbelzinning sizeof scalar verkrijgen"

#: ports/stm/common-hal/pulseio/PWMOut.c
msgid "Cannot vary frequency on a timer that is already in use"
msgstr "Kan de frequentie van een timer die al in gebruik is niet variëren"

#: shared-module/bitbangio/SPI.c
msgid "Cannot write without MOSI pin."
msgstr "Kan niet schrijven zonder MOSI pin."

#: shared-bindings/_bleio/CharacteristicBuffer.c
msgid "CharacteristicBuffer writing not provided"
msgstr "CharacteristicBuffer schrijven is niet beschikbaar"

#: supervisor/shared/safe_mode.c
msgid "CircuitPython core code crashed hard. Whoops!\n"
msgstr "CircuitPython core code is hard gecrashed. Ojee!\n"

#: supervisor/shared/safe_mode.c
msgid ""
"CircuitPython is in safe mode because you pressed the reset button during "
"boot. Press again to exit safe mode.\n"
msgstr ""
"CircuitPython is in veilige modus omdat de rest knop werd ingedrukt tijdens "
"het opstarten. Druk nogmaals om veilige modus te verlaten\n"

#: shared-module/bitbangio/SPI.c
msgid "Clock pin init failed."
msgstr "Clock pin init mislukt."

#: shared-module/bitbangio/I2C.c
msgid "Clock stretch too long"
msgstr "Clock stretch is te lang"

#: ports/atmel-samd/common-hal/audiobusio/I2SOut.c
msgid "Clock unit in use"
msgstr "Clock unit in gebruik"

#: shared-bindings/_pew/PewPew.c
msgid "Column entry must be digitalio.DigitalInOut"
msgstr "Column entry moet digitalio.DigitalInOut zijn"

#: shared-bindings/displayio/FourWire.c shared-bindings/displayio/I2CDisplay.c
#: shared-bindings/displayio/ParallelBus.c
msgid "Command must be an int between 0 and 255"
msgstr "Command moet een int tussen 0 en 255 zijn"

#: shared-bindings/_bleio/Connection.c
msgid ""
"Connection has been disconnected and can no longer be used. Create a new "
"connection."
msgstr ""
"Verbinding is verbroken en kan niet langer gebruikt worden. Creëer een "
"nieuwe verbinding."

#: py/persistentcode.c
msgid "Corrupt .mpy file"
msgstr "Corrupt .mpy bestand"

#: py/emitglue.c
msgid "Corrupt raw code"
msgstr "Corrupt raw code"

#: ports/cxd56/common-hal/gnss/GNSS.c
msgid "Could not initialize GNSS"
msgstr "Kan GNSS niet initialiseren"

#: ports/cxd56/common-hal/sdioio/SDCard.c
msgid "Could not initialize SDCard"
msgstr "Kan SDCard niet initialiseren"

#: ports/atmel-samd/common-hal/busio/UART.c ports/cxd56/common-hal/busio/UART.c
msgid "Could not initialize UART"
msgstr "Kan UART niet initialiseren"

#: ports/stm/common-hal/pulseio/PWMOut.c
msgid "Could not initialize channel"
msgstr "Kan kanaal niet initialiseren"

#: ports/stm/common-hal/pulseio/PWMOut.c
msgid "Could not initialize timer"
msgstr "Kan timer niet initialiseren"

#: ports/stm/common-hal/pulseio/PWMOut.c
msgid "Could not re-init channel"
msgstr "Kan kanaal niet her-initialiseren"

#: ports/stm/common-hal/pulseio/PWMOut.c
msgid "Could not re-init timer"
msgstr "Kan timer niet her-initialiseren"

#: ports/stm/common-hal/pulseio/PWMOut.c
msgid "Could not restart PWM"
msgstr "Kan PWM niet herstarten"

#: ports/stm/common-hal/pulseio/PWMOut.c
msgid "Could not start PWM"
msgstr "Kan PWM niet starten"

#: ports/stm/common-hal/busio/UART.c
msgid "Could not start interrupt, RX busy"
msgstr "Kan interrupt niet starten, RX is bezig"

#: shared-module/audiomp3/MP3Decoder.c
msgid "Couldn't allocate decoder"
msgstr "Kan decoder niet alloceren"

#: shared-module/audiocore/WaveFile.c shared-module/audiomixer/Mixer.c
#: shared-module/audiomp3/MP3Decoder.c
msgid "Couldn't allocate first buffer"
msgstr "Kan eerste buffer niet alloceren"

#: shared-module/audiomp3/MP3Decoder.c
msgid "Couldn't allocate input buffer"
msgstr "Kan input buffer niet alloceren"

#: shared-module/audiocore/WaveFile.c shared-module/audiomixer/Mixer.c
#: shared-module/audiomp3/MP3Decoder.c
msgid "Couldn't allocate second buffer"
msgstr "Kan tweede buffer niet alloceren"

#: supervisor/shared/safe_mode.c
msgid "Crash into the HardFault_Handler."
msgstr "Crash naar de HardFault_Handler."

#: ports/stm/common-hal/analogio/AnalogOut.c
msgid "DAC Channel Init Error"
msgstr "DAC kanaal Init Fout"

#: ports/stm/common-hal/analogio/AnalogOut.c
msgid "DAC Device Init Error"
msgstr "DAC Apparaat Init Fout"

#: ports/atmel-samd/common-hal/audioio/AudioOut.c
msgid "DAC already in use"
msgstr "DAC al in gebruik"

#: ports/atmel-samd/common-hal/displayio/ParallelBus.c
#: ports/nrf/common-hal/displayio/ParallelBus.c
msgid "Data 0 pin must be byte aligned"
msgstr "Data 0 pin moet byte uitgelijnd zijn"

#: shared-module/audiocore/WaveFile.c
msgid "Data chunk must follow fmt chunk"
msgstr "Data chunk moet gevolgd worden door fmt chunk"

#: ports/nrf/common-hal/_bleio/Adapter.c
msgid "Data too large for advertisement packet"
msgstr "Data te groot voor advertisement pakket"

#: shared-bindings/audiobusio/PDMIn.c
msgid "Destination capacity is smaller than destination_length."
msgstr "Bestemming grootte is kleiner dan destination_length."

#: ports/nrf/common-hal/audiobusio/I2SOut.c
msgid "Device in use"
msgstr "Apparaat al in gebruik"

#: ports/cxd56/common-hal/digitalio/DigitalInOut.c
msgid "DigitalInOut not supported on given pin"
msgstr "DigitalInOut niet ondersteund door gegeven pin"

#: shared-bindings/displayio/Display.c
#: shared-bindings/framebufferio/FramebufferDisplay.c
msgid "Display must have a 16 bit colorspace."
msgstr "Beeldscherm moet een 16bit kleurruimte hebben."

#: shared-bindings/displayio/Display.c
#: shared-bindings/displayio/EPaperDisplay.c
#: shared-bindings/framebufferio/FramebufferDisplay.c
msgid "Display rotation must be in 90 degree increments"
msgstr "Beeldscherm rotatie moet in stappen van 90 graden"

#: shared-bindings/digitalio/DigitalInOut.c
msgid "Drive mode not used when direction is input."
msgstr "Drive modus niet gebruikt als de richting input is."

#: shared-bindings/aesio/aes.c
msgid "ECB only operates on 16 bytes at a time"
msgstr "ECB werkt alleen met 16 bytes tegelijkertijd"

#: ports/atmel-samd/common-hal/frequencyio/FrequencyIn.c
#: ports/atmel-samd/common-hal/ps2io/Ps2.c
#: ports/atmel-samd/common-hal/pulseio/PulseIn.c
#: ports/cxd56/common-hal/pulseio/PulseIn.c
msgid "EXTINT channel already in use"
msgstr "EXTINT kanaal al in gebruik"

#: extmod/modure.c
msgid "Error in regex"
msgstr "Fout in regex"

#: shared-bindings/aesio/aes.c shared-bindings/busio/SPI.c
#: shared-bindings/microcontroller/Pin.c
#: shared-bindings/neopixel_write/__init__.c shared-bindings/pulseio/PulseOut.c
#: shared-bindings/terminalio/Terminal.c
msgid "Expected a %q"
msgstr "Verwacht een %q"

#: shared-bindings/_bleio/CharacteristicBuffer.c
#: shared-bindings/_bleio/Descriptor.c shared-bindings/_bleio/PacketBuffer.c
msgid "Expected a Characteristic"
msgstr "Verwachtte een Characteristic"

#: shared-bindings/_bleio/Characteristic.c
msgid "Expected a Service"
msgstr "Verwachtte een Service"

#: shared-bindings/_bleio/Characteristic.c shared-bindings/_bleio/Descriptor.c
#: shared-bindings/_bleio/Service.c
msgid "Expected a UUID"
msgstr "Verwachtte een UUID"

#: shared-bindings/_bleio/Adapter.c
msgid "Expected an Address"
msgstr "Verwachtte een adres"

#: shared-module/_pixelbuf/PixelBuf.c
#, c-format
msgid "Expected tuple of length %d, got %d"
msgstr "Verwachtte een tuple met lengte %d, maar kreeg %d"

#: ports/nrf/common-hal/_bleio/Adapter.c
msgid "Extended advertisements with scan response not supported."
msgstr "Extended advertisements met scan antwoord niet ondersteund."

#: extmod/ulab/code/fft/fft.c
msgid "FFT is defined for ndarrays only"
msgstr "FFT alleen voor ndarrays gedefineerd"

#: shared-bindings/ps2io/Ps2.c
msgid "Failed sending command."
msgstr "Commando verzenden mislukt."

#: ports/nrf/sd_mutex.c
#, c-format
msgid "Failed to acquire mutex, err 0x%04x"
msgstr "Fout tijdens verkrijgen mutex, err 0x%04x"

#: ports/mimxrt10xx/common-hal/busio/UART.c ports/nrf/common-hal/busio/UART.c
msgid "Failed to allocate RX buffer"
msgstr "RX buffer alloceren mislukt"

#: ports/atmel-samd/common-hal/busio/UART.c
#: ports/atmel-samd/common-hal/pulseio/PulseIn.c
#: ports/cxd56/common-hal/pulseio/PulseIn.c
#: ports/nrf/common-hal/pulseio/PulseIn.c
#: ports/stm/common-hal/pulseio/PulseIn.c
#, c-format
msgid "Failed to allocate RX buffer of %d bytes"
msgstr "Mislukt een RX buffer van %d bytes te alloceren"

#: ports/nrf/common-hal/_bleio/Adapter.c
msgid "Failed to connect: internal error"
msgstr "Verbinding mislukt: interne fout"

#: ports/nrf/common-hal/_bleio/Adapter.c
msgid "Failed to connect: timeout"
msgstr "Verbinding mislukt: timeout"

#: shared-module/audiomp3/MP3Decoder.c
msgid "Failed to parse MP3 file"
msgstr "Mislukt om MP3 bestand te ontleden"

#: ports/nrf/sd_mutex.c
#, c-format
msgid "Failed to release mutex, err 0x%04x"
msgstr "Mislukt mutex los te laten, err 0x%04x"

#: supervisor/shared/safe_mode.c
msgid "Failed to write internal flash."
msgstr "Schrijven naar interne flash mislukt."

#: py/moduerrno.c
msgid "File exists"
msgstr "Bestand bestaat"

#: ports/atmel-samd/common-hal/frequencyio/FrequencyIn.c
msgid "Frequency captured is above capability. Capture Paused."
msgstr ""
"De vastgelegde frequentie is boven de capaciteit. Vastleggen gepauzeerd."

#: ports/stm/common-hal/pulseio/PWMOut.c
msgid "Frequency must match existing PWMOut using this timer"
msgstr ""
"Frequentie moet overeenkomen met bestaande PWMOut bij gebruik van deze timer"

#: shared-bindings/bitbangio/I2C.c shared-bindings/bitbangio/SPI.c
#: shared-bindings/busio/I2C.c shared-bindings/busio/SPI.c
msgid "Function requires lock"
msgstr "Functie vereist lock"

#: shared-bindings/displayio/Display.c
#: shared-bindings/displayio/EPaperDisplay.c
#: shared-bindings/framebufferio/FramebufferDisplay.c
msgid "Group already used"
msgstr "Groep al gebruikt"

#: shared-module/displayio/Group.c
msgid "Group full"
msgstr "Groep is vol"

#: ports/mimxrt10xx/common-hal/busio/SPI.c ports/stm/common-hal/busio/I2C.c
#: ports/stm/common-hal/busio/SPI.c
msgid "Hardware busy, try alternative pins"
msgstr "Hardware bezig, probeer alternatieve pinnen"

#: ports/mimxrt10xx/common-hal/busio/UART.c ports/stm/common-hal/busio/UART.c
msgid "Hardware in use, try alternative pins"
msgstr "Hardware in gebruik, probeer alternatieve pinnen"

#: extmod/vfs_posix_file.c py/objstringio.c
msgid "I/O operation on closed file"
msgstr "I/O actie op gesloten bestand"

#: ports/stm/common-hal/busio/I2C.c
msgid "I2C Init Error"
msgstr "I2C Init Fout"

#: shared-bindings/aesio/aes.c
#, c-format
msgid "IV must be %d bytes long"
msgstr "IV %d bytes lang zijn"

#: py/persistentcode.c
msgid ""
"Incompatible .mpy file. Please update all .mpy files. See http://adafru.it/"
"mpy-update for more info."
msgstr ""
"Incompatibel .mpy bestand. Update alle .mpy bestanden. Zie http://adafru.it/"
"mpy-update voor meer informatie."

#: shared-bindings/_pew/PewPew.c
msgid "Incorrect buffer size"
msgstr "Incorrecte buffer grootte"

#: py/moduerrno.c
msgid "Input/output error"
msgstr "Input/Output fout"

#: ports/nrf/common-hal/_bleio/__init__.c
msgid "Insufficient authentication"
msgstr "Onvoldoende authenticatie"

#: ports/nrf/common-hal/_bleio/__init__.c
msgid "Insufficient encryption"
msgstr "Onvoldoende encryptie"

#: ports/stm/common-hal/busio/UART.c
msgid "Internal define error"
msgstr "Interne define fout"

#: shared-module/rgbmatrix/RGBMatrix.c
#, c-format
msgid "Internal error #%d"
msgstr "Interne fout #%d"

#: shared-bindings/sdioio/SDCard.c
msgid "Invalid %q"
msgstr "Ongeldige %q"

#: ports/atmel-samd/common-hal/audiobusio/I2SOut.c
#: ports/atmel-samd/common-hal/audiobusio/PDMIn.c
msgid "Invalid %q pin"
msgstr "Ongeldige %q pin"

#: ports/stm/common-hal/analogio/AnalogIn.c
msgid "Invalid ADC Unit value"
msgstr "Ongeldige ADC Unit waarde"

#: shared-module/displayio/OnDiskBitmap.c
msgid "Invalid BMP file"
msgstr "Ongeldig BMP bestand"

#: ports/stm/common-hal/analogio/AnalogOut.c
msgid "Invalid DAC pin supplied"
msgstr "Ongeldige DAC pin opgegeven"

#: ports/stm/common-hal/busio/I2C.c
msgid "Invalid I2C pin selection"
msgstr "Ongeldige I2C pin selectie"

#: ports/atmel-samd/common-hal/pulseio/PWMOut.c
#: ports/cxd56/common-hal/pulseio/PWMOut.c
#: ports/nrf/common-hal/pulseio/PWMOut.c shared-bindings/pulseio/PWMOut.c
msgid "Invalid PWM frequency"
msgstr "Ongeldige PWM frequentie"

#: ports/stm/common-hal/busio/SPI.c
msgid "Invalid SPI pin selection"
msgstr "Ongeldige SPI pin selectie"

#: ports/stm/common-hal/busio/UART.c
msgid "Invalid UART pin selection"
msgstr "Ongeldige UART pin selectie"

#: py/moduerrno.c shared-module/rgbmatrix/RGBMatrix.c
msgid "Invalid argument"
msgstr "Ongeldig argument"

#: shared-module/displayio/Bitmap.c
msgid "Invalid bits per value"
msgstr "Ongeldige bits per waarde"

#: ports/nrf/common-hal/busio/UART.c ports/stm/common-hal/busio/UART.c
msgid "Invalid buffer size"
msgstr "Ongeldige buffer grootte"

#: shared-bindings/_pixelbuf/PixelBuf.c
msgid "Invalid byteorder string"
msgstr "Ongeldige byteorder string"

#: ports/atmel-samd/common-hal/frequencyio/FrequencyIn.c
msgid "Invalid capture period. Valid range: 1 - 500"
msgstr "Ongeldige vastlegging periode. Geldig bereik: 1 - 500"

#: shared-bindings/audiomixer/Mixer.c
msgid "Invalid channel count"
msgstr "Ongeldige kanaal aantallen"

#: shared-bindings/digitalio/DigitalInOut.c
msgid "Invalid direction."
msgstr "Ongeldige richting."

#: shared-module/audiocore/WaveFile.c
msgid "Invalid file"
msgstr "Ongeldig bestand"

#: shared-module/audiocore/WaveFile.c
msgid "Invalid format chunk size"
msgstr "Ongeldig formaat stuk grootte"

#: ports/stm/common-hal/pulseio/PWMOut.c
msgid "Invalid frequency supplied"
msgstr "Ongeldige frequentie opgegeven"

#: supervisor/shared/safe_mode.c
msgid "Invalid memory access."
msgstr "Ongeldig geheugen adres."

#: shared-bindings/bitbangio/SPI.c shared-bindings/busio/SPI.c
msgid "Invalid number of bits"
msgstr "Ongeldig aantal bits"

#: shared-bindings/bitbangio/SPI.c shared-bindings/busio/SPI.c
#: shared-bindings/displayio/FourWire.c
msgid "Invalid phase"
msgstr "Ongeldige fase"

#: ports/atmel-samd/common-hal/audioio/AudioOut.c
#: ports/atmel-samd/common-hal/touchio/TouchIn.c
#: shared-bindings/pulseio/PWMOut.c shared-module/rgbmatrix/RGBMatrix.c
msgid "Invalid pin"
msgstr "Ongeldige pin"

#: ports/atmel-samd/common-hal/audioio/AudioOut.c
msgid "Invalid pin for left channel"
msgstr "Ongeldige pin voor linker kanaal"

#: ports/atmel-samd/common-hal/audioio/AudioOut.c
msgid "Invalid pin for right channel"
msgstr "Ongeldige pin voor rechter kanaal"

#: ports/atmel-samd/common-hal/busio/I2C.c
#: ports/atmel-samd/common-hal/busio/SPI.c
#: ports/atmel-samd/common-hal/busio/UART.c
#: ports/atmel-samd/common-hal/i2cperipheral/I2CPeripheral.c
#: ports/cxd56/common-hal/busio/I2C.c ports/cxd56/common-hal/busio/SPI.c
#: ports/cxd56/common-hal/busio/UART.c ports/cxd56/common-hal/sdioio/SDCard.c
#: ports/mimxrt10xx/common-hal/busio/I2C.c
#: ports/mimxrt10xx/common-hal/busio/SPI.c
#: ports/mimxrt10xx/common-hal/busio/UART.c ports/nrf/common-hal/busio/I2C.c
msgid "Invalid pins"
msgstr "Ongeldige pinnen"

#: ports/stm/common-hal/pulseio/PWMOut.c
msgid "Invalid pins for PWMOut"
msgstr "Ongeldige pinnen voor PWMOut"

#: shared-bindings/bitbangio/SPI.c shared-bindings/busio/SPI.c
#: shared-bindings/displayio/FourWire.c
msgid "Invalid polarity"
msgstr "Ongeldige polariteit"

#: shared-bindings/_bleio/Characteristic.c
msgid "Invalid properties"
msgstr "Ongeldige eigenschappen"

#: shared-bindings/microcontroller/__init__.c
msgid "Invalid run mode."
msgstr "Ongeldige run modus."

#: shared-module/_bleio/Attribute.c
msgid "Invalid security_mode"
msgstr "Ongeldige security_mode"

#: shared-bindings/audiomixer/Mixer.c
msgid "Invalid voice"
msgstr "Ongeldige stem"

#: shared-bindings/audiomixer/Mixer.c
msgid "Invalid voice count"
msgstr "Ongeldig stem aantal"

#: shared-module/audiocore/WaveFile.c
msgid "Invalid wave file"
msgstr "Ongeldig wave bestand"

#: ports/stm/common-hal/busio/UART.c
msgid "Invalid word/bit length"
msgstr "Ongeldig woord/bit lengte"

#: shared-bindings/aesio/aes.c
msgid "Key must be 16, 24, or 32 bytes long"
msgstr "Sleutel moet 16, 24, of 32 bytes lang zijn"

#: py/compile.c
msgid "LHS of keyword arg must be an id"
msgstr "LHS van sleutelwoord arg moet een id zijn"

#: shared-module/displayio/Group.c
msgid "Layer already in a group."
msgstr "Laag al in groep."

#: shared-module/displayio/Group.c
msgid "Layer must be a Group or TileGrid subclass."
msgstr "Laag moet een Groep of TileGrid subklasse zijn."

#: py/objslice.c
msgid "Length must be an int"
msgstr "Lengte moet een int zijn"

#: py/objslice.c
msgid "Length must be non-negative"
msgstr "Lengte moet niet negatief zijn"

#: shared-module/bitbangio/SPI.c
msgid "MISO pin init failed."
msgstr "MISO pin init mislukt."

#: shared-module/bitbangio/SPI.c
msgid "MOSI pin init failed."
msgstr "MOSI pin init mislukt."

#: shared-module/displayio/Shape.c
#, c-format
msgid "Maximum x value when mirrored is %d"
msgstr "Maximale x waarde indien gespiegeld is %d"

#: supervisor/shared/safe_mode.c
msgid "MicroPython NLR jump failed. Likely memory corruption."
msgstr "MicroPython NLR sprong mislukt. Waarschijnlijk geheugen corruptie."

#: supervisor/shared/safe_mode.c
msgid "MicroPython fatal error."
msgstr "MicroPython fatale fout."

#: shared-bindings/audiobusio/PDMIn.c
msgid "Microphone startup delay must be in range 0.0 to 1.0"
msgstr "Microfoon opstart vertraging moet in bereik van 0.0 tot 1.0 zijn"

#: ports/mimxrt10xx/common-hal/busio/SPI.c ports/stm/common-hal/busio/SPI.c
msgid "Missing MISO or MOSI Pin"
msgstr "Ontbrekende MISO of MOSI Pin"

#: shared-bindings/displayio/Group.c
msgid "Must be a %q subclass."
msgstr "%q moet een subklasse zijn."

#: ports/mimxrt10xx/common-hal/busio/SPI.c ports/stm/common-hal/busio/SPI.c
msgid "Must provide MISO or MOSI pin"
msgstr "MISO of MOSI moeten worden gegeven"

#: ports/stm/common-hal/busio/SPI.c
msgid "Must provide SCK pin"
msgstr "SCK pin moet opgegeven worden"

#: shared-bindings/rgbmatrix/RGBMatrix.c
#, c-format
msgid "Must use a multiple of 6 rgb pins, not %d"
msgstr "Een meervoud van 6 rgb pinnen moet worden gebruikt, niet %d"

#: py/parse.c
msgid "Name too long"
msgstr "Naam te lang"

#: ports/nrf/common-hal/_bleio/Characteristic.c
msgid "No CCCD for this Characteristic"
msgstr "Geen CCCD voor deze Characteristic"

#: ports/atmel-samd/common-hal/analogio/AnalogOut.c
#: ports/stm/common-hal/analogio/AnalogOut.c
msgid "No DAC on chip"
msgstr "Geen DAC op de chip"

#: ports/atmel-samd/common-hal/audiobusio/I2SOut.c
#: ports/atmel-samd/common-hal/audioio/AudioOut.c
msgid "No DMA channel found"
msgstr "Geen DMA kanaal gevonden"

#: ports/mimxrt10xx/common-hal/busio/SPI.c ports/stm/common-hal/busio/SPI.c
msgid "No MISO Pin"
msgstr "Geen MISO pin"

#: ports/mimxrt10xx/common-hal/busio/SPI.c ports/stm/common-hal/busio/SPI.c
msgid "No MOSI Pin"
msgstr "Geen MOSI pin"

#: ports/atmel-samd/common-hal/busio/UART.c
#: ports/mimxrt10xx/common-hal/busio/UART.c ports/nrf/common-hal/busio/UART.c
#: ports/stm/common-hal/busio/UART.c
msgid "No RX pin"
msgstr "Geen RX pin"

#: ports/atmel-samd/common-hal/busio/UART.c
#: ports/mimxrt10xx/common-hal/busio/UART.c ports/nrf/common-hal/busio/UART.c
#: ports/stm/common-hal/busio/UART.c
msgid "No TX pin"
msgstr "Geen TX pin"

#: ports/atmel-samd/common-hal/frequencyio/FrequencyIn.c
msgid "No available clocks"
msgstr "Geen klokken beschikbaar"

#: shared-bindings/_bleio/PacketBuffer.c
msgid "No connection: length cannot be determined"
msgstr "Geen verbinding: lengte kan niet worden bepaald"

#: shared-bindings/board/__init__.c
msgid "No default %q bus"
msgstr "Geen standaard %q bus"

#: ports/atmel-samd/common-hal/touchio/TouchIn.c
msgid "No free GCLKs"
msgstr "Geen vrije GCLKs"

#: shared-bindings/os/__init__.c
msgid "No hardware random available"
msgstr "Geen hardware random beschikbaar"

#: ports/atmel-samd/common-hal/ps2io/Ps2.c
msgid "No hardware support on clk pin"
msgstr "Geen hardware ondersteuning beschikbaar op clk pin"

#: ports/atmel-samd/common-hal/frequencyio/FrequencyIn.c
#: ports/atmel-samd/common-hal/pulseio/PulseIn.c
msgid "No hardware support on pin"
msgstr "Geen hardware ondersteuning op pin"

#: shared-bindings/aesio/aes.c
msgid "No key was specified"
msgstr "Een sleutel was niet gespecificeerd"

#: shared-bindings/time/__init__.c
msgid "No long integer support"
msgstr "Geen lange integer ondersteuning"

#: ports/stm/common-hal/pulseio/PWMOut.c
msgid "No more timers available on this pin."
msgstr "Geen timers meer beschikbaar op deze pin."

#: shared-module/touchio/TouchIn.c
msgid "No pulldown on pin; 1Mohm recommended"
msgstr "Geen pulldown op pin; 1MOhm aangeraden"

#: py/moduerrno.c
msgid "No space left on device"
msgstr "Geen ruimte meer beschikbaar op apparaat"

#: py/moduerrno.c
msgid "No such file/directory"
msgstr "Bestand/map bestaat niet"

#: shared-module/rgbmatrix/RGBMatrix.c
msgid "No timer available"
msgstr "Geen timer beschikbaar"

#: supervisor/shared/safe_mode.c
msgid "Nordic Soft Device failure assertion."
msgstr "Nordic Soft Device assertion mislukt."

#: ports/nrf/common-hal/_bleio/__init__.c
#: shared-bindings/_bleio/CharacteristicBuffer.c
msgid "Not connected"
msgstr "Niet verbonden"

#: shared-bindings/audiobusio/I2SOut.c shared-bindings/audioio/AudioOut.c
#: shared-bindings/audiopwmio/PWMAudioOut.c
msgid "Not playing"
msgstr "Wordt niet afgespeeld"

<<<<<<< HEAD
=======
#: main.c
msgid "Not running saved code.\n"
msgstr "Opgeslagen code wordt niet uitgevoerd.\n"

>>>>>>> 1607100f
#: shared-bindings/util.c
msgid ""
"Object has been deinitialized and can no longer be used. Create a new object."
msgstr ""
"Object is gedeïnitialiseerd en kan niet meer gebruikt worden. Creëer een "
"nieuw object."

#: ports/nrf/common-hal/busio/UART.c
msgid "Odd parity is not supported"
msgstr "Oneven pariteit is niet ondersteund"

#: ports/atmel-samd/common-hal/audiobusio/PDMIn.c
msgid "Only 8 or 16 bit mono with "
msgstr "Alleen 8 of 16 bit mono met "

#: shared-module/displayio/OnDiskBitmap.c
#, c-format
msgid ""
"Only Windows format, uncompressed BMP supported: given header size is %d"
msgstr ""
"Alleen Windows formaat en ongecomprimeerd BMP ondersteund: gegeven header "
"grootte is %d"

#: shared-module/displayio/OnDiskBitmap.c
#, c-format
msgid ""
"Only monochrome, indexed 4bpp or 8bpp, and 16bpp or greater BMPs supported: "
"%d bpp given"
msgstr ""
"Alleen monochrome en 4bpp of 8bpp, en 16bpp of grotere geïndiceerde BMP's "
"zijn ondersteund: %d bpp is gegeven"

#: shared-bindings/audiobusio/PDMIn.c
msgid "Oversample must be multiple of 8."
msgstr "Oversample moet een meervoud van 8 zijn."

#: shared-bindings/pulseio/PWMOut.c
msgid ""
"PWM duty_cycle must be between 0 and 65535 inclusive (16 bit resolution)"
msgstr ""
"PWM duty_cycle moet tussen 0 en 65535 inclusief zijn (16 bit resolutie)"

#: shared-bindings/pulseio/PWMOut.c
msgid ""
"PWM frequency not writable when variable_frequency is False on construction."
msgstr ""
"PWM frequentie is niet schrijfbaar wanneer de variable_frequency False is "
"tijdens constructie."

#: ports/mimxrt10xx/common-hal/displayio/ParallelBus.c
#: ports/stm/common-hal/displayio/ParallelBus.c
msgid "ParallelBus not yet supported"
msgstr "ParallelBus nog niet ondersteund"

#: py/moduerrno.c
msgid "Permission denied"
msgstr "Toegang geweigerd"

#: ports/atmel-samd/common-hal/analogio/AnalogIn.c
#: ports/cxd56/common-hal/analogio/AnalogIn.c
#: ports/mimxrt10xx/common-hal/analogio/AnalogIn.c
#: ports/nrf/common-hal/analogio/AnalogIn.c
#: ports/stm/common-hal/analogio/AnalogIn.c
msgid "Pin does not have ADC capabilities"
msgstr "Pin heeft geen ADC mogelijkheden"

#: shared-bindings/digitalio/DigitalInOut.c
msgid "Pin is input only"
msgstr "Pin kan alleen voor invoer gebruikt worden"

#: ports/atmel-samd/common-hal/countio/Counter.c
msgid "Pin must support hardware interrupts"
msgstr "Pin moet hardware interrupts ondersteunen"

#: ports/stm/common-hal/pulseio/PulseIn.c
msgid "Pin number already reserved by EXTI"
msgstr "Pin nummer al gereserveerd door EXTI"

#: shared-bindings/rgbmatrix/RGBMatrix.c
#, c-format
msgid ""
"Pinout uses %d bytes per element, which consumes more than the ideal %d "
"bytes.  If this cannot be avoided, pass allow_inefficient=True to the "
"constructor"
msgstr ""
"Pinout gebruikt %d bytes per element, welke meer dan de ideale %d bytes "
"gebruikt. Als dit niet kan worden vermeden, geef dan het argument "
"allow_inefficient=True aan de constructor"

#: py/builtinhelp.c
msgid "Plus any modules on the filesystem\n"
msgstr "En iedere module in het bestandssysteem\n"

#: shared-module/vectorio/Polygon.c
msgid "Polygon needs at least 3 points"
msgstr "Polygon heeft op zijn minst 3 punten nodig"

#: shared-bindings/ps2io/Ps2.c
msgid "Pop from an empty Ps2 buffer"
msgstr "Pop van een lege Ps2 buffer"

#: shared-bindings/_bleio/Adapter.c
msgid "Prefix buffer must be on the heap"
msgstr "Prefix buffer moet op de heap zijn"

#: main.c
msgid "Press any key to enter the REPL. Use CTRL-D to reload."
msgstr ""
"Druk een willekeurige toets om de REPL te starten. Gebruik CTRL+D om te "
"herstarten."

#: shared-bindings/digitalio/DigitalInOut.c
msgid "Pull not used when direction is output."
msgstr "Pull niet gebruikt wanneer de richting output is."

#: ports/stm/common-hal/os/__init__.c
msgid "RNG DeInit Error"
msgstr "RNG DeInit Fout"

#: ports/stm/common-hal/os/__init__.c
msgid "RNG Init Error"
msgstr "RNG Init Fout"

#: ports/mimxrt10xx/common-hal/busio/UART.c
msgid "RS485 inversion specified when not in RS485 mode"
msgstr "RS485 inversie gespecificeerd terwijl niet in RS485 modus"

#: ports/cxd56/common-hal/rtc/RTC.c ports/mimxrt10xx/common-hal/rtc/RTC.c
#: ports/nrf/common-hal/rtc/RTC.c
msgid "RTC calibration is not supported on this board"
msgstr "RTC calibratie niet ondersteund door dit board"

#: shared-bindings/time/__init__.c
msgid "RTC is not supported on this board"
msgstr "RTC is niet ondersteund door dit board"

#: ports/atmel-samd/common-hal/busio/UART.c ports/cxd56/common-hal/busio/UART.c
#: ports/nrf/common-hal/busio/UART.c ports/stm/common-hal/busio/UART.c
msgid "RTS/CTS/RS485 Not yet supported on this device"
msgstr "RTS/CTS/RS485 Nog niet ondersteund door dit apparaat"

#: ports/stm/common-hal/os/__init__.c
msgid "Random number generation error"
msgstr "Random number generatie fout"

#: shared-bindings/memorymonitor/AllocationSize.c
#: shared-bindings/pulseio/PulseIn.c
msgid "Read-only"
msgstr "Alleen-lezen"

#: extmod/vfs_fat.c py/moduerrno.c
msgid "Read-only filesystem"
msgstr "Alleen-lezen bestandssysteem"

#: shared-module/displayio/Bitmap.c
msgid "Read-only object"
msgstr "Alleen-lezen object"

#: shared-bindings/displayio/EPaperDisplay.c
msgid "Refresh too soon"
msgstr "Verversing te snel"

#: shared-bindings/aesio/aes.c
msgid "Requested AES mode is unsupported"
msgstr "Gevraagde AES modus is niet ondersteund"

#: ports/atmel-samd/common-hal/audioio/AudioOut.c
msgid "Right channel unsupported"
msgstr "Rechter kanaal niet ondersteund"

#: shared-bindings/_pew/PewPew.c
msgid "Row entry must be digitalio.DigitalInOut"
msgstr "Rij invoeging moet digitalio.DigitalInOut zijn"

#: main.c
<<<<<<< HEAD
msgid "Running in safe mode! Auto-reload is off.\n"
msgstr "Draaiende in veilige modus! Auto-herlaad is uit.\n"

#: main.c
msgid "Running in safe mode! Not running saved code.\n"
msgstr "Draaiende in veilige modus! Opgeslagen code wordt niet uitgevoerd.\n"
=======
msgid "Running in safe mode! "
msgstr "Veilige modus wordt uitgevoerd! "
>>>>>>> 1607100f

#: shared-module/sdcardio/SDCard.c
msgid "SD card CSD format not supported"
msgstr "SD kaart CSD formaat niet ondersteund"

#: ports/atmel-samd/common-hal/busio/I2C.c
#: ports/mimxrt10xx/common-hal/busio/I2C.c ports/nrf/common-hal/busio/I2C.c
msgid "SDA or SCL needs a pull up"
msgstr "SDA of SCL hebben een pullup nodig"

#: ports/stm/common-hal/busio/SPI.c
msgid "SPI Init Error"
msgstr "SPI Init Fout"

#: ports/stm/common-hal/busio/SPI.c
msgid "SPI Re-initialization error"
msgstr "SPI Herinitialisatie Fout"

#: shared-bindings/audiomixer/Mixer.c
msgid "Sample rate must be positive"
msgstr "Sample rate moet positief zijn"

#: ports/atmel-samd/common-hal/audioio/AudioOut.c
#, c-format
msgid "Sample rate too high. It must be less than %d"
msgstr "Sample rate is te hoog. Moet minder dan %d zijn"

#: ports/nrf/common-hal/_bleio/Adapter.c
msgid "Scan already in progess. Stop with stop_scan."
msgstr "Scan wordt al uitvoerd. Stop met stop_scan."

#: ports/mimxrt10xx/common-hal/busio/UART.c
msgid "Selected CTS pin not valid"
msgstr "Geselecteerde CTS pin niet geldig"

#: ports/mimxrt10xx/common-hal/busio/UART.c
msgid "Selected RTS pin not valid"
msgstr "Geselecteerde RTS pin niet geldig"

#: ports/atmel-samd/common-hal/audiobusio/I2SOut.c
#: ports/atmel-samd/common-hal/audiobusio/PDMIn.c
msgid "Serializer in use"
msgstr "Serializer in gebruik"

#: shared-bindings/nvm/ByteArray.c
msgid "Slice and value different lengths."
msgstr "Slice en waarde hebben verschillende lengtes."

#: shared-bindings/displayio/Bitmap.c shared-bindings/displayio/Group.c
#: shared-bindings/displayio/TileGrid.c
#: shared-bindings/memorymonitor/AllocationSize.c
#: shared-bindings/pulseio/PulseIn.c
msgid "Slices not supported"
msgstr "Slices niet ondersteund"

#: shared-bindings/aesio/aes.c
msgid "Source and destination buffers must be the same length"
msgstr "Bron en bestemming buffers moeten dezelfde lengte hebben"

#: extmod/modure.c
msgid "Splitting with sub-captures"
msgstr "Splitting met sub-captures"

#: shared-bindings/supervisor/__init__.c
msgid "Stack size must be at least 256"
msgstr "Stack grootte moet op zijn minst 256 zijn"

#: shared-bindings/multiterminal/__init__.c
msgid "Stream missing readinto() or write() method."
msgstr "Stream mist readinto() of write() methode."

#: ports/mimxrt10xx/common-hal/busio/UART.c ports/stm/common-hal/busio/UART.c
msgid "Supply at least one UART pin"
msgstr "Geef op zijn minst 1 UART pin op"

#: shared-bindings/gnss/GNSS.c
msgid "System entry must be gnss.SatelliteSystem"
msgstr "Systeem invoer moet gnss.SatelliteSystem zijn"

#: ports/stm/common-hal/microcontroller/Processor.c
msgid "Temperature read timed out"
msgstr "Temperatuur lees time-out"

#: supervisor/shared/safe_mode.c
msgid ""
"The CircuitPython heap was corrupted because the stack was too small.\n"
"Please increase the stack size if you know how, or if not:"
msgstr ""
"De CircuitPyton heap is corrupt omdat de stack te klein was.\n"
"Vergroot de stack grootte als je weet hoe, zo niet:"

#: supervisor/shared/safe_mode.c
msgid ""
"The `microcontroller` module was used to boot into safe mode. Press reset to "
"exit safe mode.\n"
msgstr ""
"De `microcontroller` module is gebruikt om in veilige modus op te starten. "
"Druk reset om de veilige modus te verlaten.\n"

#: supervisor/shared/safe_mode.c
msgid ""
"The microcontroller's power dipped. Make sure your power supply provides\n"
"enough power for the whole circuit and press reset (after ejecting "
"CIRCUITPY).\n"
msgstr ""
"Het vermogen van de microcontroller zakte. Zorg ervoor dat de "
"stroomvoorziening \n"
"voldoende vermogen heeft voor het hele systeem en druk reset (na uitwerpen "
"van CIRCUITPY).\n"

#: shared-module/audiomixer/MixerVoice.c
msgid "The sample's bits_per_sample does not match the mixer's"
msgstr "De sample's bits_per_sample komen niet overeen met die van de mixer"

#: shared-module/audiomixer/MixerVoice.c
msgid "The sample's channel count does not match the mixer's"
msgstr "De sample's kanaal aantal komt niet overeen met die van de mixer"

#: shared-module/audiomixer/MixerVoice.c
msgid "The sample's sample rate does not match the mixer's"
msgstr "De sample's sample rate komt niet overeen met die van de mixer"

#: shared-module/audiomixer/MixerVoice.c
msgid "The sample's signedness does not match the mixer's"
msgstr "De sample's signature komt niet overeen met die van de mixer"

#: shared-bindings/displayio/TileGrid.c
msgid "Tile height must exactly divide bitmap height"
msgstr "Tile hoogte moet exact de bitmap hoogte verdelen"

#: shared-bindings/displayio/TileGrid.c shared-module/displayio/TileGrid.c
msgid "Tile index out of bounds"
msgstr "Tile index buiten bereik"

#: shared-bindings/displayio/TileGrid.c
msgid "Tile value out of bounds"
msgstr "Tile waarde buiten bereik"

#: shared-bindings/displayio/TileGrid.c
msgid "Tile width must exactly divide bitmap width"
msgstr "Tile breedte moet exact de bitmap breedte verdelen"

#: ports/nrf/common-hal/_bleio/Adapter.c
#, c-format
msgid "Timeout is too long: Maximum timeout length is %d seconds"
msgstr "Time-out is te lang. Maximale time-out lengte is %d seconden"

#: ports/stm/common-hal/pulseio/PWMOut.c
msgid ""
"Timer was reserved for internal use - declare PWM pins earlier in the program"
msgstr ""
"Timer is gereserveerd voor intern gebruik - wijs PWM pins eerder in het "
"programma toe"

#: ports/atmel-samd/common-hal/audiobusio/I2SOut.c
msgid "Too many channels in sample."
msgstr "Teveel kanalen in sample."

#: shared-module/displayio/__init__.c
msgid "Too many display busses"
msgstr "Teveel beeldscherm bussen"

#: shared-module/displayio/__init__.c
msgid "Too many displays"
msgstr "Teveel beeldschermen"

#: ports/nrf/common-hal/_bleio/PacketBuffer.c
msgid "Total data to write is larger than outgoing_packet_length"
msgstr "Totale data om te schrijven is groter dan outgoing_packet_length"

#: py/obj.c
msgid "Traceback (most recent call last):\n"
msgstr "Traceback (meest recente call laatst):\n"

#: shared-bindings/time/__init__.c
msgid "Tuple or struct_time argument required"
msgstr "Tuple of struct_time argument vereist"

#: ports/stm/common-hal/busio/UART.c
msgid "UART Buffer allocation error"
msgstr "UART Buffer allocatie fout"

#: ports/stm/common-hal/busio/UART.c
msgid "UART De-init error"
msgstr "UART De-init fout"

#: ports/stm/common-hal/busio/UART.c
msgid "UART Init Error"
msgstr "UART Init Fout"

#: ports/stm/common-hal/busio/UART.c
msgid "UART Re-init error"
msgstr "UART Re-init Fout"

#: ports/stm/common-hal/busio/UART.c
msgid "UART write error"
msgstr "UART schrijf fout"

#: shared-module/usb_hid/Device.c
msgid "USB Busy"
msgstr "USB Bezet"

#: shared-module/usb_hid/Device.c
msgid "USB Error"
msgstr "USB Fout"

#: shared-bindings/_bleio/UUID.c
msgid "UUID integer value must be 0-0xffff"
msgstr "UUID integer waarde moet tussen 0 en 0xffff liggen"

#: shared-bindings/_bleio/UUID.c
msgid "UUID string not 'xxxxxxxx-xxxx-xxxx-xxxx-xxxxxxxxxxxx'"
msgstr "UUID string is niet 'xxxxxxxx-xxxx-xxxx-xxxx-xxxxxxxxxxxx'"

#: shared-bindings/_bleio/UUID.c
msgid "UUID value is not str, int or byte buffer"
msgstr "UUID waarde is geen str, int, of byte buffer"

#: ports/atmel-samd/common-hal/audiobusio/I2SOut.c
#: ports/atmel-samd/common-hal/audioio/AudioOut.c
msgid "Unable to allocate buffers for signed conversion"
msgstr "Niet in staat buffers voor gesigneerde conversie te alloceren"

#: shared-module/displayio/I2CDisplay.c
#, c-format
msgid "Unable to find I2C Display at %x"
msgstr "Geen I2C beeldscherm gevonden bij %x"

#: ports/atmel-samd/common-hal/audiobusio/I2SOut.c
#: ports/atmel-samd/common-hal/audiobusio/PDMIn.c
msgid "Unable to find free GCLK"
msgstr "Niet in staat een vrije GCLK te vinden"

#: py/parse.c
msgid "Unable to init parser"
msgstr "Niet in staat om de parser te initialiseren"

#: shared-module/displayio/OnDiskBitmap.c
msgid "Unable to read color palette data"
msgstr "Niet in staat kleurenpalet data te lezen"

#: shared-bindings/nvm/ByteArray.c
msgid "Unable to write to nvm."
msgstr "Niet in staat om naar nvm te schrijven."

#: ports/nrf/common-hal/_bleio/UUID.c
msgid "Unexpected nrfx uuid type"
msgstr "Onverwacht mrfx uuid type"

#: ports/nrf/common-hal/_bleio/__init__.c
#, c-format
msgid "Unknown gatt error: 0x%04x"
msgstr "Onbekende gatt fout: 0x%04x"

#: supervisor/shared/safe_mode.c
msgid "Unknown reason."
msgstr "Onbekende reden."

#: ports/nrf/common-hal/_bleio/__init__.c
#, c-format
msgid "Unknown security error: 0x%04x"
msgstr "Onbekende veiligheidsfout: 0x%04x"

#: ports/nrf/common-hal/_bleio/__init__.c
#, c-format
msgid "Unknown soft device error: %04x"
msgstr "Onbekende soft device fout: %04x"

#: shared-bindings/_pixelbuf/PixelBuf.c
#, c-format
msgid "Unmatched number of items on RHS (expected %d, got %d)."
msgstr "Niet overeenkomend aantal RHS items (verwachtte %d, kreeg %d)."

#: ports/nrf/common-hal/_bleio/__init__.c
msgid ""
"Unspecified issue. Can be that the pairing prompt on the other device was "
"declined or ignored."
msgstr ""
"Ongespecificeerd probleem. Kan zijn dat de pariteit prompt op het andere "
"apparaat geweigerd of genegeerd werd."

#: ports/atmel-samd/common-hal/busio/I2C.c ports/cxd56/common-hal/busio/I2C.c
#: ports/stm/common-hal/busio/I2C.c
msgid "Unsupported baudrate"
msgstr "Niet-ondersteunde baudsnelheid"

#: shared-module/displayio/display_core.c
msgid "Unsupported display bus type"
msgstr "Niet-ondersteund beeldscherm bus type"

#: shared-module/audiocore/WaveFile.c
msgid "Unsupported format"
msgstr "Niet-ondersteunde format"

#: py/moduerrno.c
msgid "Unsupported operation"
msgstr "Niet-ondersteunde operatie"

#: shared-bindings/digitalio/DigitalInOut.c
msgid "Unsupported pull value."
msgstr "Niet-ondersteunde pull-waarde."

#: ports/nrf/common-hal/_bleio/Characteristic.c
#: ports/nrf/common-hal/_bleio/Descriptor.c
msgid "Value length != required fixed length"
msgstr "Waarde lengte != vereist vaste lengte"

#: ports/nrf/common-hal/_bleio/Characteristic.c
#: ports/nrf/common-hal/_bleio/Descriptor.c
msgid "Value length > max_length"
msgstr "Waarde length > max_length"

#: py/emitnative.c
msgid "Viper functions don't currently support more than 4 arguments"
msgstr "Viper-functies ondersteunen momenteel niet meer dan 4 argumenten"

#: ports/stm/common-hal/microcontroller/Processor.c
msgid "Voltage read timed out"
msgstr "Voltage lees time-out"

#: main.c
msgid "WARNING: Your code filename has two extensions\n"
msgstr "WAARSCHUWING: De bestandsnaam van de code heeft twee extensies\n"

#: shared-bindings/watchdog/WatchDogTimer.c
msgid "WatchDogTimer cannot be deinitialized once mode is set to RESET"
msgstr ""
"WatchDogTimer kan niet worden gedeïnitialiseerd zodra de modus in ingesteld "
"op RESET"

#: shared-bindings/watchdog/WatchDogTimer.c
msgid "WatchDogTimer is not currently running"
msgstr "WatchDogTimer is momenteel niet actief"

#: shared-bindings/watchdog/WatchDogTimer.c
msgid "WatchDogTimer.mode cannot be changed once set to WatchDogMode.RESET"
msgstr ""
"WatchDogTimer.mode kan niet worden gewijzigd zodra de modus is ingesteld op "
"WatchDogMode.RESET"

#: shared-bindings/watchdog/WatchDogTimer.c
msgid "WatchDogTimer.timeout must be greater than 0"
msgstr "WatchDogTimer.timeout moet groter dan 0 zijn"

#: supervisor/shared/safe_mode.c
msgid "Watchdog timer expired."
msgstr "Watchdog-timer verstreken."

#: py/builtinhelp.c
#, c-format
msgid ""
"Welcome to Adafruit CircuitPython %s!\n"
"\n"
"Please visit learn.adafruit.com/category/circuitpython for project guides.\n"
"\n"
"To list built-in modules please do `help(\"modules\")`.\n"
msgstr ""
"Welkom bij Adafruit CircuitPython %s!\n"
"\n"
"Bezoek learn.adafruit.com/category/circuitpython voor projectgidsen.\n"
"\n"
"Voor een lijst van ingebouwde modules, gebruik `help(\"modules\")`.\n"

#: ports/nrf/common-hal/_bleio/PacketBuffer.c
msgid "Writes not supported on Characteristic"
msgstr "Schrijven niet ondersteund op Characteristic"

#: supervisor/shared/safe_mode.c
msgid "You are in safe mode: something unanticipated happened.\n"
msgstr "Je bent in de veilige modus: er is iets onverwachts gebeurd.\n"

#: supervisor/shared/safe_mode.c
msgid "You requested starting safe mode by "
msgstr "Je hebt aangeven de veilige modus te starten door "

#: py/objtype.c
msgid "__init__() should return None"
msgstr "__init __ () zou None moeten retourneren"

#: py/objtype.c
<<<<<<< HEAD
#, c-format
msgid "__init__() should return None, not '%s'"
msgstr "__init __ () zou None moeten retouneren, niet '%s'"
=======
msgid "__init__() should return None, not '%q'"
msgstr "__init__() moet None teruggeven, niet '%q'"
>>>>>>> 1607100f

#: py/objobject.c
msgid "__new__ arg must be a user-type"
msgstr "__new__ arg moet een user-type zijn"

#: extmod/modubinascii.c extmod/moduhashlib.c py/objarray.c
msgid "a bytes-like object is required"
msgstr "een bytes-achtig object is vereist"

#: lib/embed/abort_.c
msgid "abort() called"
msgstr "abort() aangeroepen"

#: extmod/machine_mem.c
#, c-format
msgid "address %08x is not aligned to %d bytes"
msgstr "adres %08x is niet afgestemd op %d bytes"

#: shared-bindings/i2cperipheral/I2CPeripheral.c
msgid "address out of bounds"
msgstr "adres buiten bereik"

#: shared-bindings/i2cperipheral/I2CPeripheral.c
msgid "addresses is empty"
msgstr "adressen zijn leeg"

#: extmod/ulab/code/vector/vectorise.c
msgid "arctan2 is implemented for scalars and ndarrays only"
msgstr "arctan2 is alleen geïmplementeerd voor scalars en ndarrays"

#: py/modbuiltins.c
msgid "arg is an empty sequence"
msgstr "arg is een lege sequentie"

#: extmod/ulab/code/numerical/numerical.c
msgid "argsort argument must be an ndarray"
msgstr "argsort argument moet een ndarray zijn"

#: py/runtime.c
msgid "argument has wrong type"
msgstr "argument heeft onjuist type"

#: extmod/ulab/code/linalg/linalg.c
msgid "argument must be ndarray"
msgstr ""

#: py/argcheck.c shared-bindings/_stage/__init__.c
#: shared-bindings/digitalio/DigitalInOut.c shared-bindings/gamepad/GamePad.c
msgid "argument num/types mismatch"
msgstr "argument num/typen komen niet overeen"

#: py/runtime.c
msgid "argument should be a '%q' not a '%q'"
msgstr "argument moet een '%q' zijn en niet een '%q'"

#: extmod/ulab/code/linalg/linalg.c
msgid "arguments must be ndarrays"
msgstr "argumenten moeten ndarrays zijn"

#: py/objarray.c shared-bindings/nvm/ByteArray.c
msgid "array/bytes required on right side"
msgstr "array/bytes vereist aan de rechterkant"

#: extmod/ulab/code/numerical/numerical.c
msgid "attempt to get argmin/argmax of an empty sequence"
msgstr "poging om argmin/argmax van een lege sequentie te krijgen"

#: py/objstr.c
msgid "attributes not supported yet"
msgstr "attributen nog niet ondersteund"

#: extmod/ulab/code/numerical/numerical.c
msgid "axis must be -1, 0, None, or 1"
msgstr "as moet -1, 0, None, of 1 zijn"

#: extmod/ulab/code/numerical/numerical.c
msgid "axis must be -1, 0, or 1"
msgstr "as moet -1, 0, of 1 zijn"

#: extmod/ulab/code/numerical/numerical.c
msgid "axis must be None, 0, or 1"
msgstr "as moet None, 0, of 1 zijn"

#: py/builtinevex.c
msgid "bad compile mode"
msgstr "verkeerde compileer modus"

#: py/objstr.c
msgid "bad conversion specifier"
msgstr "slechte conversie specificatie"

#: py/objstr.c
msgid "bad format string"
msgstr "string met verkeerde indeling"

#: py/binary.c
msgid "bad typecode"
msgstr "verkeerde typecode"

#: py/emitnative.c
msgid "binary op %q not implemented"
msgstr "binaire op %q niet geïmplementeerd"

#: shared-bindings/busio/UART.c
msgid "bits must be 7, 8 or 9"
msgstr "bits moet 7, 8, of 9 zijn"

#: shared-bindings/audiomixer/Mixer.c
msgid "bits_per_sample must be 8 or 16"
msgstr "bits_per_sample moet 8 of 16 zijn"

#: py/emitinlinethumb.c
msgid "branch not in range"
msgstr "pad (branch) niet binnen bereik"

#: shared-bindings/audiocore/RawSample.c
msgid "buffer must be a bytes-like object"
msgstr "buffer moet een byte-achtig object zijn"

#: shared-module/struct/__init__.c
msgid "buffer size must match format"
msgstr "grootte van de buffer moet overeenkomen met het formaat"

#: shared-bindings/bitbangio/SPI.c shared-bindings/busio/SPI.c
msgid "buffer slices must be of equal length"
msgstr "buffer slices moeten van gelijke grootte zijn"

#: py/modstruct.c shared-bindings/struct/__init__.c
#: shared-module/struct/__init__.c
msgid "buffer too small"
msgstr "buffer te klein"

#: shared-bindings/_pew/PewPew.c
msgid "buttons must be digitalio.DigitalInOut"
msgstr "buttons moeten digitalio.DigitalInOut zijn"

#: py/vm.c
msgid "byte code not implemented"
msgstr "byte code niet geïmplementeerd"

#: shared-bindings/_pixelbuf/PixelBuf.c
msgid "byteorder is not a string"
msgstr "byteorder is geen string"

#: ports/atmel-samd/common-hal/busio/UART.c
msgid "bytes > 8 bits not supported"
msgstr "butes > 8 niet ondersteund"

#: py/objstr.c
msgid "bytes value out of range"
msgstr "bytes waarde buiten bereik"

#: ports/atmel-samd/bindings/samd/Clock.c
msgid "calibration is out of range"
msgstr "calibration is buiten bereik"

#: ports/atmel-samd/bindings/samd/Clock.c
msgid "calibration is read only"
msgstr "calibration is alleen-lezen"

#: ports/atmel-samd/common-hal/rtc/RTC.c
msgid "calibration value out of range +/-127"
msgstr "calibration waarde buiten bereik +/-127"

#: py/emitinlinethumb.c
msgid "can only have up to 4 parameters to Thumb assembly"
msgstr "kan slechts 4 parameters aan Thumb assembly geven"

#: py/emitinlinextensa.c
msgid "can only have up to 4 parameters to Xtensa assembly"
msgstr "kan slechts 4 parameters aan Xtensa assembly geven"

#: py/persistentcode.c
msgid "can only save bytecode"
msgstr "kan alleen byte-code opslaan"

#: py/objtype.c
msgid "can't add special method to already-subclassed class"
msgstr ""
"kan geen speciale methode aan een al ge-subkwalificeerde klasse toevoegen"

#: py/compile.c
msgid "can't assign to expression"
msgstr "kan niet toewijzen aan expressie"

<<<<<<< HEAD
#: py/obj.c
#, c-format
msgid "can't convert %s to complex"
msgstr "kan %s niet converteren naar een complex"

#: py/obj.c
#, c-format
msgid "can't convert %s to float"
msgstr "kan %s niet omzetten naar een float"

#: py/obj.c
#, c-format
msgid "can't convert %s to int"
msgstr "kan %s niet omzetten naar een int"
=======
#: py/obj.c py/objint.c shared-bindings/i2cperipheral/I2CPeripheral.c
msgid "can't convert %q to %q"
msgstr "kan %q niet naar %q converteren"
>>>>>>> 1607100f

#: py/objstr.c
msgid "can't convert '%q' object to %q implicitly"
msgstr "kan '%q' object niet omzetten naar %q impliciet"

#: py/objint.c
msgid "can't convert NaN to int"
msgstr "kan NaN niet omzetten naar int"

#: shared-bindings/i2cperipheral/I2CPeripheral.c
msgid "can't convert address to int"
msgstr "kan adres niet omzetten naar int"

#: py/objint.c
msgid "can't convert inf to int"
msgstr "kan inf niet omzetten naar int"

#: py/obj.c
<<<<<<< HEAD
msgid "can't convert to complex"
msgstr "kan niet omzetten naar complex"

#: py/obj.c
msgid "can't convert to float"
msgstr "kan niet omzetten naar float"

#: py/obj.c
msgid "can't convert to int"
msgstr "kan niet omzetten naar int"
=======
msgid "can't convert to %q"
msgstr "kan niet naar %q converteren"
>>>>>>> 1607100f

#: py/objstr.c
msgid "can't convert to str implicitly"
msgstr "kan niet omzetten naar str impliciet"

#: py/compile.c
msgid "can't declare nonlocal in outer code"
msgstr "kan geen nonlocal in buitenste code declareren"

#: py/compile.c
msgid "can't delete expression"
msgstr "kan expressie niet verwijderen"

#: py/emitnative.c
msgid "can't do binary op between '%q' and '%q'"
msgstr "kan geen een binaire operatie doen tussen '%q' en '%q'"

#: py/objcomplex.c
msgid "can't do truncated division of a complex number"
msgstr "kan geen afgekapte deling doen van een comlex nummer"

#: py/compile.c
msgid "can't have multiple **x"
msgstr "kan niet meerdere **x hebben"

#: py/compile.c
msgid "can't have multiple *x"
msgstr "kan geen meerdere *x hebben"

#: py/emitnative.c
msgid "can't implicitly convert '%q' to 'bool'"
msgstr "kan '%q niet impliciet converteren naar 'bool'"

#: py/emitnative.c
msgid "can't load from '%q'"
msgstr "kan niet laden van '%q'"

#: py/emitnative.c
msgid "can't load with '%q' index"
msgstr "kan niet met '%q' index laden"

#: py/objgenerator.c
msgid "can't pend throw to just-started generator"
msgstr "kan throw niet aan net gestartte generator toevoegen"

#: py/objgenerator.c
msgid "can't send non-None value to a just-started generator"
msgstr "kan geen niet-'None' waarde naar een net gestartte generator sturen"

#: shared-module/sdcardio/SDCard.c
msgid "can't set 512 block size"
msgstr "kan geen 512 blokgrootte instellen"

#: py/objnamedtuple.c
msgid "can't set attribute"
msgstr "kan attribute niet instellen"

#: py/emitnative.c
msgid "can't store '%q'"
msgstr "kan '%q' niet opslaan"

#: py/emitnative.c
msgid "can't store to '%q'"
msgstr "kan niet naar '%q' opslaan"

#: py/emitnative.c
msgid "can't store with '%q' index"
msgstr "kan niet opslaan met '%q' als index"

#: py/objstr.c
msgid ""
"can't switch from automatic field numbering to manual field specification"
msgstr "kan niet schakelen tussen automatische en handmatige veld specificatie"

#: py/objstr.c
msgid ""
"can't switch from manual field specification to automatic field numbering"
msgstr "kan niet schakelen tussen handmatige en automatische veld specificatie"

#: py/objtype.c
msgid "cannot create '%q' instances"
msgstr "kan geen instanties van '%q' creëren"

#: py/objtype.c
msgid "cannot create instance"
msgstr "kan geen instantie creëren"

#: py/runtime.c
msgid "cannot import name %q"
msgstr "kan naam %q niet importeren"

#: py/builtinimport.c
msgid "cannot perform relative import"
msgstr "kan geen relatieve import uitvoeren"

#: extmod/ulab/code/ndarray.c
msgid "cannot reshape array (incompatible input/output shape)"
msgstr "kan de array niet hervormen (niet verenigbare input/output vorm)"

#: py/emitnative.c
msgid "casting"
msgstr "casting"

#: shared-bindings/_stage/Text.c
msgid "chars buffer too small"
msgstr "chars buffer te klein"

#: py/modbuiltins.c
msgid "chr() arg not in range(0x110000)"
msgstr "chr() arg niet binnen bereik (0x110000)"

#: py/modbuiltins.c
msgid "chr() arg not in range(256)"
msgstr "chr() arg niet binnen bereik (256)"

#: shared-module/vectorio/Circle.c
msgid "circle can only be registered in one parent"
msgstr ""
"cirkel kan slechts bij één object van een hoger niveau worden geregistreerd"

#: shared-bindings/displayio/Palette.c
msgid "color buffer must be 3 bytes (RGB) or 4 bytes (RGB + pad byte)"
msgstr "kleurbuffer moet 3 bytes (RGB) of 4 bytes (RGB + pad byte) zijn"

#: shared-bindings/displayio/Palette.c
msgid "color buffer must be a buffer, tuple, list, or int"
msgstr "kleurbuffer moet een buffer, tuple, list, of int zijn"

#: shared-bindings/displayio/Palette.c
msgid "color buffer must be a bytearray or array of type 'b' or 'B'"
msgstr "kleurbuffer moet een bytearray of array van type 'b' of 'B' zijn"

#: shared-bindings/displayio/Palette.c
msgid "color must be between 0x000000 and 0xffffff"
msgstr "kleur moet tussen 0x000000 en 0xffffff liggen"

#: shared-bindings/displayio/ColorConverter.c
msgid "color should be an int"
msgstr "kleur moet een int zijn"

#: py/objcomplex.c
msgid "complex division by zero"
msgstr "complexe deling door 0"

#: py/objfloat.c py/parsenum.c
msgid "complex values not supported"
msgstr "complexe waardes niet ondersteund"

#: extmod/moduzlib.c
msgid "compression header"
msgstr "compressie header"

#: py/parse.c
msgid "constant must be an integer"
msgstr "constant moet een integer zijn"

#: py/emitnative.c
msgid "conversion to object"
msgstr "conversie naar object"

#: extmod/ulab/code/filter/filter.c
msgid "convolve arguments must be linear arrays"
msgstr "convolutie argumenten moeten lineaire arrays zijn"

#: extmod/ulab/code/filter/filter.c
msgid "convolve arguments must be ndarrays"
msgstr "convolutie argumenten moeten ndarrays zijn"

#: extmod/ulab/code/filter/filter.c
msgid "convolve arguments must not be empty"
msgstr "convolutie argumenten mogen niet leeg zijn"

#: extmod/ulab/code/ndarray.c
msgid "could not broadast input array from shape"
msgstr "kon de invoerarray niet vanuit vorm uitzenden"

#: extmod/ulab/code/poly/poly.c
msgid "could not invert Vandermonde matrix"
msgstr "kon de Vandermonde matrix niet omkeren"

#: shared-module/sdcardio/SDCard.c
msgid "couldn't determine SD card version"
msgstr "kon SD kaart versie niet bepalen"

#: extmod/ulab/code/approx/approx.c
msgid "data must be iterable"
msgstr "data moet itereerbaar zijn"

#: extmod/ulab/code/approx/approx.c
msgid "data must be of equal length"
msgstr "data moet van gelijke lengte zijn"

#: extmod/ulab/code/numerical/numerical.c
msgid "ddof must be smaller than length of data set"
msgstr "ddof kleiner dan de lengte van de data set"

#: py/parsenum.c
msgid "decimal numbers not supported"
msgstr "decimale getallen zijn niet ondersteund"

#: py/compile.c
msgid "default 'except' must be last"
msgstr "standaard 'expect' moet laatste zijn"

#: shared-bindings/audiobusio/PDMIn.c
msgid ""
"destination buffer must be a bytearray or array of type 'B' for bit_depth = 8"
msgstr ""
"bestemming buffer moet een bytearray of array van het type 'B' voor "
"bit_depth = 8"

#: shared-bindings/audiobusio/PDMIn.c
msgid "destination buffer must be an array of type 'H' for bit_depth = 16"
msgstr "bestemming buffer moet een array van het type 'H' voor bit_depth = 16"

#: shared-bindings/audiobusio/PDMIn.c
msgid "destination_length must be an int >= 0"
msgstr "destination_lengte moest een int groter dan of gelijk zijn aan 0 zijn"

#: py/objdict.c
msgid "dict update sequence has wrong length"
msgstr "dict update sequence heeft de verkeerde lengte"

#: extmod/ulab/code/numerical/numerical.c
msgid "diff argument must be an ndarray"
msgstr "diff argument moet een ndarray zijn"

#: py/modmath.c py/objfloat.c py/objint_longlong.c py/objint_mpz.c py/runtime.c
#: shared-bindings/math/__init__.c
msgid "division by zero"
msgstr "deling door nul"

#: py/objdeque.c
msgid "empty"
msgstr "leeg"

#: extmod/moduheapq.c extmod/modutimeq.c
msgid "empty heap"
msgstr "lege heap"

#: py/objstr.c
msgid "empty separator"
msgstr "lege seperator"

#: shared-bindings/random/__init__.c
msgid "empty sequence"
msgstr "lege sequentie"

#: py/objstr.c
msgid "end of format while looking for conversion specifier"
msgstr "einde van format terwijl zoekend naar conversie-specifier"

#: shared-bindings/displayio/Shape.c
msgid "end_x should be an int"
msgstr "end_x moet een int zijn"

#: ports/nrf/common-hal/busio/UART.c
#, c-format
msgid "error = 0x%08lX"
msgstr "fout = 0x%08lX"

#: py/runtime.c
msgid "exceptions must derive from BaseException"
msgstr "uitzonderingen moeten afleiden van BaseException"

#: py/objstr.c
msgid "expected ':' after format specifier"
msgstr "verwachtte ':' na format specifier"

#: py/obj.c
msgid "expected tuple/list"
msgstr "verwachtte een tuple/lijst"

#: py/modthread.c
msgid "expecting a dict for keyword args"
msgstr "verwacht een dict voor keyword argumenten"

#: py/compile.c
msgid "expecting an assembler instruction"
msgstr "verwacht een assembler instructie"

#: py/compile.c
msgid "expecting just a value for set"
msgstr "verwacht alleen een waarde voor set"

#: py/compile.c
msgid "expecting key:value for dict"
msgstr "verwacht key:waarde for dict"

#: py/argcheck.c
msgid "extra keyword arguments given"
msgstr "extra keyword argumenten gegeven"

#: py/argcheck.c
msgid "extra positional arguments given"
msgstr "extra positionele argumenten gegeven"

#: py/parse.c
msgid "f-string expression part cannot include a '#'"
msgstr "f-string expressie deel kan geen '#' bevatten"

#: py/parse.c
msgid "f-string expression part cannot include a backslash"
msgstr "f-string expressie deel kan geen backslash bevatten"

#: py/parse.c
msgid "f-string: empty expression not allowed"
msgstr "f-string: lege expressie niet toegestaan"

#: py/parse.c
msgid "f-string: expecting '}'"
msgstr "f-string: verwacht '}'"

#: py/parse.c
msgid "f-string: single '}' is not allowed"
msgstr "f-string: enkele '}' is niet toegestaan"

#: shared-bindings/audiocore/WaveFile.c shared-bindings/audiomp3/MP3Decoder.c
#: shared-bindings/displayio/OnDiskBitmap.c
msgid "file must be a file opened in byte mode"
msgstr "bestand moet een bestand zijn geopend in byte modus"

#: shared-bindings/storage/__init__.c
msgid "filesystem must provide mount method"
msgstr "bestandssysteem moet een mount methode bieden"

#: extmod/ulab/code/vector/vectorise.c
msgid "first argument must be a callable"
msgstr "eerste argument moet een aanroepbare (callable) zijn"

#: extmod/ulab/code/approx/approx.c
msgid "first argument must be a function"
msgstr "eerste argument moet een functie zijn"

#: extmod/ulab/code/ndarray.c
msgid "first argument must be an iterable"
msgstr "eerst argument moet een iterabel zijn"

#: extmod/ulab/code/vector/vectorise.c
msgid "first argument must be an ndarray"
msgstr "eerst argument moet een ndarray zijn"

#: py/objtype.c
msgid "first argument to super() must be type"
msgstr "eerste argument voor super() moet een type zijn"

#: extmod/ulab/code/ndarray.c
msgid "flattening order must be either 'C', or 'F'"
msgstr "De afvlakkingsvolgorde moet ofwel \"C\", ofwel \"F\" zijn"

#: extmod/ulab/code/numerical/numerical.c
msgid "flip argument must be an ndarray"
msgstr "flip argumenten moeten een ndarray zijn"

#: py/objint.c
msgid "float too big"
msgstr "float is te groot"

#: shared-bindings/_stage/Text.c
msgid "font must be 2048 bytes long"
msgstr "lettertype moet 2048 bytes lang zijn"

#: py/objstr.c
msgid "format requires a dict"
msgstr "format vereist een dict"

#: py/objdeque.c
msgid "full"
msgstr "vol"

#: py/argcheck.c
msgid "function does not take keyword arguments"
msgstr "functie accepteert geen keyword argumenten"

#: py/argcheck.c
#, c-format
msgid "function expected at most %d arguments, got %d"
msgstr "functie verwachtte op zijn meest %d argumenten, maar kreeg %d"

#: py/bc.c py/objnamedtuple.c
msgid "function got multiple values for argument '%q'"
msgstr "functie kreeg meedere waarden voor argument '%q'"

#: extmod/ulab/code/approx/approx.c
msgid "function has the same sign at the ends of interval"
msgstr "functie heeft hetzelfde teken aan beide uiteinden van het interval"

#: extmod/ulab/code/compare/compare.c
msgid "function is implemented for scalars and ndarrays only"
msgstr "funtie is alleen geïmplementeerd voor scalars en ndarrays"

#: py/argcheck.c
#, c-format
msgid "function missing %d required positional arguments"
msgstr "functie mist %d vereist positionele argumenten"

#: py/bc.c
msgid "function missing keyword-only argument"
msgstr "functie mist keyword-only argument"

#: py/bc.c
msgid "function missing required keyword argument '%q'"
msgstr "functie mist vereist sleutelwoord argument \"%q"

#: py/bc.c
#, c-format
msgid "function missing required positional argument #%d"
msgstr "functie mist vereist positie-argument #%d"

#: py/argcheck.c py/bc.c py/objnamedtuple.c
#, c-format
msgid "function takes %d positional arguments but %d were given"
msgstr ""
"functie vraagt %d argumenten zonder keyword maar %d argumenten werden gegeven"

#: shared-bindings/time/__init__.c
msgid "function takes exactly 9 arguments"
msgstr "functie vraagt precies 9 argumenten"

#: py/objgenerator.c
msgid "generator already executing"
msgstr "generator wordt al uitgevoerd"

#: py/objgenerator.c
msgid "generator ignored GeneratorExit"
msgstr "generator negeerde GeneratorExit"

#: shared-bindings/_stage/Layer.c
msgid "graphic must be 2048 bytes long"
msgstr "graphic moet 2048 bytes lang zijn"

#: extmod/moduheapq.c
msgid "heap must be a list"
msgstr "heap moet een lijst zijn"

#: py/compile.c
msgid "identifier redefined as global"
msgstr "identifier is opnieuw gedefinieerd als global"

#: py/compile.c
msgid "identifier redefined as nonlocal"
msgstr "identifier is opnieuw gedefinieerd als nonlocal"

#: py/objstr.c
msgid "incomplete format"
msgstr "incompleet formaat"

#: py/objstr.c
msgid "incomplete format key"
msgstr "incomplete formaatsleutel"

#: extmod/modubinascii.c
msgid "incorrect padding"
msgstr "vulling (padding) is onjuist"

#: extmod/ulab/code/ndarray.c
msgid "index is out of bounds"
msgstr "index is buiten bereik"

#: ports/atmel-samd/common-hal/pulseio/PulseIn.c
#: ports/cxd56/common-hal/pulseio/PulseIn.c
#: ports/nrf/common-hal/pulseio/PulseIn.c
#: ports/stm/common-hal/pulseio/PulseIn.c py/obj.c
msgid "index out of range"
msgstr "index is buiten bereik"

#: py/obj.c
msgid "indices must be integers"
msgstr "indices moeten integers zijn"

#: extmod/ulab/code/ndarray.c
msgid "indices must be integers, slices, or Boolean lists"
msgstr "indices moeten integers, segmenten (slices) of Boolean lijsten zijn"

#: extmod/ulab/code/approx/approx.c
msgid "initial values must be iterable"
msgstr "oorspronkelijke waarden moeten itereerbaar zijn"

#: py/compile.c
msgid "inline assembler must be a function"
msgstr "inline assembler moet een functie zijn"

#: extmod/ulab/code/ulab_create.c
msgid "input argument must be an integer or a 2-tuple"
msgstr "invoerargument moet een integer of 2-tuple zijn"

#: extmod/ulab/code/fft/fft.c
msgid "input array length must be power of 2"
msgstr "invoer array lengte moet een macht van 2 zijn"

#: extmod/ulab/code/poly/poly.c
msgid "input data must be an iterable"
msgstr "invoerdata moet itereerbaar zijn"

#: extmod/ulab/code/linalg/linalg.c
msgid "input matrix is asymmetric"
msgstr "invoermatrix is asymmetrisch"

#: extmod/ulab/code/linalg/linalg.c
msgid "input matrix is singular"
msgstr "invoermatrix is singulier"

#: extmod/ulab/code/linalg/linalg.c
msgid "input must be square matrix"
msgstr "invoer moet een vierkante matrix zijn"

#: extmod/ulab/code/numerical/numerical.c
msgid "input must be tuple, list, range, or ndarray"
msgstr "invoer moet een tuple, lijst, bereik of ndarray zijn"

#: extmod/ulab/code/poly/poly.c
msgid "input vectors must be of equal length"
msgstr "invoervectors moeten van gelijke lengte zijn"

#: py/parsenum.c
msgid "int() arg 2 must be >= 2 and <= 36"
msgstr "int() argument 2 moet >=2 en <= 36 zijn"

#: py/objstr.c
msgid "integer required"
msgstr "integer vereist"

#: extmod/ulab/code/approx/approx.c
msgid "interp is defined for 1D arrays of equal length"
msgstr "interp is gedefinieerd for eendimensionale arrays van gelijke lengte"

#: shared-bindings/_bleio/Adapter.c
#, c-format
msgid "interval must be in range %s-%s"
msgstr "interval moet binnen bereik %s-%s vallen"

#: lib/netutils/netutils.c
msgid "invalid arguments"
msgstr "ongeldige argumenten"

#: extmod/modussl_axtls.c
msgid "invalid cert"
msgstr "ongeldig certificaat"

#: extmod/uos_dupterm.c
msgid "invalid dupterm index"
msgstr "ongeldige dupterm index"

#: extmod/modframebuf.c
msgid "invalid format"
msgstr "ongeldig formaat"

#: py/objstr.c
msgid "invalid format specifier"
msgstr "ongeldige formaatspecificatie"

#: extmod/modussl_axtls.c
msgid "invalid key"
msgstr "ongeldige sleutel"

#: py/compile.c
msgid "invalid micropython decorator"
msgstr "ongeldige micropython decorator"

#: shared-bindings/random/__init__.c
msgid "invalid step"
msgstr "ongeldige stap"

#: py/compile.c py/parse.c
msgid "invalid syntax"
msgstr "ongeldige syntax"

#: py/parsenum.c
msgid "invalid syntax for integer"
msgstr "ongeldige syntax voor integer"

#: py/parsenum.c
#, c-format
msgid "invalid syntax for integer with base %d"
msgstr "ongeldige syntax voor integer met grondtal %d"

#: py/parsenum.c
msgid "invalid syntax for number"
msgstr "ongeldige syntax voor nummer"

#: py/objtype.c
msgid "issubclass() arg 1 must be a class"
msgstr "issubclass() argument 1 moet een klasse zijn"

#: py/objtype.c
msgid "issubclass() arg 2 must be a class or a tuple of classes"
msgstr "issubclass() argument 2 moet een klasse of tuple van klassen zijn"

#: extmod/ulab/code/ndarray.c
msgid "iterables are not of the same length"
msgstr "itereerbare objecten hebben niet dezelfde lengte"

#: extmod/ulab/code/linalg/linalg.c
msgid "iterations did not converge"
msgstr "itereerbare objecten convergeren niet"

#: py/objstr.c
msgid "join expects a list of str/bytes objects consistent with self object"
msgstr ""
"join verwacht een lijst van str/byte objecten die consistent zijn met het "
"self-object"

#: py/argcheck.c
msgid "keyword argument(s) not yet implemented - use normal args instead"
msgstr ""
"trefwoord argument(en) zijn niet geïmplementeerd, gebruik normale argumenten"

#: py/bc.c
msgid "keywords must be strings"
msgstr "trefwoorden moeten van type string zijn"

#: py/emitinlinethumb.c py/emitinlinextensa.c
msgid "label '%q' not defined"
msgstr "label '%q' is niet gedefinieerd"

#: py/compile.c
msgid "label redefined"
msgstr "label opnieuw gedefinieerd"

#: py/stream.c
msgid "length argument not allowed for this type"
msgstr "voor dit type is length niet toegestaan"

#: shared-bindings/audiomixer/MixerVoice.c
msgid "level must be between 0 and 1"
msgstr "level moet tussen 0 en 1 liggen"

#: py/objarray.c
msgid "lhs and rhs should be compatible"
msgstr "lhs en rhs moeten compatibel zijn"

#: py/emitnative.c
msgid "local '%q' has type '%q' but source is '%q'"
msgstr "lokale '%q' is van type '%q' maar bron is '%q'"

#: py/emitnative.c
msgid "local '%q' used before type known"
msgstr "lokale '%q' gebruikt voordat type bekend is"

#: py/vm.c
msgid "local variable referenced before assignment"
msgstr "verwijzing naar een (nog) niet toegewezen lokale variabele"

#: py/objint.c
msgid "long int not supported in this build"
msgstr "long int wordt niet ondersteund in deze build"

#: py/parse.c
msgid "malformed f-string"
msgstr "onjuist gevormde f-string"

#: shared-bindings/_stage/Layer.c
msgid "map buffer too small"
msgstr "map buffer te klein"

#: py/modmath.c shared-bindings/math/__init__.c
msgid "math domain error"
msgstr "fout in het wiskundig domein (math domain error)"

#: extmod/ulab/code/linalg/linalg.c
msgid "matrix dimensions do not match"
msgstr "matrix afmetingen komen niet overeen"

#: extmod/ulab/code/linalg/linalg.c
msgid "matrix is not positive definite"
msgstr "matrix is niet positief-definiet"

#: ports/nrf/common-hal/_bleio/Characteristic.c
#: ports/nrf/common-hal/_bleio/Descriptor.c
#, c-format
msgid "max_length must be 0-%d when fixed_length is %s"
msgstr "max_length moet 0-%d zijn als fixed_length %s is"

#: py/runtime.c
msgid "maximum recursion depth exceeded"
msgstr "maximale recursiediepte overschreden"

#: py/runtime.c
#, c-format
msgid "memory allocation failed, allocating %u bytes"
msgstr "geheugentoewijzing mislukt, %u bytes worden toegewezen"

#: py/runtime.c
msgid "memory allocation failed, heap is locked"
msgstr "geheugentoewijzing mislukt, heap is vergrendeld"

#: py/builtinimport.c
msgid "module not found"
msgstr "module niet gevonden"

#: extmod/ulab/code/poly/poly.c
msgid "more degrees of freedom than data points"
msgstr "meer vrijheidsgraden dan datapunten"

#: py/compile.c
msgid "multiple *x in assignment"
msgstr "meerdere *x in toewijzing"

#: py/objtype.c
msgid "multiple bases have instance lay-out conflict"
msgstr "meerdere grondtallen (bases) hebben instance lay-out conflicten"

#: py/objtype.c
msgid "multiple inheritance not supported"
msgstr "meervoudige overerving niet ondersteund"

#: py/emitnative.c
msgid "must raise an object"
msgstr "moet een object oproepen (raise)"

#: py/modbuiltins.c
msgid "must use keyword argument for key function"
msgstr "voor sleutelfunctie moet een trefwoordargument gebruikt worden"

#: extmod/ulab/code/numerical/numerical.c
msgid "n must be between 0, and 9"
msgstr "n moet tussen 0 en 9 liggen"

#: py/runtime.c
msgid "name '%q' is not defined"
msgstr "naam '%q' is niet gedefinieerd"

#: py/runtime.c
msgid "name not defined"
msgstr "naam is niet gedefinieerd"

#: py/compile.c
msgid "name reused for argument"
msgstr "naam hergebruikt voor argument"

#: py/emitnative.c
msgid "native yield"
msgstr "natuurlijke opbrengst (native yield)"

#: py/runtime.c
#, c-format
msgid "need more than %d values to unpack"
msgstr "Om uit te pakken zijn meer dan %d waarden vereist"

#: py/objint_longlong.c py/objint_mpz.c py/runtime.c
msgid "negative power with no float support"
msgstr "negatieve macht terwijl er geen ondersteuning is voor float"

#: py/objint_mpz.c py/runtime.c
msgid "negative shift count"
msgstr "negatieve verschuivingstelling (shift count)"

#: shared-module/sdcardio/SDCard.c
msgid "no SD card"
msgstr "geen SD kaart"

#: py/vm.c
msgid "no active exception to reraise"
msgstr "geen actieve uitzondering om opnieuw op te werpen (raise)"

#: shared-bindings/socket/__init__.c shared-module/network/__init__.c
msgid "no available NIC"
msgstr "geen netwerkadapter (NIC) beschikbaar"

#: py/compile.c
msgid "no binding for nonlocal found"
msgstr "geen binding voor nonlocal gevonden"

#: py/builtinimport.c
msgid "no module named '%q'"
msgstr "geen module met naam '%q'"

#: shared-bindings/displayio/FourWire.c shared-bindings/displayio/I2CDisplay.c
#: shared-bindings/displayio/ParallelBus.c
msgid "no reset pin available"
msgstr "geen reset pin beschikbaar"

#: shared-module/sdcardio/SDCard.c
msgid "no response from SD card"
msgstr "geen antwoord van SD kaart"

#: py/runtime.c
msgid "no such attribute"
msgstr "niet zo'n attribuut"

#: ports/nrf/common-hal/_bleio/Connection.c
msgid "non-UUID found in service_uuids_whitelist"
msgstr "niet-UUID gevonden in service_uuids_whitelist"

#: py/compile.c
msgid "non-default argument follows default argument"
msgstr "niet-standaard argument volgt op een standaard argument"

#: extmod/modubinascii.c
msgid "non-hex digit found"
msgstr "er werd een niet-hexadecimaal cijfer gevonden"

#: py/compile.c
msgid "non-keyword arg after */**"
msgstr "niet-trefwoord argument na */**"

#: py/compile.c
msgid "non-keyword arg after keyword arg"
msgstr "niet-trefwoord argument na trefwoord argument"

#: shared-bindings/_bleio/UUID.c
msgid "not a 128-bit UUID"
msgstr "geen 128-bit UUID"

#: py/objstr.c
msgid "not all arguments converted during string formatting"
msgstr "niet alle argumenten omgezet bij formattering van string"

#: py/objstr.c
msgid "not enough arguments for format string"
msgstr "niet genoeg argumenten om string te formatteren"

#: extmod/ulab/code/poly/poly.c
msgid "number of arguments must be 2, or 3"
msgstr "aantal argumenten moet 2 of 3 zijn"

#: extmod/ulab/code/ulab_create.c
msgid "number of points must be at least 2"
msgstr "aantal punten moet minimaal 2 zijn"

#: py/obj.c
<<<<<<< HEAD
#, c-format
msgid "object '%s' is not a tuple or list"
msgstr "object '%s' is geen tuple of lijst"
=======
msgid "object '%q' is not a tuple or list"
msgstr "object '%q' is geen tuple of lijst"
>>>>>>> 1607100f

#: py/obj.c
msgid "object does not support item assignment"
msgstr "object ondersteund toewijzen van elementen niet"

#: py/obj.c
msgid "object does not support item deletion"
msgstr "object ondersteund verwijderen van elementen niet"

#: py/obj.c
msgid "object has no len"
msgstr "object heeft geen len"

#: py/obj.c
msgid "object is not subscriptable"
msgstr "object heeft geen '__getitem__'-methode (not subscriptable)"

#: py/runtime.c
msgid "object not an iterator"
msgstr "object is geen iterator"

#: py/objtype.c py/runtime.c
msgid "object not callable"
msgstr "object niet aanroepbaar"

#: py/sequence.c shared-bindings/displayio/Group.c
msgid "object not in sequence"
msgstr "object niet in volgorde (sequence)"

#: py/runtime.c
msgid "object not iterable"
msgstr "object niet itereerbaar"

#: py/obj.c
<<<<<<< HEAD
#, c-format
msgid "object of type '%s' has no len()"
msgstr "object van type '%s' heeft geen len()"
=======
msgid "object of type '%q' has no len()"
msgstr "object van type '%q' heeft geen len()"
>>>>>>> 1607100f

#: py/obj.c
msgid "object with buffer protocol required"
msgstr "object met buffer protocol vereist"

#: extmod/modubinascii.c
msgid "odd-length string"
msgstr "string met oneven lengte"

#: py/objstr.c py/objstrunicode.c
msgid "offset out of bounds"
msgstr "offset buiten bereik"

#: ports/nrf/common-hal/audiobusio/PDMIn.c
msgid "only bit_depth=16 is supported"
msgstr "alleen bit_depth=16 wordt ondersteund"

#: ports/nrf/common-hal/audiobusio/PDMIn.c
msgid "only sample_rate=16000 is supported"
msgstr "alleen sample_rate=16000 wordt ondersteund"

#: py/objarray.c py/objstr.c py/objstrunicode.c py/objtuple.c
#: shared-bindings/nvm/ByteArray.c
msgid "only slices with step=1 (aka None) are supported"
msgstr "alleen segmenten met step=1 (ook wel None) worden ondersteund"

#: extmod/ulab/code/compare/compare.c extmod/ulab/code/ndarray.c
#: extmod/ulab/code/vector/vectorise.c
msgid "operands could not be broadcast together"
msgstr "operands konden niet samen verzonden worden"

#: extmod/ulab/code/numerical/numerical.c
msgid "operation is not implemented on ndarrays"
msgstr "bewerking is voor ndarrays niet geïmplementeerd"

#: extmod/ulab/code/ndarray.c
msgid "operation is not supported for given type"
msgstr "bewerking wordt niet ondersteund voor dit type"

#: py/modbuiltins.c
msgid "ord expects a character"
msgstr "ord verwacht een teken (char)"

#: py/modbuiltins.c
#, c-format
msgid "ord() expected a character, but string of length %d found"
msgstr "ord() verwacht een teken (char) maar vond een string van lengte %d"

#: py/objint_mpz.c
msgid "overflow converting long int to machine word"
msgstr "overloop bij converteren van long int naar machine word"

#: shared-bindings/_stage/Layer.c shared-bindings/_stage/Text.c
msgid "palette must be 32 bytes long"
msgstr "palette moet 32 bytes lang zijn"

#: shared-bindings/displayio/Palette.c
msgid "palette_index should be an int"
msgstr "palette_index moet een int zijn"

#: py/compile.c
msgid "parameter annotation must be an identifier"
msgstr "parameter annotatie moet een identifier zijn"

#: py/emitinlinextensa.c
msgid "parameters must be registers in sequence a2 to a5"
msgstr "parameters moeten registers zijn in de volgorde a2 tot a5"

#: py/emitinlinethumb.c
msgid "parameters must be registers in sequence r0 to r3"
msgstr "parameters moeten registers zijn in de volgorde r0 tot r3"

#: shared-bindings/displayio/Bitmap.c
msgid "pixel coordinates out of bounds"
msgstr "pixel coördinaten buiten bereik"

#: shared-bindings/displayio/Bitmap.c
msgid "pixel value requires too many bits"
msgstr "pixel waarde vereist te veel bits"

#: shared-bindings/displayio/TileGrid.c shared-bindings/vectorio/VectorShape.c
msgid "pixel_shader must be displayio.Palette or displayio.ColorConverter"
msgstr "pixel_shader moet displayio.Palette of displayio.ColorConverter zijn"

#: shared-module/vectorio/Polygon.c
msgid "polygon can only be registered in one parent"
msgstr ""
"polygoon kan slechts bij één object van een hoger niveau worden geregistreerd"

#: ports/atmel-samd/common-hal/pulseio/PulseIn.c
#: ports/cxd56/common-hal/pulseio/PulseIn.c
#: ports/nrf/common-hal/pulseio/PulseIn.c
<<<<<<< HEAD
#: ports/stm/common-hal/pulseio/PulseIn.c
msgid "pop from an empty PulseIn"
msgstr "pop van een lege PulseIn"

#: py/objset.c
msgid "pop from an empty set"
msgstr "pop van een lege set"

#: py/objlist.c
msgid "pop from empty list"
msgstr "pop van een lege lijst"

#: py/objdict.c
msgid "popitem(): dictionary is empty"
msgstr "popitem(): dictionary is leeg"
=======
#: ports/stm/common-hal/pulseio/PulseIn.c py/objdict.c py/objlist.c py/objset.c
#: shared-bindings/ps2io/Ps2.c
msgid "pop from empty %q"
msgstr "pop van een lege %q"
>>>>>>> 1607100f

#: py/objint_mpz.c
msgid "pow() 3rd argument cannot be 0"
msgstr "derde argument van pow() mag geen 0 zijn"

#: py/objint_mpz.c
msgid "pow() with 3 arguments requires integers"
msgstr "pow() met 3 argumenten vereist integers"

#: extmod/modutimeq.c
msgid "queue overflow"
msgstr "wachtrij overloop"

#: py/parse.c
msgid "raw f-strings are not implemented"
msgstr "ruwe f-strings zijn niet geïmplementeerd"

#: extmod/ulab/code/fft/fft.c
msgid "real and imaginary parts must be of equal length"
msgstr "reëel en imaginair deel moeten gelijke lengte hebben"

#: py/builtinimport.c
msgid "relative import"
msgstr "relatieve import"

#: py/obj.c
#, c-format
msgid "requested length %d but object has length %d"
msgstr "gevraagde lengte is %d maar object heeft lengte %d"

#: py/compile.c
msgid "return annotation must be an identifier"
msgstr "return annotatie moet een identifier zijn"

#: py/emitnative.c
msgid "return expected '%q' but got '%q'"
msgstr "return verwacht '%q' maar ontving '%q'"

#: shared-bindings/rgbmatrix/RGBMatrix.c
#, c-format
msgid "rgb_pins[%d] duplicates another pin assignment"
msgstr "rgb_pins[%d] is hetzelfde als een andere pintoewijzing"

#: shared-bindings/rgbmatrix/RGBMatrix.c
#, c-format
msgid "rgb_pins[%d] is not on the same port as clock"
msgstr "rgb_pins[%d] bevindt zich niet op dezelfde poort als klok"

#: extmod/ulab/code/ndarray.c
msgid "right hand side must be an ndarray, or a scalar"
msgstr "de rechterkant moet een ndarray of scalar zijn"

#: py/objstr.c
msgid "rsplit(None,n)"
msgstr "rsplit(None,n)"

#: shared-bindings/audiocore/RawSample.c
msgid ""
"sample_source buffer must be a bytearray or array of type 'h', 'H', 'b' or "
"'B'"
msgstr ""
"sample_source buffer moet een bytearray of array van type 'h', 'H', 'b' of "
"'B' zijn"

#: ports/atmel-samd/common-hal/audiobusio/PDMIn.c
msgid "sampling rate out of range"
msgstr "bemonsteringssnelheid buiten bereik"

#: py/modmicropython.c
msgid "schedule stack full"
msgstr "schedule stack is vol"

#: lib/utils/pyexec.c py/builtinimport.c
msgid "script compilation not supported"
msgstr "scriptcompilatie wordt niet ondersteund"

#: extmod/ulab/code/ndarray.c
msgid "shape must be a 2-tuple"
msgstr "vorm moet een 2-tuple zijn"

#: py/objstr.c
msgid "sign not allowed in string format specifier"
msgstr "teken niet toegestaan in string formaatspecificatie"

#: py/objstr.c
msgid "sign not allowed with integer format specifier 'c'"
msgstr "teken niet toegestaan bij integer formaatspecificatie 'c'"

#: py/objstr.c
msgid "single '}' encountered in format string"
msgstr "enkele '}' aangetroffen in formaat tekenreeks (string)"

#: extmod/ulab/code/linalg/linalg.c
msgid "size is defined for ndarrays only"
msgstr "omvang is alleen voor ndarrays gedefinieerd"

#: shared-bindings/time/__init__.c
msgid "sleep length must be non-negative"
msgstr "de slaapduur mag niet negatief zijn"

#: extmod/ulab/code/ndarray.c
msgid "slice step can't be zero"
msgstr "segmentstap mag niet nul zijn"

#: py/objslice.c py/sequence.c
msgid "slice step cannot be zero"
msgstr "segmentstap mag niet nul zijn"

#: py/objint.c py/sequence.c
msgid "small int overflow"
msgstr "small int overloop"

#: main.c
msgid "soft reboot\n"
msgstr "zachte herstart\n"

#: extmod/ulab/code/numerical/numerical.c
msgid "sort argument must be an ndarray"
msgstr "sorteerargument moet een ndarray zijn"

#: extmod/ulab/code/filter/filter.c
msgid "sos array must be of shape (n_section, 6)"
msgstr "sos array moet vorm (n_section, 6) hebben"

#: extmod/ulab/code/filter/filter.c
msgid "sos[:, 3] should be all ones"
msgstr "sos[:, 3] moeten allemaal 1 zijn"

#: extmod/ulab/code/filter/filter.c
msgid "sosfilt requires iterable arguments"
msgstr "sosfilt vereist itereerbare argumenten"

#: py/objstr.c
msgid "start/end indices"
msgstr "start/stop indices"

#: shared-bindings/displayio/Shape.c
msgid "start_x should be an int"
msgstr "start_x moet een int zijn"

#: shared-bindings/random/__init__.c
msgid "step must be non-zero"
msgstr "step mag geen nul zijn"

#: shared-bindings/busio/UART.c
msgid "stop must be 1 or 2"
msgstr "stop moet 1 of 2 zijn"

#: shared-bindings/random/__init__.c
msgid "stop not reachable from start"
msgstr "stop is niet bereikbaar vanaf start"

#: py/stream.c
msgid "stream operation not supported"
msgstr "stream operatie niet ondersteund"

#: py/objstrunicode.c
<<<<<<< HEAD
msgid "string index out of range"
msgstr "string index buiten bereik"

#: py/objstrunicode.c
#, c-format
msgid "string indices must be integers, not %s"
msgstr "string indices moeten integer zijn, niet %s"
=======
msgid "string indices must be integers, not %q"
msgstr "string indices moeten integers zijn, geen %q"
>>>>>>> 1607100f

#: py/stream.c
msgid "string not supported; use bytes or bytearray"
msgstr "string niet ondersteund; gebruik bytes of bytearray"

#: extmod/moductypes.c
msgid "struct: cannot index"
msgstr "struct: kan niet indexeren"

#: extmod/moductypes.c
msgid "struct: index out of range"
msgstr "struct: index buiten bereik"

#: extmod/moductypes.c
msgid "struct: no fields"
msgstr "struct: geen velden"

#: py/objarray.c py/objstr.c
msgid "substring not found"
msgstr "deelreeks niet gevonden"

#: py/compile.c
msgid "super() can't find self"
msgstr "super() kan self niet vinden"

#: extmod/modujson.c
msgid "syntax error in JSON"
msgstr "syntaxisfout in JSON"

#: extmod/moductypes.c
msgid "syntax error in uctypes descriptor"
msgstr "syntaxisfout in uctypes aanduiding"

#: shared-bindings/touchio/TouchIn.c
msgid "threshold must be in the range 0-65536"
msgstr "drempelwaarde moet in het bereik 0-65536 liggen"

#: shared-bindings/time/__init__.c
msgid "time.struct_time() takes a 9-sequence"
msgstr "time.struct_time() accepteert een 9-rij"

#: ports/nrf/common-hal/watchdog/WatchDogTimer.c
msgid "timeout duration exceeded the maximum supported value"
msgstr "time-outduur is groter dan de ondersteunde maximale waarde"

#: shared-bindings/busio/UART.c
msgid "timeout must be 0.0-100.0 seconds"
msgstr "timeout moet tussen 0.0 en 100.0 seconden zijn"

#: shared-bindings/_bleio/CharacteristicBuffer.c
msgid "timeout must be >= 0.0"
msgstr "timeout moet groter dan 0.0 zijn"

#: shared-module/sdcardio/SDCard.c
msgid "timeout waiting for v1 card"
msgstr "timeout bij wachten op v1 kaart"

#: shared-module/sdcardio/SDCard.c
msgid "timeout waiting for v2 card"
msgstr "timeout bij wachten op v2 kaart"

#: shared-bindings/time/__init__.c
msgid "timestamp out of range for platform time_t"
msgstr "timestamp buiten bereik voor platform time_t"

#: shared-module/struct/__init__.c
msgid "too many arguments provided with the given format"
msgstr "te veel argumenten opgegeven bij dit formaat"

#: extmod/ulab/code/ndarray.c
msgid "too many indices"
msgstr "te veel indices"

#: py/runtime.c
#, c-format
msgid "too many values to unpack (expected %d)"
msgstr "te veel waarden om uit te pakken (%d verwacht)"

#: extmod/ulab/code/approx/approx.c
msgid "trapz is defined for 1D arrays of equal length"
msgstr ""

#: extmod/ulab/code/linalg/linalg.c py/objstr.c
msgid "tuple index out of range"
msgstr "tuple index buiten bereik"

#: py/obj.c
msgid "tuple/list has wrong length"
msgstr "tuple of lijst heeft onjuiste lengte"

#: shared-bindings/_pixelbuf/PixelBuf.c
msgid "tuple/list required on RHS"
msgstr "tuple of lijst vereist op RHS"

#: ports/atmel-samd/common-hal/busio/UART.c ports/nrf/common-hal/busio/UART.c
#: shared-bindings/busio/UART.c
msgid "tx and rx cannot both be None"
msgstr "tx en rx kunnen niet beiden None zijn"

#: py/objtype.c
msgid "type '%q' is not an acceptable base type"
msgstr "type '%q' is geen aanvaardbaar basistype"

#: py/objtype.c
msgid "type is not an acceptable base type"
msgstr "type is geen aanvaardbaar basistype"

#: py/runtime.c
msgid "type object '%q' has no attribute '%q'"
msgstr "objecttype '%q' heeft geen attribuut '%q'"

#: py/objtype.c
msgid "type takes 1 or 3 arguments"
msgstr "type accepteert 1 of 3 argumenten"

#: py/objint_longlong.c
msgid "ulonglong too large"
msgstr "ulonglong te groot"

#: py/emitnative.c
msgid "unary op %q not implemented"
msgstr "unair op %q niet geïmplementeerd"

#: py/parse.c
msgid "unexpected indent"
msgstr "onverwachte inspringing"

#: py/bc.c
msgid "unexpected keyword argument"
msgstr "onverwacht trefwoordargument"

#: py/bc.c py/objnamedtuple.c
msgid "unexpected keyword argument '%q'"
msgstr "onverwacht trefwoordargument '%q'"

#: py/lexer.c
msgid "unicode name escapes"
msgstr "op naam gebaseerde unicode escapes zijn niet geïmplementeerd"

#: py/parse.c
msgid "unindent does not match any outer indentation level"
msgstr "inspringing komt niet overeen met hoger gelegen inspringingsniveaus"

#: py/objstr.c
#, c-format
msgid "unknown conversion specifier %c"
msgstr "onbekende conversiespecificatie %c"

#: py/objstr.c
<<<<<<< HEAD
#, c-format
msgid "unknown format code '%c' for object of type '%s'"
msgstr "onbekende formaatcode '%c' voor object van type '%s'"
=======
msgid "unknown format code '%c' for object of type '%q'"
msgstr "onbekende formaatcode '%c' voor object van type '%q'"
>>>>>>> 1607100f

#: py/compile.c
msgid "unknown type"
msgstr "onbekend type"

#: py/emitnative.c
msgid "unknown type '%q'"
msgstr "onbekend type '%q'"

#: py/objstr.c
msgid "unmatched '{' in format"
msgstr "'{' zonder overeenkomst in formaat"

#: py/objtype.c py/runtime.c
msgid "unreadable attribute"
msgstr "onleesbaar attribuut"

#: shared-bindings/displayio/TileGrid.c shared-bindings/vectorio/VectorShape.c
#: shared-module/vectorio/Polygon.c
msgid "unsupported %q type"
msgstr "niet ondersteund %q type"

#: py/emitinlinethumb.c
#, c-format
msgid "unsupported Thumb instruction '%s' with %d arguments"
msgstr "niet ondersteunde Thumb instructie '%s' met %d argumenten"

#: py/emitinlinextensa.c
#, c-format
msgid "unsupported Xtensa instruction '%s' with %d arguments"
msgstr "niet ondersteunde Xtensa instructie '%s' met %d argumenten"

#: py/objstr.c
#, c-format
msgid "unsupported format character '%c' (0x%x) at index %d"
msgstr "niet ondersteund formaatkarakter '%c' (0x%x) op index %d"

#: py/runtime.c
<<<<<<< HEAD
msgid "unsupported type for %q: '%s'"
msgstr "niet ondersteund type voor %q: '%s'"
=======
msgid "unsupported type for %q: '%q'"
msgstr "niet ondersteund type voor %q: '%q'"
>>>>>>> 1607100f

#: py/runtime.c
msgid "unsupported type for operator"
msgstr "niet ondersteund type voor operator"

#: py/runtime.c
<<<<<<< HEAD
msgid "unsupported types for %q: '%s', '%s'"
msgstr "niet ondersteunde types voor %q: '%s', '%s'"
=======
msgid "unsupported types for %q: '%q', '%q'"
msgstr "niet ondersteunde types voor %q: '%q', '%q'"
>>>>>>> 1607100f

#: py/objint.c
#, c-format
msgid "value must fit in %d byte(s)"
msgstr "waarde moet in %d byte(s) passen"

#: shared-bindings/displayio/Bitmap.c
msgid "value_count must be > 0"
msgstr "value_count moet groter dan 0 zijn"

#: extmod/ulab/code/linalg/linalg.c
msgid "vectors must have same lengths"
msgstr ""

#: shared-bindings/watchdog/WatchDogTimer.c
msgid "watchdog timeout must be greater than 0"
msgstr "watchdog time-out moet groter zijn dan 0"

#: shared-bindings/_bleio/Adapter.c
msgid "window must be <= interval"
msgstr "window moet <= interval zijn"

#: extmod/ulab/code/linalg/linalg.c
msgid "wrong argument type"
msgstr "onjuist argumenttype"

#: extmod/ulab/code/ndarray.c
msgid "wrong index type"
msgstr "onjuist indextype"

#: extmod/ulab/code/vector/vectorise.c
msgid "wrong input type"
msgstr "onjuist invoertype"

#: extmod/ulab/code/ulab_create.c py/objstr.c
msgid "wrong number of arguments"
msgstr "onjuist aantal argumenten"

#: py/runtime.c
msgid "wrong number of values to unpack"
msgstr "verkeerd aantal waarden om uit te pakken"

#: extmod/ulab/code/ndarray.c
msgid "wrong operand type"
msgstr "verkeerd operandtype"

#: extmod/ulab/code/vector/vectorise.c
msgid "wrong output type"
msgstr "onjuist uitvoer type"

#: shared-module/displayio/Shape.c
msgid "x value out of bounds"
msgstr "x-waarde buiten bereik"

#: shared-bindings/displayio/Shape.c
msgid "y should be an int"
msgstr "y moet een int zijn"

#: shared-module/displayio/Shape.c
msgid "y value out of bounds"
msgstr "y-waarde buiten bereik"

#: py/objrange.c
msgid "zero step"
msgstr "nul-stap"

#: extmod/ulab/code/filter/filter.c
msgid "zi must be an ndarray"
msgstr "zi moet een ndarray zijn"

#: extmod/ulab/code/filter/filter.c
msgid "zi must be of float type"
msgstr "zi moet van type float zijn"

#: extmod/ulab/code/filter/filter.c
msgid "zi must be of shape (n_section, 2)"
msgstr "zi moet vorm (n_section, 2) hebben"

#~ msgid "'%q' object is not bytes-like"
#~ msgstr "'%q' object is niet bytes-achtig"

#~ msgid "'async for' or 'async with' outside async function"
#~ msgstr "'async for' of 'async with' buiten async functie"

#~ msgid "PulseOut not supported on this chip"
#~ msgstr "PulseOut niet ondersteund door deze chip"

#~ msgid "PulseIn not supported on this chip"
#~ msgstr "PusleIn niet ondersteund door deze chip"

#~ msgid "I2C operation not supported"
#~ msgstr "I2C actie niet ondersteund"

#~ msgid "Negative step not supported"
#~ msgstr "Negatieve stappen niet ondersteund"

#~ msgid "bits must be 8"
#~ msgstr "bits moet 8 zijn"

#~ msgid "buffers must be the same length"
#~ msgstr "buffers moeten dezelfde lengte hebben"

#~ msgid "firstbit must be MSB"
#~ msgstr "het eerste bit moet het MSB zijn"

#~ msgid "invalid I2C peripheral"
#~ msgstr "onjuist I2C randapparaat"

#~ msgid "invalid SPI peripheral"
#~ msgstr "onjuist SPI randapparaat"

#~ msgid "must specify all of sck/mosi/miso"
#~ msgstr "sck/mosi/miso moeten alle gespecificeerd worden"<|MERGE_RESOLUTION|>--- conflicted
+++ resolved
@@ -5,13 +5,8 @@
 msgstr ""
 "Project-Id-Version: PACKAGE VERSION\n"
 "Report-Msgid-Bugs-To: \n"
-<<<<<<< HEAD
-"POT-Creation-Date: 2020-07-28 16:57-0500\n"
-"PO-Revision-Date: 2020-07-27 21:27+0000\n"
-=======
-"POT-Creation-Date: 2020-08-04 18:42-0500\n"
+"POT-Creation-Date: 2020-08-14 09:36-0400\n"
 "PO-Revision-Date: 2020-08-10 19:59+0000\n"
->>>>>>> 1607100f
 "Last-Translator: _fonzlate <vooralfred@gmail.com>\n"
 "Language-Team: none\n"
 "Language: nl\n"
@@ -77,18 +72,17 @@
 msgid "%q in use"
 msgstr "%q in gebruik"
 
-#: py/obj.c
+#: extmod/moductypes.c ports/atmel-samd/common-hal/pulseio/PulseIn.c
+#: ports/cxd56/common-hal/pulseio/PulseIn.c
+#: ports/nrf/common-hal/pulseio/PulseIn.c
+#: ports/stm/common-hal/pulseio/PulseIn.c py/obj.c py/objstr.c
+#: py/objstrunicode.c
 msgid "%q index out of range"
 msgstr "%q index buiten bereik"
 
 #: py/obj.c
-<<<<<<< HEAD
-msgid "%q indices must be integers, not %s"
-msgstr "%q indexen moeten integers zijn, niet %s"
-=======
 msgid "%q indices must be integers, not %q"
 msgstr "%q indices moeten integers zijn, geen %q"
->>>>>>> 1607100f
 
 #: shared-bindings/vectorio/Polygon.c
 msgid "%q list must be a list"
@@ -126,8 +120,6 @@
 msgid "'%q' argument required"
 msgstr "'%q' argument vereist"
 
-<<<<<<< HEAD
-=======
 #: py/runtime.c
 msgid "'%q' object cannot assign attribute '%q'"
 msgstr "'%q' object kan attribuut ' %q' niet toewijzen"
@@ -164,7 +156,6 @@
 msgid "'%q' object is not subscriptable"
 msgstr "kan niet abonneren op '%q' object"
 
->>>>>>> 1607100f
 #: py/emitinlinethumb.c py/emitinlinextensa.c
 #, c-format
 msgid "'%s' expects a label"
@@ -214,48 +205,6 @@
 #, c-format
 msgid "'%s' integer 0x%x does not fit in mask 0x%x"
 msgstr "'%s' integer 0x%x past niet in mask 0x%x"
-
-#: py/runtime.c
-msgid "'%s' object cannot assign attribute '%q'"
-msgstr "'%s' object kan niet aan attribuut '%q' toewijzen"
-
-#: py/proto.c
-msgid "'%s' object does not support '%q'"
-msgstr "'%s' object ondersteunt '%q' niet"
-
-#: py/obj.c
-#, c-format
-msgid "'%s' object does not support item assignment"
-msgstr "'%s' object ondersteunt item toewijzing niet"
-
-#: py/obj.c
-#, c-format
-msgid "'%s' object does not support item deletion"
-msgstr "'%s' object ondersteunt item verwijdering niet"
-
-#: py/runtime.c
-msgid "'%s' object has no attribute '%q'"
-msgstr "'%s' object heeft geen attribuut '%q'"
-
-#: py/runtime.c
-#, c-format
-msgid "'%s' object is not an iterator"
-msgstr "'%s' object is geen iterator"
-
-#: py/objtype.c py/runtime.c
-#, c-format
-msgid "'%s' object is not callable"
-msgstr "'%s' object is niet aanroepbaar"
-
-#: py/runtime.c
-#, c-format
-msgid "'%s' object is not iterable"
-msgstr "'%s' object is niet itereerbaar"
-
-#: py/obj.c
-#, c-format
-msgid "'%s' object is not subscriptable"
-msgstr "'%s' object is niet onderschrijfbaar"
 
 #: py/objstr.c
 msgid "'=' alignment not allowed in string format specifier"
@@ -275,7 +224,7 @@
 
 #: py/compile.c
 msgid "'await', 'async for' or 'async with' outside async function"
-msgstr ""
+msgstr "'await', 'async for' of 'async with' buiten async functie"
 
 #: py/compile.c
 msgid "'break' outside loop"
@@ -506,6 +455,12 @@
 msgid "Buffer length must be a multiple of 512"
 msgstr "Buffer lengte moet een veelvoud van 512 zijn"
 
+#: ports/stm/common-hal/sdioio/SDCard.c
+#, fuzzy
+#| msgid "Buffer length must be a multiple of 512"
+msgid "Buffer must be a multiple of 512 bytes"
+msgstr "Buffer lengte moet een veelvoud van 512 zijn"
+
 #: shared-bindings/bitbangio/I2C.c shared-bindings/busio/I2C.c
 msgid "Buffer must be at least length 1"
 msgstr "Buffer moet op zijn minst lengte 1 zijn"
@@ -701,6 +656,12 @@
 #: ports/stm/common-hal/pulseio/PWMOut.c
 msgid "Could not restart PWM"
 msgstr "Kan PWM niet herstarten"
+
+#: shared-bindings/_bleio/Adapter.c
+#, fuzzy
+#| msgid "Could not start PWM"
+msgid "Could not set address"
+msgstr "Kan PWM niet starten"
 
 #: ports/stm/common-hal/pulseio/PWMOut.c
 msgid "Could not start PWM"
@@ -884,6 +845,11 @@
 msgid "File exists"
 msgstr "Bestand bestaat"
 
+#: shared-module/framebufferio/FramebufferDisplay.c
+#, c-format
+msgid "Framebuffer requires %d bytes"
+msgstr ""
+
 #: ports/atmel-samd/common-hal/frequencyio/FrequencyIn.c
 msgid "Frequency captured is above capability. Capture Paused."
 msgstr ""
@@ -910,7 +876,7 @@
 msgstr "Groep is vol"
 
 #: ports/mimxrt10xx/common-hal/busio/SPI.c ports/stm/common-hal/busio/I2C.c
-#: ports/stm/common-hal/busio/SPI.c
+#: ports/stm/common-hal/busio/SPI.c ports/stm/common-hal/sdioio/SDCard.c
 msgid "Hardware busy, try alternative pins"
 msgstr "Hardware bezig, probeer alternatieve pinnen"
 
@@ -925,6 +891,10 @@
 #: ports/stm/common-hal/busio/I2C.c
 msgid "I2C Init Error"
 msgstr "I2C Init Fout"
+
+#: shared-bindings/audiobusio/I2SOut.c
+msgid "I2SOut not available"
+msgstr "I2SOut is niet beschikbaar"
 
 #: shared-bindings/aesio/aes.c
 #, c-format
@@ -973,6 +943,13 @@
 msgid "Invalid %q pin"
 msgstr "Ongeldige %q pin"
 
+#: ports/stm/common-hal/busio/I2C.c ports/stm/common-hal/busio/SPI.c
+#: ports/stm/common-hal/busio/UART.c ports/stm/common-hal/sdioio/SDCard.c
+#, fuzzy
+#| msgid "Invalid I2C pin selection"
+msgid "Invalid %q pin selection"
+msgstr "Ongeldige I2C pin selectie"
+
 #: ports/stm/common-hal/analogio/AnalogIn.c
 msgid "Invalid ADC Unit value"
 msgstr "Ongeldige ADC Unit waarde"
@@ -984,24 +961,12 @@
 #: ports/stm/common-hal/analogio/AnalogOut.c
 msgid "Invalid DAC pin supplied"
 msgstr "Ongeldige DAC pin opgegeven"
-
-#: ports/stm/common-hal/busio/I2C.c
-msgid "Invalid I2C pin selection"
-msgstr "Ongeldige I2C pin selectie"
 
 #: ports/atmel-samd/common-hal/pulseio/PWMOut.c
 #: ports/cxd56/common-hal/pulseio/PWMOut.c
 #: ports/nrf/common-hal/pulseio/PWMOut.c shared-bindings/pulseio/PWMOut.c
 msgid "Invalid PWM frequency"
 msgstr "Ongeldige PWM frequentie"
-
-#: ports/stm/common-hal/busio/SPI.c
-msgid "Invalid SPI pin selection"
-msgstr "Ongeldige SPI pin selectie"
-
-#: ports/stm/common-hal/busio/UART.c
-msgid "Invalid UART pin selection"
-msgstr "Ongeldige UART pin selectie"
 
 #: py/moduerrno.c shared-module/rgbmatrix/RGBMatrix.c
 msgid "Invalid argument"
@@ -1298,13 +1263,10 @@
 msgid "Not playing"
 msgstr "Wordt niet afgespeeld"
 
-<<<<<<< HEAD
-=======
 #: main.c
 msgid "Not running saved code.\n"
 msgstr "Opgeslagen code wordt niet uitgevoerd.\n"
 
->>>>>>> 1607100f
 #: shared-bindings/util.c
 msgid ""
 "Object has been deinitialized and can no longer be used. Create a new object."
@@ -1402,10 +1364,6 @@
 msgid "Polygon needs at least 3 points"
 msgstr "Polygon heeft op zijn minst 3 punten nodig"
 
-#: shared-bindings/ps2io/Ps2.c
-msgid "Pop from an empty Ps2 buffer"
-msgstr "Pop van een lege Ps2 buffer"
-
 #: shared-bindings/_bleio/Adapter.c
 msgid "Prefix buffer must be on the heap"
 msgstr "Prefix buffer moet op de heap zijn"
@@ -1480,17 +1438,8 @@
 msgstr "Rij invoeging moet digitalio.DigitalInOut zijn"
 
 #: main.c
-<<<<<<< HEAD
-msgid "Running in safe mode! Auto-reload is off.\n"
-msgstr "Draaiende in veilige modus! Auto-herlaad is uit.\n"
-
-#: main.c
-msgid "Running in safe mode! Not running saved code.\n"
-msgstr "Draaiende in veilige modus! Opgeslagen code wordt niet uitgevoerd.\n"
-=======
 msgid "Running in safe mode! "
 msgstr "Veilige modus wordt uitgevoerd! "
->>>>>>> 1607100f
 
 #: shared-module/sdcardio/SDCard.c
 msgid "SD card CSD format not supported"
@@ -1500,6 +1449,17 @@
 #: ports/mimxrt10xx/common-hal/busio/I2C.c ports/nrf/common-hal/busio/I2C.c
 msgid "SDA or SCL needs a pull up"
 msgstr "SDA of SCL hebben een pullup nodig"
+
+#: ports/stm/common-hal/sdioio/SDCard.c
+#, c-format
+msgid "SDIO GetCardInfo Error %d"
+msgstr ""
+
+#: ports/stm/common-hal/sdioio/SDCard.c
+#, fuzzy, c-format
+#| msgid "SPI Init Error"
+msgid "SDIO Init Error %d"
+msgstr "SPI Init Fout"
 
 #: ports/stm/common-hal/busio/SPI.c
 msgid "SPI Init Error"
@@ -1871,14 +1831,8 @@
 msgstr "__init __ () zou None moeten retourneren"
 
 #: py/objtype.c
-<<<<<<< HEAD
-#, c-format
-msgid "__init__() should return None, not '%s'"
-msgstr "__init __ () zou None moeten retouneren, niet '%s'"
-=======
 msgid "__init__() should return None, not '%q'"
 msgstr "__init__() moet None teruggeven, niet '%q'"
->>>>>>> 1607100f
 
 #: py/objobject.c
 msgid "__new__ arg must be a user-type"
@@ -1923,7 +1877,7 @@
 
 #: extmod/ulab/code/linalg/linalg.c
 msgid "argument must be ndarray"
-msgstr ""
+msgstr "argument moet ndarray zijn"
 
 #: py/argcheck.c shared-bindings/_stage/__init__.c
 #: shared-bindings/digitalio/DigitalInOut.c shared-bindings/gamepad/GamePad.c
@@ -2031,7 +1985,7 @@
 msgid "bytes value out of range"
 msgstr "bytes waarde buiten bereik"
 
-#: ports/atmel-samd/bindings/samd/Clock.c
+#: ports/atmel-samd/bindings/samd/Clock.c ports/atmel-samd/common-hal/rtc/RTC.c
 msgid "calibration is out of range"
 msgstr "calibration is buiten bereik"
 
@@ -2064,59 +2018,17 @@
 msgid "can't assign to expression"
 msgstr "kan niet toewijzen aan expressie"
 
-<<<<<<< HEAD
-#: py/obj.c
-#, c-format
-msgid "can't convert %s to complex"
-msgstr "kan %s niet converteren naar een complex"
-
-#: py/obj.c
-#, c-format
-msgid "can't convert %s to float"
-msgstr "kan %s niet omzetten naar een float"
-
-#: py/obj.c
-#, c-format
-msgid "can't convert %s to int"
-msgstr "kan %s niet omzetten naar een int"
-=======
 #: py/obj.c py/objint.c shared-bindings/i2cperipheral/I2CPeripheral.c
 msgid "can't convert %q to %q"
 msgstr "kan %q niet naar %q converteren"
->>>>>>> 1607100f
 
 #: py/objstr.c
 msgid "can't convert '%q' object to %q implicitly"
 msgstr "kan '%q' object niet omzetten naar %q impliciet"
 
-#: py/objint.c
-msgid "can't convert NaN to int"
-msgstr "kan NaN niet omzetten naar int"
-
-#: shared-bindings/i2cperipheral/I2CPeripheral.c
-msgid "can't convert address to int"
-msgstr "kan adres niet omzetten naar int"
-
-#: py/objint.c
-msgid "can't convert inf to int"
-msgstr "kan inf niet omzetten naar int"
-
 #: py/obj.c
-<<<<<<< HEAD
-msgid "can't convert to complex"
-msgstr "kan niet omzetten naar complex"
-
-#: py/obj.c
-msgid "can't convert to float"
-msgstr "kan niet omzetten naar float"
-
-#: py/obj.c
-msgid "can't convert to int"
-msgstr "kan niet omzetten naar int"
-=======
 msgid "can't convert to %q"
 msgstr "kan niet naar %q converteren"
->>>>>>> 1607100f
 
 #: py/objstr.c
 msgid "can't convert to str implicitly"
@@ -2526,7 +2438,7 @@
 msgid "function missing required positional argument #%d"
 msgstr "functie mist vereist positie-argument #%d"
 
-#: py/argcheck.c py/bc.c py/objnamedtuple.c
+#: py/argcheck.c py/bc.c py/objnamedtuple.c shared-bindings/time/__init__.c
 #, c-format
 msgid "function takes %d positional arguments but %d were given"
 msgstr ""
@@ -2576,10 +2488,7 @@
 msgid "index is out of bounds"
 msgstr "index is buiten bereik"
 
-#: ports/atmel-samd/common-hal/pulseio/PulseIn.c
-#: ports/cxd56/common-hal/pulseio/PulseIn.c
-#: ports/nrf/common-hal/pulseio/PulseIn.c
-#: ports/stm/common-hal/pulseio/PulseIn.c py/obj.c
+#: py/obj.c
 msgid "index out of range"
 msgstr "index is buiten bereik"
 
@@ -2641,7 +2550,7 @@
 
 #: extmod/ulab/code/approx/approx.c
 msgid "interp is defined for 1D arrays of equal length"
-msgstr "interp is gedefinieerd for eendimensionale arrays van gelijke lengte"
+msgstr "interp is gedefinieerd voor eendimensionale arrays van gelijke lengte"
 
 #: shared-bindings/_bleio/Adapter.c
 #, c-format
@@ -2938,14 +2847,8 @@
 msgstr "aantal punten moet minimaal 2 zijn"
 
 #: py/obj.c
-<<<<<<< HEAD
-#, c-format
-msgid "object '%s' is not a tuple or list"
-msgstr "object '%s' is geen tuple of lijst"
-=======
 msgid "object '%q' is not a tuple or list"
 msgstr "object '%q' is geen tuple of lijst"
->>>>>>> 1607100f
 
 #: py/obj.c
 msgid "object does not support item assignment"
@@ -2980,14 +2883,8 @@
 msgstr "object niet itereerbaar"
 
 #: py/obj.c
-<<<<<<< HEAD
-#, c-format
-msgid "object of type '%s' has no len()"
-msgstr "object van type '%s' heeft geen len()"
-=======
 msgid "object of type '%q' has no len()"
 msgstr "object van type '%q' heeft geen len()"
->>>>>>> 1607100f
 
 #: py/obj.c
 msgid "object with buffer protocol required"
@@ -3080,28 +2977,10 @@
 #: ports/atmel-samd/common-hal/pulseio/PulseIn.c
 #: ports/cxd56/common-hal/pulseio/PulseIn.c
 #: ports/nrf/common-hal/pulseio/PulseIn.c
-<<<<<<< HEAD
-#: ports/stm/common-hal/pulseio/PulseIn.c
-msgid "pop from an empty PulseIn"
-msgstr "pop van een lege PulseIn"
-
-#: py/objset.c
-msgid "pop from an empty set"
-msgstr "pop van een lege set"
-
-#: py/objlist.c
-msgid "pop from empty list"
-msgstr "pop van een lege lijst"
-
-#: py/objdict.c
-msgid "popitem(): dictionary is empty"
-msgstr "popitem(): dictionary is leeg"
-=======
 #: ports/stm/common-hal/pulseio/PulseIn.c py/objdict.c py/objlist.c py/objset.c
 #: shared-bindings/ps2io/Ps2.c
 msgid "pop from empty %q"
 msgstr "pop van een lege %q"
->>>>>>> 1607100f
 
 #: py/objint_mpz.c
 msgid "pow() 3rd argument cannot be 0"
@@ -3259,18 +3138,8 @@
 msgstr "stream operatie niet ondersteund"
 
 #: py/objstrunicode.c
-<<<<<<< HEAD
-msgid "string index out of range"
-msgstr "string index buiten bereik"
-
-#: py/objstrunicode.c
-#, c-format
-msgid "string indices must be integers, not %s"
-msgstr "string indices moeten integer zijn, niet %s"
-=======
 msgid "string indices must be integers, not %q"
 msgstr "string indices moeten integers zijn, geen %q"
->>>>>>> 1607100f
 
 #: py/stream.c
 msgid "string not supported; use bytes or bytearray"
@@ -3281,10 +3150,6 @@
 msgstr "struct: kan niet indexeren"
 
 #: extmod/moductypes.c
-msgid "struct: index out of range"
-msgstr "struct: index buiten bereik"
-
-#: extmod/moductypes.c
 msgid "struct: no fields"
 msgstr "struct: geen velden"
 
@@ -3351,9 +3216,9 @@
 
 #: extmod/ulab/code/approx/approx.c
 msgid "trapz is defined for 1D arrays of equal length"
-msgstr ""
-
-#: extmod/ulab/code/linalg/linalg.c py/objstr.c
+msgstr "trapz is gedefinieerd voor eendimensionale arrays van gelijke lengte"
+
+#: extmod/ulab/code/linalg/linalg.c
 msgid "tuple index out of range"
 msgstr "tuple index buiten bereik"
 
@@ -3420,14 +3285,8 @@
 msgstr "onbekende conversiespecificatie %c"
 
 #: py/objstr.c
-<<<<<<< HEAD
-#, c-format
-msgid "unknown format code '%c' for object of type '%s'"
-msgstr "onbekende formaatcode '%c' voor object van type '%s'"
-=======
 msgid "unknown format code '%c' for object of type '%q'"
 msgstr "onbekende formaatcode '%c' voor object van type '%q'"
->>>>>>> 1607100f
 
 #: py/compile.c
 msgid "unknown type"
@@ -3466,26 +3325,16 @@
 msgstr "niet ondersteund formaatkarakter '%c' (0x%x) op index %d"
 
 #: py/runtime.c
-<<<<<<< HEAD
-msgid "unsupported type for %q: '%s'"
-msgstr "niet ondersteund type voor %q: '%s'"
-=======
 msgid "unsupported type for %q: '%q'"
 msgstr "niet ondersteund type voor %q: '%q'"
->>>>>>> 1607100f
 
 #: py/runtime.c
 msgid "unsupported type for operator"
 msgstr "niet ondersteund type voor operator"
 
 #: py/runtime.c
-<<<<<<< HEAD
-msgid "unsupported types for %q: '%s', '%s'"
-msgstr "niet ondersteunde types voor %q: '%s', '%s'"
-=======
 msgid "unsupported types for %q: '%q', '%q'"
 msgstr "niet ondersteunde types voor %q: '%q', '%q'"
->>>>>>> 1607100f
 
 #: py/objint.c
 #, c-format
@@ -3498,7 +3347,7 @@
 
 #: extmod/ulab/code/linalg/linalg.c
 msgid "vectors must have same lengths"
-msgstr ""
+msgstr "vectoren moeten van gelijke lengte zijn"
 
 #: shared-bindings/watchdog/WatchDogTimer.c
 msgid "watchdog timeout must be greater than 0"
@@ -3564,18 +3413,127 @@
 msgid "zi must be of shape (n_section, 2)"
 msgstr "zi moet vorm (n_section, 2) hebben"
 
-#~ msgid "'%q' object is not bytes-like"
-#~ msgstr "'%q' object is niet bytes-achtig"
+#~ msgid "Invalid SPI pin selection"
+#~ msgstr "Ongeldige SPI pin selectie"
+
+#~ msgid "Invalid UART pin selection"
+#~ msgstr "Ongeldige UART pin selectie"
+
+#~ msgid "%q indices must be integers, not %s"
+#~ msgstr "%q indexen moeten integers zijn, niet %s"
+
+#~ msgid "'%s' object cannot assign attribute '%q'"
+#~ msgstr "'%s' object kan niet aan attribuut '%q' toewijzen"
+
+#~ msgid "'%s' object does not support '%q'"
+#~ msgstr "'%s' object ondersteunt '%q' niet"
+
+#~ msgid "'%s' object does not support item assignment"
+#~ msgstr "'%s' object ondersteunt item toewijzing niet"
+
+#~ msgid "'%s' object does not support item deletion"
+#~ msgstr "'%s' object ondersteunt item verwijdering niet"
+
+#~ msgid "'%s' object has no attribute '%q'"
+#~ msgstr "'%s' object heeft geen attribuut '%q'"
+
+#~ msgid "'%s' object is not an iterator"
+#~ msgstr "'%s' object is geen iterator"
+
+#~ msgid "'%s' object is not callable"
+#~ msgstr "'%s' object is niet aanroepbaar"
+
+#~ msgid "'%s' object is not iterable"
+#~ msgstr "'%s' object is niet itereerbaar"
+
+#~ msgid "'%s' object is not subscriptable"
+#~ msgstr "'%s' object is niet onderschrijfbaar"
+
+#~ msgid "Pop from an empty Ps2 buffer"
+#~ msgstr "Pop van een lege Ps2 buffer"
+
+#~ msgid "Running in safe mode! Auto-reload is off.\n"
+#~ msgstr "Draaiende in veilige modus! Auto-herlaad is uit.\n"
+
+#~ msgid "Running in safe mode! Not running saved code.\n"
+#~ msgstr ""
+#~ "Draaiende in veilige modus! Opgeslagen code wordt niet uitgevoerd.\n"
+
+#~ msgid "__init__() should return None, not '%s'"
+#~ msgstr "__init __ () zou None moeten retouneren, niet '%s'"
+
+#~ msgid "can't convert %s to complex"
+#~ msgstr "kan %s niet converteren naar een complex"
+
+#~ msgid "can't convert %s to float"
+#~ msgstr "kan %s niet omzetten naar een float"
+
+#~ msgid "can't convert %s to int"
+#~ msgstr "kan %s niet omzetten naar een int"
+
+#~ msgid "can't convert NaN to int"
+#~ msgstr "kan NaN niet omzetten naar int"
+
+#~ msgid "can't convert address to int"
+#~ msgstr "kan adres niet omzetten naar int"
+
+#~ msgid "can't convert inf to int"
+#~ msgstr "kan inf niet omzetten naar int"
+
+#~ msgid "can't convert to complex"
+#~ msgstr "kan niet omzetten naar complex"
+
+#~ msgid "can't convert to float"
+#~ msgstr "kan niet omzetten naar float"
+
+#~ msgid "can't convert to int"
+#~ msgstr "kan niet omzetten naar int"
+
+#~ msgid "object '%s' is not a tuple or list"
+#~ msgstr "object '%s' is geen tuple of lijst"
+
+#~ msgid "object of type '%s' has no len()"
+#~ msgstr "object van type '%s' heeft geen len()"
+
+#~ msgid "pop from an empty PulseIn"
+#~ msgstr "pop van een lege PulseIn"
+
+#~ msgid "pop from an empty set"
+#~ msgstr "pop van een lege set"
+
+#~ msgid "pop from empty list"
+#~ msgstr "pop van een lege lijst"
+
+#~ msgid "popitem(): dictionary is empty"
+#~ msgstr "popitem(): dictionary is leeg"
+
+#~ msgid "string index out of range"
+#~ msgstr "string index buiten bereik"
+
+#~ msgid "string indices must be integers, not %s"
+#~ msgstr "string indices moeten integer zijn, niet %s"
+
+#~ msgid "struct: index out of range"
+#~ msgstr "struct: index buiten bereik"
+
+#~ msgid "unknown format code '%c' for object of type '%s'"
+#~ msgstr "onbekende formaatcode '%c' voor object van type '%s'"
+
+#~ msgid "unsupported type for %q: '%s'"
+#~ msgstr "niet ondersteund type voor %q: '%s'"
+
+#~ msgid "unsupported types for %q: '%s', '%s'"
+#~ msgstr "niet ondersteunde types voor %q: '%s', '%s'"
 
 #~ msgid "'async for' or 'async with' outside async function"
 #~ msgstr "'async for' of 'async with' buiten async functie"
 
+#~ msgid "PulseIn not supported on this chip"
+#~ msgstr "PusleIn niet ondersteund door deze chip"
+
 #~ msgid "PulseOut not supported on this chip"
 #~ msgstr "PulseOut niet ondersteund door deze chip"
 
-#~ msgid "PulseIn not supported on this chip"
-#~ msgstr "PusleIn niet ondersteund door deze chip"
-
 #~ msgid "I2C operation not supported"
 #~ msgstr "I2C actie niet ondersteund"
 
@@ -3598,4 +3556,7 @@
 #~ msgstr "onjuist SPI randapparaat"
 
 #~ msgid "must specify all of sck/mosi/miso"
-#~ msgstr "sck/mosi/miso moeten alle gespecificeerd worden"+#~ msgstr "sck/mosi/miso moeten alle gespecificeerd worden"
+
+#~ msgid "'%q' object is not bytes-like"
+#~ msgstr "'%q' object is niet bytes-achtig"