--- conflicted
+++ resolved
@@ -7,11 +7,7 @@
 msgstr ""
 "Project-Id-Version: circuitpython-cn\n"
 "Report-Msgid-Bugs-To: \n"
-<<<<<<< HEAD
-"POT-Creation-Date: 2019-07-19 16:10-0700\n"
-=======
 "POT-Creation-Date: 2019-07-25 22:48-0700\n"
->>>>>>> 347fbb65
 "PO-Revision-Date: 2019-04-13 10:10-0700\n"
 "Last-Translator: hexthat\n"
 "Language-Team: Chinese Hanyu Pinyin\n"
@@ -362,11 +358,7 @@
 
 #: ports/nrf/common-hal/bleio/Characteristic.c
 msgid "Can't set CCCD for local Characteristic"
-<<<<<<< HEAD
-msgstr ""
-=======
 msgstr "Wúfǎ wéi běndì tèzhēng shèzhì CCCD"
->>>>>>> 347fbb65
 
 #: shared-bindings/displayio/Bitmap.c shared-bindings/pulseio/PulseIn.c
 msgid "Cannot delete values"
@@ -451,11 +443,7 @@
 
 #: shared-bindings/displayio/I2CDisplay.c
 msgid "Command must be 0-255"
-<<<<<<< HEAD
-msgstr ""
-=======
 msgstr "Mìnglìng bìxū wèi 0-255"
->>>>>>> 347fbb65
 
 #: shared-bindings/displayio/FourWire.c shared-bindings/displayio/ParallelBus.c
 msgid "Command must be an int between 0 and 255"
@@ -463,19 +451,11 @@
 
 #: py/persistentcode.c
 msgid "Corrupt .mpy file"
-<<<<<<< HEAD
-msgstr ""
-
-#: py/emitglue.c
-msgid "Corrupt raw code"
-msgstr ""
-=======
 msgstr "Fǔbài de .mpy wénjiàn"
 
 #: py/emitglue.c
 msgid "Corrupt raw code"
 msgstr "Sǔnhuài de yuánshǐ dàimǎ"
->>>>>>> 347fbb65
 
 #: ports/nrf/common-hal/bleio/UUID.c
 #, c-format
@@ -554,11 +534,7 @@
 
 #: shared-bindings/bleio/Central.c
 msgid "Expected an Address"
-<<<<<<< HEAD
-msgstr ""
-=======
 msgstr "Qídài yīgè dìzhǐ"
->>>>>>> 347fbb65
 
 #: shared-module/_pixelbuf/PixelBuf.c
 #, c-format
@@ -601,19 +577,11 @@
 #: ports/nrf/common-hal/bleio/Peripheral.c
 #, c-format
 msgid "Failed to configure advertising, err 0x%04x"
-<<<<<<< HEAD
-msgstr ""
-
-#: ports/nrf/common-hal/bleio/Central.c
-msgid "Failed to connect: timeout"
-msgstr ""
-=======
 msgstr "Wúfǎ pèizhì guǎnggào, cuòwù 0x%04x"
 
 #: ports/nrf/common-hal/bleio/Central.c
 msgid "Failed to connect: timeout"
 msgstr "Liánjiē shībài: Chāoshí"
->>>>>>> 347fbb65
 
 #: ports/nrf/common-hal/bleio/Scanner.c
 #, c-format
@@ -665,11 +633,7 @@
 #: ports/nrf/common-hal/bleio/Peripheral.c
 #, c-format
 msgid "Failed to set device name, err 0x%04x"
-<<<<<<< HEAD
-msgstr ""
-=======
 msgstr "Wúfǎ shèzhì shèbèi míngchēng, cuòwù 0x%04x"
->>>>>>> 347fbb65
 
 #: ports/nrf/common-hal/bleio/Peripheral.c
 #, c-format
@@ -679,11 +643,7 @@
 #: ports/nrf/common-hal/bleio/Central.c
 #, c-format
 msgid "Failed to start connecting, error 0x%04x"
-<<<<<<< HEAD
-msgstr ""
-=======
 msgstr "Wúfǎ kāishǐ liánjiē, cuòwù 0x%04x"
->>>>>>> 347fbb65
 
 #: ports/nrf/common-hal/bleio/Scanner.c
 #, c-format
@@ -698,11 +658,7 @@
 #: ports/nrf/common-hal/bleio/Characteristic.c
 #, c-format
 msgid "Failed to write CCCD, err 0x%04x"
-<<<<<<< HEAD
-msgstr ""
-=======
 msgstr "Wúfǎ xiě rù CCCD, cuòwù 0x%04x"
->>>>>>> 347fbb65
 
 #: ports/nrf/common-hal/bleio/Characteristic.c
 #, c-format
@@ -1257,11 +1213,7 @@
 
 #: shared-bindings/bleio/UUID.c
 msgid "UUID integer value must be 0-0xffff"
-<<<<<<< HEAD
-msgstr ""
-=======
 msgstr "UUID zhěngshù zhí bìxū wèi 0-0xffff"
->>>>>>> 347fbb65
 
 #: shared-bindings/bleio/UUID.c
 msgid "UUID string not 'xxxxxxxx-xxxx-xxxx-xxxx-xxxxxxxxxxxx'"
@@ -1279,11 +1231,7 @@
 #: shared-module/displayio/I2CDisplay.c
 #, c-format
 msgid "Unable to find I2C Display at %x"
-<<<<<<< HEAD
-msgstr ""
-=======
 msgstr "Wúfǎ zài%x zhǎodào I2C xiǎnshìqì"
->>>>>>> 347fbb65
 
 #: ports/atmel-samd/common-hal/audiobusio/I2SOut.c
 #: ports/atmel-samd/common-hal/audiobusio/PDMIn.c
@@ -1971,11 +1919,7 @@
 #: shared-bindings/bleio/Peripheral.c shared-bindings/bleio/Scanner.c
 #, c-format
 msgid "interval must be in range %s-%s"
-<<<<<<< HEAD
-msgstr ""
-=======
 msgstr "Jiàngé bìxū zài %s-%s fànwéi nèi"
->>>>>>> 347fbb65
 
 #: extmod/machine_i2c.c
 msgid "invalid I2C peripheral"
@@ -2676,11 +2620,7 @@
 
 #: shared-bindings/bleio/Scanner.c
 msgid "window must be <= interval"
-<<<<<<< HEAD
-msgstr ""
-=======
 msgstr "Chuāngkǒu bìxū shì <= jiàngé"
->>>>>>> 347fbb65
 
 #: shared-bindings/_pixelbuf/PixelBuf.c
 msgid "write_args must be a list, tuple, or None"
