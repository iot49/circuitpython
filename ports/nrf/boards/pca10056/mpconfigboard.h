/*
 * This file is part of the MicroPython project, http://micropython.org/
 *
 * The MIT License (MIT)
 *
 * Copyright (c) 2016 Glenn Ruben Bakke
 *
 * Permission is hereby granted, free of charge, to any person obtaining a copy
 * of this software and associated documentation files (the "Software"), to deal
 * in the Software without restriction, including without limitation the rights
 * to use, copy, modify, merge, publish, distribute, sublicense, and/or sell
 * copies of the Software, and to permit persons to whom the Software is
 * furnished to do so, subject to the following conditions:
 *
 * The above copyright notice and this permission notice shall be included in
 * all copies or substantial portions of the Software.
 *
 * THE SOFTWARE IS PROVIDED "AS IS", WITHOUT WARRANTY OF ANY KIND, EXPRESS OR
 * IMPLIED, INCLUDING BUT NOT LIMITED TO THE WARRANTIES OF MERCHANTABILITY,
 * FITNESS FOR A PARTICULAR PURPOSE AND NONINFRINGEMENT. IN NO EVENT SHALL THE
 * AUTHORS OR COPYRIGHT HOLDERS BE LIABLE FOR ANY CLAIM, DAMAGES OR OTHER
 * LIABILITY, WHETHER IN AN ACTION OF CONTRACT, TORT OR OTHERWISE, ARISING FROM,
 * OUT OF OR IN CONNECTION WITH THE SOFTWARE OR THE USE OR OTHER DEALINGS IN
 * THE SOFTWARE.
 */

<<<<<<< HEAD
 #include "nrfx/hal/nrf_gpio.h"

 #define MICROPY_HW_BOARD_NAME       "PCA10056 nRF52840-DK"
 #define MICROPY_HW_MCU_NAME         "nRF52840"

 #define MICROPY_HW_LED_STATUS          (&pin_P0_13)

 #define DEFAULT_I2C_BUS_SCL         (&pin_P0_27)
 #define DEFAULT_I2C_BUS_SDA         (&pin_P0_26)

 #define DEFAULT_SPI_BUS_SCK         (&pin_P1_15)
 #define DEFAULT_SPI_BUS_MOSI        (&pin_P1_13)
 #define DEFAULT_SPI_BUS_MISO        (&pin_P1_14)

 #define DEFAULT_UART_BUS_RX         (&pin_P1_01)
 #define DEFAULT_UART_BUS_TX         (&pin_P1_02)

 // Flash operation mode is determined by MICROPY_QSPI_DATAn pin configuration.
 // A pin config is valid if it is defined and its value is not 0xFF.
 // Quad   mode: If all DATA0 --> DATA3 are valid
 // Dual   mode: If DATA0 and DATA1 are valid while either DATA2 and/or DATA3 are invalid
 // Single mode: If only DATA0 is valid
 #if QSPI_FLASH_FILESYSTEM
 #define MICROPY_QSPI_DATA0                NRF_GPIO_PIN_MAP(0, 20)
 #define MICROPY_QSPI_DATA1                NRF_GPIO_PIN_MAP(0, 21)
 #define MICROPY_QSPI_DATA2                NRF_GPIO_PIN_MAP(0, 22)
 #define MICROPY_QSPI_DATA3                NRF_GPIO_PIN_MAP(0, 23)
 #define MICROPY_QSPI_SCK                  NRF_GPIO_PIN_MAP(0, 19)
 #define MICROPY_QSPI_CS NRF_GPIO_PIN_MAP(0, 17)
 #endif

 #if SPI_FLASH_FILESYSTEM
 #define SPI_FLASH_MOSI_PIN &pin_P0_20
 #define SPI_FLASH_MISO_PIN &pin_P0_21
 #define SPI_FLASH_SCK_PIN &pin_P0_19
 #define SPI_FLASH_CS_PIN &pin_P0_17
 #endif
=======
#include "nrfx/hal/nrf_gpio.h"

#define MICROPY_HW_BOARD_NAME       "PCA10056 nRF52840-DK"
#define MICROPY_HW_MCU_NAME         "nRF52840"

#define MICROPY_HW_LED_STATUS          (&pin_P0_13)

#define DEFAULT_I2C_BUS_SCL         (&pin_P0_27)
#define DEFAULT_I2C_BUS_SDA         (&pin_P0_26)

#define DEFAULT_SPI_BUS_SCK         (&pin_P1_15)
#define DEFAULT_SPI_BUS_MOSI        (&pin_P1_13)
#define DEFAULT_SPI_BUS_MISO        (&pin_P1_14)

#define DEFAULT_UART_BUS_RX         (&pin_P1_01)
#define DEFAULT_UART_BUS_TX         (&pin_P1_02)

// Flash operation mode is determined by MICROPY_QSPI_DATAn pin configuration.
// A pin config is valid if it is defined and its value is not 0xFF.
// Quad   mode: If all DATA0 --> DATA3 are valid
// Dual   mode: If DATA0 and DATA1 are valid while either DATA2 and/or DATA3 are invalid
// Single mode: If only DATA0 is valid
#if QSPI_FLASH_FILESYSTEM
#define MICROPY_QSPI_DATA0                NRF_GPIO_PIN_MAP(0, 20)
#define MICROPY_QSPI_DATA1                NRF_GPIO_PIN_MAP(0, 21)
#define MICROPY_QSPI_DATA2                NRF_GPIO_PIN_MAP(0, 22)
#define MICROPY_QSPI_DATA3                NRF_GPIO_PIN_MAP(0, 23)
#define MICROPY_QSPI_SCK                  NRF_GPIO_PIN_MAP(0, 19)
#define MICROPY_QSPI_CS NRF_GPIO_PIN_MAP(0, 17)
#endif

#if SPI_FLASH_FILESYSTEM
#define SPI_FLASH_MOSI_PIN &pin_P0_20
#define SPI_FLASH_MISO_PIN &pin_P0_21
#define SPI_FLASH_SCK_PIN &pin_P0_19
#define SPI_FLASH_CS_PIN &pin_P0_17
#endif
>>>>>>> b484c89b
<|MERGE_RESOLUTION|>--- conflicted
+++ resolved
@@ -24,45 +24,6 @@
  * THE SOFTWARE.
  */
 
-<<<<<<< HEAD
- #include "nrfx/hal/nrf_gpio.h"
-
- #define MICROPY_HW_BOARD_NAME       "PCA10056 nRF52840-DK"
- #define MICROPY_HW_MCU_NAME         "nRF52840"
-
- #define MICROPY_HW_LED_STATUS          (&pin_P0_13)
-
- #define DEFAULT_I2C_BUS_SCL         (&pin_P0_27)
- #define DEFAULT_I2C_BUS_SDA         (&pin_P0_26)
-
- #define DEFAULT_SPI_BUS_SCK         (&pin_P1_15)
- #define DEFAULT_SPI_BUS_MOSI        (&pin_P1_13)
- #define DEFAULT_SPI_BUS_MISO        (&pin_P1_14)
-
- #define DEFAULT_UART_BUS_RX         (&pin_P1_01)
- #define DEFAULT_UART_BUS_TX         (&pin_P1_02)
-
- // Flash operation mode is determined by MICROPY_QSPI_DATAn pin configuration.
- // A pin config is valid if it is defined and its value is not 0xFF.
- // Quad   mode: If all DATA0 --> DATA3 are valid
- // Dual   mode: If DATA0 and DATA1 are valid while either DATA2 and/or DATA3 are invalid
- // Single mode: If only DATA0 is valid
- #if QSPI_FLASH_FILESYSTEM
- #define MICROPY_QSPI_DATA0                NRF_GPIO_PIN_MAP(0, 20)
- #define MICROPY_QSPI_DATA1                NRF_GPIO_PIN_MAP(0, 21)
- #define MICROPY_QSPI_DATA2                NRF_GPIO_PIN_MAP(0, 22)
- #define MICROPY_QSPI_DATA3                NRF_GPIO_PIN_MAP(0, 23)
- #define MICROPY_QSPI_SCK                  NRF_GPIO_PIN_MAP(0, 19)
- #define MICROPY_QSPI_CS NRF_GPIO_PIN_MAP(0, 17)
- #endif
-
- #if SPI_FLASH_FILESYSTEM
- #define SPI_FLASH_MOSI_PIN &pin_P0_20
- #define SPI_FLASH_MISO_PIN &pin_P0_21
- #define SPI_FLASH_SCK_PIN &pin_P0_19
- #define SPI_FLASH_CS_PIN &pin_P0_17
- #endif
-=======
 #include "nrfx/hal/nrf_gpio.h"
 
 #define MICROPY_HW_BOARD_NAME       "PCA10056 nRF52840-DK"
@@ -99,5 +60,4 @@
 #define SPI_FLASH_MISO_PIN &pin_P0_21
 #define SPI_FLASH_SCK_PIN &pin_P0_19
 #define SPI_FLASH_CS_PIN &pin_P0_17
-#endif
->>>>>>> b484c89b
+#endif