--- conflicted
+++ resolved
@@ -16,11 +16,8 @@
 CIRCUITPY_BUSIO = 1
 CIRCUITPY_DISPLAYIO = 0
 CIRCUITPY_FRAMEBUFFERIO = 0
-<<<<<<< HEAD
 CIRCUITPY_GAMEPAD = 0
-=======
 CIRCUITPY_MSGPACK = 0
->>>>>>> 47581be7
 CIRCUITPY_NEOPIXEL_WRITE = 0
 CIRCUITPY_NVM = 0
 CIRCUITPY_PIXELBUF  = 0
