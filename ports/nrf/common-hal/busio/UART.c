/*
 * This file is part of the MicroPython project, http://micropython.org/
 *
 * The MIT License (MIT)
 *
 * Copyright (c) 2018 Ha Thach for Adafruit Industries
 *
 * Permission is hereby granted, free of charge, to any person obtaining a copy
 * of this software and associated documentation files (the "Software"), to deal
 * in the Software without restriction, including without limitation the rights
 * to use, copy, modify, merge, publish, distribute, sublicense, and/or sell
 * copies of the Software, and to permit persons to whom the Software is
 * furnished to do so, subject to the following conditions:
 *
 * The above copyright notice and this permission notice shall be included in
 * all copies or substantial portions of the Software.
 *
 * THE SOFTWARE IS PROVIDED "AS IS", WITHOUT WARRANTY OF ANY KIND, EXPRESS OR
 * IMPLIED, INCLUDING BUT NOT LIMITED TO THE WARRANTIES OF MERCHANTABILITY,
 * FITNESS FOR A PARTICULAR PURPOSE AND NONINFRINGEMENT. IN NO EVENT SHALL THE
 * AUTHORS OR COPYRIGHT HOLDERS BE LIABLE FOR ANY CLAIM, DAMAGES OR OTHER
 * LIABILITY, WHETHER IN AN ACTION OF CONTRACT, TORT OR OTHERWISE, ARISING FROM,
 * OUT OF OR IN CONNECTION WITH THE SOFTWARE OR THE USE OR OTHER DEALINGS IN
 * THE SOFTWARE.
 */

#include "shared-bindings/microcontroller/__init__.h"
#include "shared-bindings/busio/UART.h"

#include "lib/utils/interrupt_char.h"
#include "py/mpconfig.h"
#include "py/gc.h"
#include "py/mperrno.h"
#include "py/runtime.h"
#include "py/stream.h"
#include "supervisor/shared/translate.h"

#include "nrfx_uarte.h"
#include "nrf_gpio.h"
#include <string.h>

// expression to examine, and return value in case of failing
#define _VERIFY_ERR(_exp) \
    do {\
      uint32_t _err = (_exp);\
      if (NRFX_SUCCESS != _err ) {\
        mp_raise_msg_varg(&mp_type_RuntimeError, translate("error = 0x%08lX"), _err);\
      }\
    }while(0)

static nrfx_uarte_t nrfx_uartes[] = {
#if NRFX_CHECK(NRFX_UARTE0_ENABLED)
    NRFX_UARTE_INSTANCE(0),
#endif
#if NRFX_CHECK(NRFX_UARTE1_ENABLED)
    NRFX_UARTE_INSTANCE(1),
#endif
};

static uint32_t get_nrf_baud (uint32_t baudrate) {

    static const struct {
        const uint32_t boundary;
        nrf_uarte_baudrate_t uarte_baudraute;
    } baudrate_map[] = {
        { 1200, NRF_UARTE_BAUDRATE_1200 },
        { 2400, NRF_UARTE_BAUDRATE_2400 },
        { 4800, NRF_UARTE_BAUDRATE_4800 },
        { 9600, NRF_UARTE_BAUDRATE_9600 },
        { 14400, NRF_UARTE_BAUDRATE_14400 },
        { 19200, NRF_UARTE_BAUDRATE_19200 },
        { 28800, NRF_UARTE_BAUDRATE_28800 },
	{ 31250, NRF_UARTE_BAUDRATE_31250 },
        { 38400, NRF_UARTE_BAUDRATE_38400 },
	{ 56000, NRF_UARTE_BAUDRATE_56000 },
        { 57600, NRF_UARTE_BAUDRATE_57600 },
        { 76800, NRF_UARTE_BAUDRATE_76800 },
        { 115200, NRF_UARTE_BAUDRATE_115200 },
        { 230400, NRF_UARTE_BAUDRATE_230400 },
        { 250000, NRF_UARTE_BAUDRATE_250000 },
        { 460800, NRF_UARTE_BAUDRATE_460800 },
        { 921600, NRF_UARTE_BAUDRATE_921600 },
        { 0, NRF_UARTE_BAUDRATE_1000000 },
    };

    size_t i = 0;
    uint32_t boundary;
    do {
        boundary = baudrate_map[i].boundary;
        if (baudrate <= boundary || boundary == 0) {
            return baudrate_map[i].uarte_baudraute;
        }
        i++;
    } while (true);
}

static void uart_callback_irq (const nrfx_uarte_event_t * event, void * context) {
    busio_uart_obj_t* self = (busio_uart_obj_t*) context;

    switch ( event->type ) {
        case NRFX_UARTE_EVT_RX_DONE:
            if (ringbuf_num_empty(&self->ringbuf) >= event->data.rxtx.bytes) {
                ringbuf_put_n(&self->ringbuf, event->data.rxtx.p_data, event->data.rxtx.bytes);
                // keep receiving
                (void) nrfx_uarte_rx(self->uarte, &self->rx_char, 1);
            } else {
                // receive buffer full, suspend
                self->rx_paused = true;
                nrf_gpio_pin_write(self->rts_pin_number, true);
            }

        break;

        case NRFX_UARTE_EVT_TX_DONE:
            // nothing to do
        break;

        case NRFX_UARTE_EVT_ERROR:
            // Possible Error source is Overrun, Parity, Framing, Break
            // uint32_t errsrc = event->data.error.error_mask;

            ringbuf_put_n(&self->ringbuf, event->data.error.rxtx.p_data, event->data.error.rxtx.bytes);

            // Keep receiving
            (void) nrfx_uarte_rx(self->uarte, &self->rx_char, 1);
        break;

        default:
        break;
    }
}

void uart_reset(void) {
    for (size_t i = 0 ; i < MP_ARRAY_SIZE(nrfx_uartes); i++) {
        nrfx_uarte_uninit(&nrfx_uartes[i]);
    }
}

void common_hal_busio_uart_construct(busio_uart_obj_t *self,
    const mcu_pin_obj_t * tx, const mcu_pin_obj_t * rx,
    const mcu_pin_obj_t * rts, const mcu_pin_obj_t * cts,
    const mcu_pin_obj_t * rs485_dir, bool rs485_invert,
    uint32_t baudrate, uint8_t bits, busio_uart_parity_t parity, uint8_t stop,
    mp_float_t timeout, uint16_t receiver_buffer_size, byte* receiver_buffer,
    bool sigint_enabled) {

    if ((rs485_dir != NULL) || (rs485_invert)) {
        mp_raise_ValueError(translate("RS485 Not yet supported on this device"));
    }

    // Find a free UART peripheral.
    self->uarte = NULL;
    for (size_t i = 0 ; i < MP_ARRAY_SIZE(nrfx_uartes); i++) {
        if ((nrfx_uartes[i].p_reg->ENABLE & UARTE_ENABLE_ENABLE_Msk) == 0) {
            self->uarte = &nrfx_uartes[i];
            break;
        }
    }

    if (self->uarte == NULL) {
        mp_raise_ValueError(translate("All UART peripherals are in use"));
    }

    if ( (tx == NULL) && (rx == NULL) ) {
        mp_raise_ValueError(translate("tx and rx cannot both be None"));
    }

    if ( receiver_buffer_size == 0 ) {
        mp_raise_ValueError(translate("Invalid buffer size"));
    }

    if ( parity == BUSIO_UART_PARITY_ODD ) {
        mp_raise_ValueError(translate("Odd parity is not supported"));
    }

<<<<<<< HEAD
    // what happens if onlyt rts or cts is specified?
=======
>>>>>>> 766e79ad
    bool hwfc = rts != NULL || cts != NULL;

    nrfx_uarte_config_t config = {
        .pseltxd = (tx == NULL) ? NRF_UARTE_PSEL_DISCONNECTED : tx->number,
        .pselrxd = (rx == NULL) ? NRF_UARTE_PSEL_DISCONNECTED : rx->number,
        .pselcts = (cts == NULL) ? NRF_UARTE_PSEL_DISCONNECTED : cts->number,
        .pselrts = (rts == NULL) ? NRF_UARTE_PSEL_DISCONNECTED : rts->number,
        .p_context = self,
        .baudrate = get_nrf_baud(baudrate),
        .interrupt_priority = 7,
        .hal_cfg = {
            .hwfc = hwfc ? NRF_UARTE_HWFC_ENABLED : NRF_UARTE_HWFC_DISABLED,
            .parity = (parity == BUSIO_UART_PARITY_NONE) ? NRF_UARTE_PARITY_EXCLUDED : NRF_UARTE_PARITY_INCLUDED
        }
    };

    _VERIFY_ERR(nrfx_uarte_init(self->uarte, &config, uart_callback_irq));

    // Init buffer for rx
    if ( rx != NULL ) {
        // Initially allocate the UART's buffer in the long-lived part of the
        // heap.  UARTs are generally long-lived objects, but the "make long-
        // lived" machinery is incapable of moving internal pointers like
        // self->buffer, so do it manually.  (However, as long as internal
        // pointers like this are NOT moved, allocating the buffer
        // in the long-lived pool is not strictly necessary)
        // (This is a macro.)
        if (!ringbuf_alloc(&self->ringbuf, receiver_buffer_size, true)) {
            nrfx_uarte_uninit(self->uarte);
            mp_raise_msg(&mp_type_MemoryError, translate("Failed to allocate RX buffer"));
        }

        self->rx_pin_number = rx->number;
        claim_pin(rx);
    }

    if ( tx != NULL ) {
        self->tx_pin_number = tx->number;
        claim_pin(tx);
    } else {
        self->tx_pin_number = NO_PIN;
    }

    if ( rts != NULL ) {
        self->rts_pin_number = rts->number;
        claim_pin(rts);
    } else {
        self->rts_pin_number = NO_PIN;
    }

    if ( cts != NULL ) {
        self->cts_pin_number = cts->number;
        claim_pin(cts);
    } else {
        self->cts_pin_number = NO_PIN;
    }

    self->baudrate = baudrate;
    self->timeout_ms = timeout * 1000;

    self->rx_paused = false;

    // Initial wait for incoming byte
    _VERIFY_ERR(nrfx_uarte_rx(self->uarte, &self->rx_char, 1));
}

bool common_hal_busio_uart_deinited(busio_uart_obj_t *self) {
    return self->rx_pin_number == NO_PIN;
}

void common_hal_busio_uart_deinit(busio_uart_obj_t *self) {
    if ( !common_hal_busio_uart_deinited(self) ) {
        nrfx_uarte_uninit(self->uarte);
        reset_pin_number(self->tx_pin_number);
        reset_pin_number(self->rx_pin_number);
        reset_pin_number(self->rts_pin_number);
        reset_pin_number(self->cts_pin_number);
        self->tx_pin_number = NO_PIN;
        self->rx_pin_number = NO_PIN;
        self->rts_pin_number = NO_PIN;
        self->cts_pin_number = NO_PIN;
        ringbuf_free(&self->ringbuf);
    }
}

// Read characters.
size_t common_hal_busio_uart_read(busio_uart_obj_t *self, uint8_t *data, size_t len, int *errcode) {
    if ( nrf_uarte_rx_pin_get(self->uarte->p_reg) == NRF_UARTE_PSEL_DISCONNECTED ) {
        mp_raise_ValueError(translate("No RX pin"));
    }

    uint64_t start_ticks = supervisor_ticks_ms64();

<<<<<<< HEAD
    if (len > ringbuf_capacity(&self->ringbuf)) {
        mp_raise_ValueError(translate("Reading >receiver_buffer_size bytes is not supported"));
    }
=======
    // check removed to reduce code size
    /*
    if (len > ringbuf_capacity(&self->ringbuf)) {
        mp_raise_ValueError(translate("Reading >receiver_buffer_size bytes is not supported"));
    }
    */
>>>>>>> 766e79ad

    // Wait for all bytes received or timeout
    while ( (ringbuf_num_filled(&self->ringbuf) < len) && (supervisor_ticks_ms64() - start_ticks < self->timeout_ms) ) {
        RUN_BACKGROUND_TASKS;
        // Allow user to break out of a timeout with a KeyboardInterrupt.
        if ( mp_hal_is_interrupted() ) {
            return 0;
        }
    }

    // prevent conflict with uart irq
    NVIC_DisableIRQ(nrfx_get_irq_number(self->uarte->p_reg));

    // Copy as much received data as available, up to len bytes.
    size_t rx_bytes = ringbuf_get_n(&self->ringbuf, data, len);

    // restart reader, if stopped
    if (self->rx_paused) {
        // the character that did not fit in ringbuf is in rx_char
        ringbuf_put_n(&self->ringbuf, &self->rx_char, 1);
        // keep receiving
        (void) nrfx_uarte_rx(self->uarte, &self->rx_char, 1);
        nrf_gpio_pin_write(self->rts_pin_number, false);
        self->rx_paused = false;
    }

    NVIC_EnableIRQ(nrfx_get_irq_number(self->uarte->p_reg));

    return rx_bytes;
}

// Write characters.
size_t common_hal_busio_uart_write (busio_uart_obj_t *self, const uint8_t *data, size_t len, int *errcode) {
    if ( nrf_uarte_tx_pin_get(self->uarte->p_reg) == NRF_UARTE_PSEL_DISCONNECTED ) {
        mp_raise_ValueError(translate("No TX pin"));
    }

    if ( len == 0 ) return 0;

    // EasyDMA can only access SRAM
    uint8_t * tx_buf = (uint8_t*) data;
    if ( !nrfx_is_in_ram(data) ) {
        // TODO: If this is not too big, we could allocate it on the stack.
        tx_buf = (uint8_t *) gc_alloc(len, false, false);
        memcpy(tx_buf, data, len);
    }

    (*errcode) = nrfx_uarte_tx(self->uarte, tx_buf, len);
    _VERIFY_ERR(*errcode);
    (*errcode) = 0;

    // Wait for write to complete.
    while ( nrfx_uarte_tx_in_progress(self->uarte) ) {
        RUN_BACKGROUND_TASKS;
    }

    if ( !nrfx_is_in_ram(data) ) {
        gc_free(tx_buf);
    }

    return len;
}

uint32_t common_hal_busio_uart_get_baudrate(busio_uart_obj_t *self) {
    return self->baudrate;
}

void common_hal_busio_uart_set_baudrate(busio_uart_obj_t *self, uint32_t baudrate) {
    self->baudrate = baudrate;
    nrf_uarte_baudrate_set(self->uarte->p_reg, get_nrf_baud(baudrate));
}

mp_float_t common_hal_busio_uart_get_timeout(busio_uart_obj_t *self) {
    return (mp_float_t) (self->timeout_ms / 1000.0f);
}

void common_hal_busio_uart_set_timeout(busio_uart_obj_t *self, mp_float_t timeout) {
    self->timeout_ms = timeout * 1000;
}

uint32_t common_hal_busio_uart_rx_characters_available(busio_uart_obj_t *self) {
    return ringbuf_num_filled(&self->ringbuf);
}

void common_hal_busio_uart_clear_rx_buffer(busio_uart_obj_t *self) {
    // prevent conflict with uart irq
    NVIC_DisableIRQ(nrfx_get_irq_number(self->uarte->p_reg));
    ringbuf_clear(&self->ringbuf);
    NVIC_EnableIRQ(nrfx_get_irq_number(self->uarte->p_reg));
}

bool common_hal_busio_uart_ready_to_tx(busio_uart_obj_t *self) {
    return !nrfx_uarte_tx_in_progress(self->uarte);
}<|MERGE_RESOLUTION|>--- conflicted
+++ resolved
@@ -173,10 +173,7 @@
         mp_raise_ValueError(translate("Odd parity is not supported"));
     }
 
-<<<<<<< HEAD
     // what happens if onlyt rts or cts is specified?
-=======
->>>>>>> 766e79ad
     bool hwfc = rts != NULL || cts != NULL;
 
     nrfx_uarte_config_t config = {
@@ -270,18 +267,12 @@
 
     uint64_t start_ticks = supervisor_ticks_ms64();
 
-<<<<<<< HEAD
-    if (len > ringbuf_capacity(&self->ringbuf)) {
-        mp_raise_ValueError(translate("Reading >receiver_buffer_size bytes is not supported"));
-    }
-=======
     // check removed to reduce code size
     /*
     if (len > ringbuf_capacity(&self->ringbuf)) {
         mp_raise_ValueError(translate("Reading >receiver_buffer_size bytes is not supported"));
     }
     */
->>>>>>> 766e79ad
 
     // Wait for all bytes received or timeout
     while ( (ringbuf_num_filled(&self->ringbuf) < len) && (supervisor_ticks_ms64() - start_ticks < self->timeout_ms) ) {
