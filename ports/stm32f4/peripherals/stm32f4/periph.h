--- conflicted
+++ resolved
@@ -140,17 +140,15 @@
 
 //Starter Lines
 
-#ifdef STM32F411xE
+#ifdef STM32F401xE
 #define HAS_DAC 0
-<<<<<<< HEAD
+#define HAS_TRNG 0
 #include "stm32f401xe/periph.h"
 #endif
 
 #ifdef STM32F411xE
 #define HAS_DAC 0
-=======
 #define HAS_TRNG 0
->>>>>>> eae201a6
 #include "stm32f411xe/periph.h"
 #endif
 
