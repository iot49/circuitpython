--- conflicted
+++ resolved
@@ -86,7 +86,6 @@
     SPI(3, 6, &pin_PA15),
 };
 
-<<<<<<< HEAD
 USART_TypeDef * mcu_uart_banks[MAX_UART] = {USART1, USART2, USART3, UART4, UART5, USART6};
 bool mcu_uart_has_usart[MAX_UART] = {true, true, true, false, false, true};
 
@@ -120,8 +119,6 @@
     UART(6, 8, &pin_PG09),
 };
 
-//UART, Etc
-=======
 //Timers
 //TIM6 and TIM7 are basic timers that are only used by DAC, and don't have pins
 TIM_TypeDef * mcu_tim_banks[14] = {TIM1, TIM2, TIM3, TIM4, TIM5, NULL, NULL, TIM8, TIM9, TIM10,
@@ -194,5 +191,4 @@
     // TIM(8,3,1,&pin_PI05),
     // TIM(8,3,2,&pin_PI06),
     // TIM(8,3,3,&pin_PI07),
-};
->>>>>>> 01bf9321
+};