# This file is part of the MicroPython project, http://micropython.org/
#
# The MIT License (MIT)
#
# SPDX-FileCopyrightText: Copyright (c) 2019 Dan Halbert for Adafruit Industries
#
# Permission is hereby granted, free of charge, to any person obtaining a copy
# of this software and associated documentation files (the "Software"), to deal
# in the Software without restriction, including without limitation the rights
# to use, copy, modify, merge, publish, distribute, sublicense, and/or sell
# copies of the Software, and to permit persons to whom the Software is
# furnished to do so, subject to the following conditions:
#
# The above copyright notice and this permission notice shall be included in
# all copies or substantial portions of the Software.
#
# THE SOFTWARE IS PROVIDED "AS IS", WITHOUT WARRANTY OF ANY KIND, EXPRESS OR
# IMPLIED, INCLUDING BUT NOT LIMITED TO THE WARRANTIES OF MERCHANTABILITY,
# FITNESS FOR A PARTICULAR PURPOSE AND NONINFRINGEMENT. IN NO EVENT SHALL THE
# AUTHORS OR COPYRIGHT HOLDERS BE LIABLE FOR ANY CLAIM, DAMAGES OR OTHER
# LIABILITY, WHETHER IN AN ACTION OF CONTRACT, TORT OR OTHERWISE, ARISING FROM,
# OUT OF OR IN CONNECTION WITH THE SOFTWARE OR THE USE OR OTHER DEALINGS IN
# THE SOFTWARE.

# Common Makefile definitions that can be shared across CircuitPython ports.

###
# Common compile warnings.

BASE_CFLAGS = \
	-fsingle-precision-constant \
	-fno-strict-aliasing \
	-Wdouble-promotion \
	-Wimplicit-fallthrough=2 \
	-Wno-endif-labels \
	-Wstrict-prototypes \
	-Werror-implicit-function-declaration \
	-Wfloat-equal \
	-Wundef \
	-Wshadow \
	-Wwrite-strings \
	-Wsign-compare \
	-Wmissing-format-attribute \
	-Wno-deprecated-declarations \
	-Wnested-externs \
	-Wunreachable-code \
	-Wcast-align \
	-D__$(CHIP_VARIANT)__ \
	-ffunction-sections \
	-fdata-sections \
	-DCIRCUITPY_SOFTWARE_SAFE_MODE=0x0ADABEEF \
	-DCIRCUITPY_CANARY_WORD=0xADAF00 \
	-DCIRCUITPY_SAFE_RESTART_WORD=0xDEADBEEF \
	--param max-inline-insns-single=500

#        Use these flags to debug build times and header includes.
#        -ftime-report
#        -H


###
# Handle frozen modules.

ifneq ($(FROZEN_DIR),)
# To use frozen source modules, put your .py files in a subdirectory (eg scripts/)
# and then invoke make with FROZEN_DIR=scripts (be sure to build from scratch).
CFLAGS += -DMICROPY_MODULE_FROZEN_STR
endif

# To use frozen bytecode, put your .py files in a subdirectory (eg frozen/) and
# then invoke make with FROZEN_MPY_DIR=frozen or FROZEN_MPY_DIRS="dir1 dir2"
# (be sure to build from scratch).

ifneq ($(FROZEN_MPY_DIRS),)
CFLAGS += -DMICROPY_QSTR_EXTRA_POOL=mp_qstr_frozen_const_pool
CFLAGS += -DMICROPY_MODULE_FROZEN_MPY
endif


###
# Propagate longint choice from .mk to C. There's no easy string comparison
# in cpp conditionals, so we #define separate names for each.
ifeq ($(LONGINT_IMPL),NONE)
CFLAGS += -DLONGINT_IMPL_NONE
endif

ifeq ($(LONGINT_IMPL),MPZ)
CFLAGS += -DLONGINT_IMPL_MPZ
endif

ifeq ($(LONGINT_IMPL),LONGLONG)
CFLAGS += -DLONGINT_IMPL_LONGLONG
endif


###
# Select which builtin modules to compile and include.

ifeq ($(CIRCUITPY_AESIO),1)
SRC_PATTERNS += aesio/%
endif
ifeq ($(CIRCUITPY_ANALOGIO),1)
SRC_PATTERNS += analogio/%
endif
ifeq ($(CIRCUITPY_AUDIOBUSIO),1)
SRC_PATTERNS += audiobusio/%
endif
ifeq ($(CIRCUITPY_AUDIOIO),1)
SRC_PATTERNS += audioio/%
endif
ifeq ($(CIRCUITPY_AUDIOPWMIO),1)
SRC_PATTERNS += audiopwmio/%
endif
ifeq ($(CIRCUITPY_AUDIOCORE),1)
SRC_PATTERNS += audiocore/%
endif
ifeq ($(CIRCUITPY_AUDIOMIXER),1)
SRC_PATTERNS += audiomixer/%
endif
ifeq ($(CIRCUITPY_AUDIOMP3),1)
SRC_PATTERNS += audiomp3/%
endif
ifeq ($(CIRCUITPY_BITBANGIO),1)
SRC_PATTERNS += bitbangio/%
endif
# Some builds need bitbang SPI for the dotstar but don't make bitbangio available so include it separately.
ifeq ($(CIRCUITPY_BITBANG_APA102),1)
SRC_PATTERNS += bitbangio/SPI%
endif
ifeq ($(CIRCUITPY_BLEIO),1)
SRC_PATTERNS += _bleio/%
endif
ifeq ($(CIRCUITPY_BOARD),1)
SRC_PATTERNS += board/%
endif
ifeq ($(CIRCUITPY_BUSIO),1)
SRC_PATTERNS += busio/% bitbangio/OneWire.%
endif
ifeq ($(CIRCUITPY_CAMERA),1)
SRC_PATTERNS += camera/%
endif
ifeq ($(CIRCUITPY_CANIO),1)
SRC_PATTERNS += canio/%
endif
ifeq ($(CIRCUITPY_COUNTIO),1)
SRC_PATTERNS += countio/%
endif
ifeq ($(CIRCUITPY_DIGITALIO),1)
SRC_PATTERNS += digitalio/%
endif
ifeq ($(CIRCUITPY_DISPLAYIO),1)
SRC_PATTERNS += displayio/%
endif
ifeq ($(CIRCUITPY_VECTORIO),1)
SRC_PATTERNS += vectorio/%
endif
ifeq ($(CIRCUITPY_FRAMEBUFFERIO),1)
SRC_PATTERNS += framebufferio/%
endif
ifeq ($(CIRCUITPY_FREQUENCYIO),1)
SRC_PATTERNS += frequencyio/%
endif
ifeq ($(CIRCUITPY_GAMEPAD),1)
SRC_PATTERNS += gamepad/%
endif
ifeq ($(CIRCUITPY_GAMEPADSHIFT),1)
SRC_PATTERNS += gamepadshift/%
endif
ifeq ($(CIRCUITPY_GNSS),1)
SRC_PATTERNS += gnss/%
endif
ifeq ($(CIRCUITPY_I2CPERIPHERAL),1)
SRC_PATTERNS += i2cperipheral/%
endif
ifeq ($(CIRCUITPY_IPADDRESS),1)
SRC_PATTERNS += ipaddress/%
endif
ifeq ($(CIRCUITPY_MATH),1)
SRC_PATTERNS += math/%
endif
ifeq ($(CIRCUITPY__EVE),1)
SRC_PATTERNS += _eve/%
endif
ifeq ($(CIRCUITPY_MEMORYMONITOR),1)
SRC_PATTERNS += memorymonitor/%
endif
ifeq ($(CIRCUITPY_MICROCONTROLLER),1)
SRC_PATTERNS += microcontroller/%
endif
ifeq ($(CIRCUITPY_NEOPIXEL_WRITE),1)
SRC_PATTERNS += neopixel_write/%
endif
ifeq ($(CIRCUITPY_NETWORK),1)
SRC_PATTERNS += network/% socket/%
endif
ifeq ($(CIRCUITPY_NVM),1)
SRC_PATTERNS += nvm/%
endif
ifeq ($(CIRCUITPY_OS),1)
SRC_PATTERNS += os/%
endif
ifeq ($(CIRCUITPY_PIXELBUF),1)
SRC_PATTERNS += _pixelbuf/%
endif
ifeq ($(CIRCUITPY_RGBMATRIX),1)
SRC_PATTERNS += rgbmatrix/%
endif
ifeq ($(CIRCUITPY_PS2IO),1)
SRC_PATTERNS += ps2io/%
endif
ifeq ($(CIRCUITPY_PULSEIO),1)
SRC_PATTERNS += pulseio/%
endif
ifeq ($(CIRCUITPY_PWMIO),1)
SRC_PATTERNS += pwmio/%
endif
ifeq ($(CIRCUITPY_RANDOM),1)
SRC_PATTERNS += random/%
endif
ifeq ($(CIRCUITPY_ROTARYIO),1)
SRC_PATTERNS += rotaryio/%
endif
ifeq ($(CIRCUITPY_RTC),1)
SRC_PATTERNS += rtc/%
endif
ifeq ($(CIRCUITPY_SAMD),1)
SRC_PATTERNS += samd/%
endif
ifeq ($(CIRCUITPY_SDCARDIO),1)
SRC_PATTERNS += sdcardio/%
endif
ifeq ($(CIRCUITPY_SDIOIO),1)
SRC_PATTERNS += sdioio/%
endif
ifeq ($(CIRCUITPY_SHARPDISPLAY),1)
SRC_PATTERNS += sharpdisplay/%
endif
ifeq ($(CIRCUITPY_SOCKETPOOL),1)
SRC_PATTERNS += socketpool/%
endif
ifeq ($(CIRCUITPY_SSL),1)
SRC_PATTERNS += ssl/%
endif
ifeq ($(CIRCUITPY_STAGE),1)
SRC_PATTERNS += _stage/%
endif
ifeq ($(CIRCUITPY_STORAGE),1)
SRC_PATTERNS += storage/%
endif
ifeq ($(CIRCUITPY_STRUCT),1)
SRC_PATTERNS += struct/%
endif
ifeq ($(CIRCUITPY_SUPERVISOR),1)
SRC_PATTERNS += supervisor/%
endif
ifeq ($(CIRCUITPY_TERMINALIO),1)
SRC_PATTERNS += terminalio/% fontio/%
endif
ifeq ($(CIRCUITPY_TIME),1)
SRC_PATTERNS += time/%
endif
ifeq ($(CIRCUITPY_TOUCHIO),1)
SRC_PATTERNS += touchio/%
endif
ifeq ($(CIRCUITPY_UHEAP),1)
SRC_PATTERNS += uheap/%
endif
ifeq ($(CIRCUITPY_USB_HID),1)
SRC_PATTERNS += usb_hid/%
endif
ifeq ($(CIRCUITPY_USB_MIDI),1)
SRC_PATTERNS += usb_midi/%
endif
ifeq ($(CIRCUITPY_USTACK),1)
SRC_PATTERNS += ustack/%
endif
ifeq ($(CIRCUITPY_WATCHDOG),1)
SRC_PATTERNS += watchdog/%
endif
ifeq ($(CIRCUITPY_WIFI),1)
SRC_PATTERNS += wifi/%
endif
ifeq ($(CIRCUITPY_PEW),1)
SRC_PATTERNS += _pew/%
endif
<<<<<<< HEAD
ifeq ($(CIRCUITPY_MSGPACK),1)
SRC_PATTERNS += msgpack/%
=======
ifeq ($(CIRCUITPY_IOT),1)
SRC_PATTERNS += iot/%
>>>>>>> 69534c70
endif

# All possible sources are listed here, and are filtered by SRC_PATTERNS in SRC_COMMON_HAL
SRC_COMMON_HAL_ALL = \
	_bleio/Adapter.c \
	_bleio/Attribute.c \
	_bleio/Characteristic.c \
	_bleio/CharacteristicBuffer.c \
	_bleio/Connection.c \
	_bleio/Descriptor.c \
	_bleio/PacketBuffer.c \
	_bleio/Service.c \
	_bleio/UUID.c \
	_bleio/__init__.c \
	_pew/PewPew.c \
	_pew/__init__.c \
	analogio/AnalogIn.c \
	analogio/AnalogOut.c \
	analogio/__init__.c \
	audiobusio/I2SOut.c \
	audiobusio/PDMIn.c \
	audiobusio/__init__.c \
	audioio/AudioOut.c \
	audioio/__init__.c \
	audiopwmio/PWMAudioOut.c \
	audiopwmio/__init__.c \
	board/__init__.c \
	busio/I2C.c \
	busio/SPI.c \
	busio/UART.c \
	busio/__init__.c \
	camera/__init__.c \
	camera/Camera.c \
	canio/CAN.c \
	canio/Listener.c \
	canio/__init__.c \
	countio/Counter.c \
	countio/__init__.c \
	digitalio/DigitalInOut.c \
	digitalio/__init__.c \
	displayio/ParallelBus.c \
	frequencyio/FrequencyIn.c \
	frequencyio/__init__.c \
	gnss/__init__.c \
	gnss/GNSS.c \
	gnss/PositionFix.c \
	gnss/SatelliteSystem.c \
	i2cperipheral/I2CPeripheral.c \
	i2cperipheral/__init__.c \
	microcontroller/Pin.c \
	microcontroller/Processor.c \
	microcontroller/__init__.c \
	neopixel_write/__init__.c \
	nvm/ByteArray.c \
	nvm/__init__.c \
	os/__init__.c \
	ps2io/Ps2.c \
	ps2io/__init__.c \
	pulseio/PulseIn.c \
	pulseio/PulseOut.c \
	pulseio/__init__.c \
	pwmio/PWMOut.c \
	pwmio/__init__.c \
	rgbmatrix/RGBMatrix.c \
	rgbmatrix/__init__.c \
	rotaryio/IncrementalEncoder.c \
	rotaryio/__init__.c \
	rtc/RTC.c \
	rtc/__init__.c \
	sdioio/SDCard.c \
	sdioio/__init__.c \
	socketpool/__init__.c \
	socketpool/SocketPool.c \
	socketpool/Socket.c \
	ssl/__init__.c \
	ssl/SSLContext.c \
	supervisor/Runtime.c \
	supervisor/__init__.c \
	watchdog/WatchDogMode.c \
	watchdog/WatchDogTimer.c \
	watchdog/__init__.c \
	wifi/Network.c \
	wifi/Radio.c \
	wifi/ScannedNetworks.c \
	wifi/__init__.c \
	iot/Timer.c \
	iot/__init__.c \

ifeq ($(CIRCUITPY_BLEIO_HCI),1)
# Helper code for _bleio HCI.
SRC_C += \
	common-hal/_bleio/att.c \
	common-hal/_bleio/hci.c \

endif


SRC_COMMON_HAL = $(filter $(SRC_PATTERNS), $(SRC_COMMON_HAL_ALL))

# These don't have corresponding files in each port but are still located in
# shared-bindings to make it clear what the contents of the modules are.
# All possible sources are listed here, and are filtered by SRC_PATTERNS.
SRC_BINDINGS_ENUMS = \
$(filter $(SRC_PATTERNS), \
	_bleio/Address.c \
	_bleio/Attribute.c \
	_bleio/ScanEntry.c \
	canio/Match.c \
	_eve/__init__.c \
	camera/ImageFormat.c \
	digitalio/Direction.c \
	digitalio/DriveMode.c \
	digitalio/Pull.c \
	fontio/Glyph.c \
	math/__init__.c \
	microcontroller/RunMode.c \
<<<<<<< HEAD
	msgpack/__init__.c \
=======
	iot/Chronometer.c \
	iot/Ticker.c \
	iot/TimeQueue.c \
>>>>>>> 69534c70
)

SRC_BINDINGS_ENUMS += \
	util.c

SRC_SHARED_MODULE_ALL = \
	_bleio/Address.c \
	_bleio/Attribute.c \
	_bleio/ScanEntry.c \
	_bleio/ScanResults.c \
	canio/Match.c \
	canio/Message.c \
	canio/RemoteTransmissionRequest.c \
	_eve/__init__.c \
	_pixelbuf/PixelBuf.c \
	_pixelbuf/__init__.c \
	_stage/Layer.c \
	_stage/Text.c \
	_stage/__init__.c \
	aesio/__init__.c \
	aesio/aes.c \
	audiocore/RawSample.c \
	audiocore/WaveFile.c \
	audiocore/__init__.c \
	audioio/__init__.c \
	audiomixer/Mixer.c \
	audiomixer/MixerVoice.c \
	audiomixer/__init__.c \
	audiomp3/MP3Decoder.c \
	audiomp3/__init__.c \
	audiopwmio/__init__.c \
	bitbangio/I2C.c \
	bitbangio/OneWire.c \
	bitbangio/SPI.c \
	bitbangio/__init__.c \
	board/__init__.c \
	busio/OneWire.c \
	displayio/Bitmap.c \
	displayio/ColorConverter.c \
	displayio/Display.c \
	displayio/EPaperDisplay.c \
	displayio/FourWire.c \
	displayio/Group.c \
	displayio/I2CDisplay.c \
	displayio/OnDiskBitmap.c \
	displayio/Palette.c \
	displayio/Shape.c \
	displayio/TileGrid.c \
	displayio/__init__.c \
	fontio/BuiltinFont.c \
	fontio/__init__.c \
	framebufferio/FramebufferDisplay.c \
	framebufferio/__init__.c \
	ipaddress/IPv4Address.c \
	ipaddress/__init__.c \
	sdcardio/SDCard.c \
	sdcardio/__init__.c \
	gamepad/GamePad.c \
	gamepad/__init__.c \
	gamepadshift/GamePadShift.c \
	gamepadshift/__init__.c \
	memorymonitor/__init__.c \
	memorymonitor/AllocationAlarm.c \
	memorymonitor/AllocationSize.c \
	network/__init__.c \
	os/__init__.c \
	random/__init__.c \
	rgbmatrix/RGBMatrix.c \
	rgbmatrix/__init__.c \
	sharpdisplay/SharpMemoryFramebuffer.c \
	sharpdisplay/__init__.c \
	socket/__init__.c \
	storage/__init__.c \
	struct/__init__.c \
	terminalio/Terminal.c \
	terminalio/__init__.c \
	time/__init__.c \
	uheap/__init__.c \
	ustack/__init__.c \
	vectorio/Circle.c \
	vectorio/Polygon.c \
	vectorio/Rectangle.c \
	vectorio/VectorShape.c \
	vectorio/__init__.c \

# All possible sources are listed here, and are filtered by SRC_PATTERNS.
SRC_SHARED_MODULE = $(filter $(SRC_PATTERNS), $(SRC_SHARED_MODULE_ALL))

# Use the native touchio if requested. This flag is set conditionally in, say, mpconfigport.h.
# The presence of common-hal/touchio/* does not imply it's available for all chips in a port,
# so there is an explicit flag. For example, SAMD21 touchio is native, but SAMD51 is not.
ifeq ($(CIRCUITPY_TOUCHIO_USE_NATIVE),1)
SRC_COMMON_HAL_ALL += \
	touchio/TouchIn.c \
	touchio/__init__.c
else
SRC_SHARED_MODULE_ALL += \
	touchio/TouchIn.c \
	touchio/__init__.c
endif

# If supporting _bleio via HCI, make devices/ble_hci/common-hal/_bleio be includable,
# and use C source files in devices/ble_hci/common-hal.
ifeq ($(CIRCUITPY_BLEIO_HCI),1)
INC += -I$(TOP)/devices/ble_hci
DEVICES_MODULES += $(TOP)/devices/ble_hci
endif

ifeq ($(CIRCUITPY_AUDIOMP3),1)
SRC_MOD += $(addprefix lib/mp3/src/, \
	bitstream.c \
	buffers.c \
	dct32.c \
	dequant.c \
	dqchan.c \
	huffman.c \
	hufftabs.c \
	imdct.c \
	mp3dec.c \
	mp3tabs.c \
	polyphase.c \
	scalfact.c \
	stproc.c \
	subband.c \
	trigtabs.c \
)
$(BUILD)/lib/mp3/src/buffers.o: CFLAGS += -include "py/misc.h" -D'MPDEC_ALLOCATOR(x)=m_malloc(x,0)' -D'MPDEC_FREE(x)=m_free(x)'
endif
ifeq ($(CIRCUITPY_RGBMATRIX),1)
SRC_MOD += $(addprefix lib/protomatter/src/, \
	core.c \
)
$(BUILD)/lib/protomatter/src/core.o: CFLAGS += -include "shared-module/rgbmatrix/allocator.h" -DCIRCUITPY -Wno-missing-braces
endif

# All possible sources are listed here, and are filtered by SRC_PATTERNS.
SRC_SHARED_MODULE_INTERNAL = \
$(filter $(SRC_PATTERNS), \
	displayio/display_core.c \
)

SRC_COMMON_HAL_INTERNAL = \
$(filter $(SRC_PATTERNS), \
	_bleio/ \
)

ifeq ($(INTERNAL_LIBM),1)
SRC_LIBM = \
$(addprefix lib/,\
	libm/math.c \
	libm/roundf.c \
	libm/fmodf.c \
	libm/nearbyintf.c \
	libm/ef_sqrt.c \
	libm/kf_rem_pio2.c \
	libm/kf_sin.c \
	libm/kf_cos.c \
	libm/kf_tan.c \
	libm/ef_rem_pio2.c \
	libm/sf_sin.c \
	libm/sf_cos.c \
	libm/sf_tan.c \
	libm/sf_frexp.c \
	libm/sf_modf.c \
	libm/sf_ldexp.c \
	libm/asinfacosf.c \
	libm/atanf.c \
	libm/atan2f.c \
	)
ifeq ($(CIRCUITPY_ULAB),1)
SRC_LIBM += \
$(addprefix lib/,\
	libm/acoshf.c \
	libm/asinhf.c \
	libm/atanhf.c \
	libm/erf_lgamma.c \
	libm/log1pf.c \
	libm/sf_erf.c \
	libm/wf_lgamma.c \
	libm/wf_tgamma.c \
	)
endif
endif

ifdef LD_TEMPLATE_FILE
# Generate a linker script (.ld file) from a template, for those builds that use it.
GENERATED_LD_FILE = $(BUILD)/$(notdir $(patsubst %.template.ld,%.ld,$(LD_TEMPLATE_FILE)))
#
# ld_defines.pp is generated from ld_defines.c. See py/mkrules.mk.
# Run gen_ld_files.py over ALL *.template.ld files, not just LD_TEMPLATE_FILE,
# because it may include other template files.
$(GENERATED_LD_FILE): $(BUILD)/ld_defines.pp boards/*.template.ld
	$(STEPECHO) "GEN $@"
	$(Q)$(PYTHON3) $(TOP)/tools/gen_ld_files.py --defines $< --out_dir $(BUILD) boards/*.template.ld
endif

.PHONY: check-release-needs-clean-build

check-release-needs-clean-build:
	@echo "RELEASE_NEEDS_CLEAN_BUILD = $(RELEASE_NEEDS_CLEAN_BUILD)"<|MERGE_RESOLUTION|>--- conflicted
+++ resolved
@@ -283,13 +283,11 @@
 ifeq ($(CIRCUITPY_PEW),1)
 SRC_PATTERNS += _pew/%
 endif
-<<<<<<< HEAD
 ifeq ($(CIRCUITPY_MSGPACK),1)
 SRC_PATTERNS += msgpack/%
-=======
+endif
 ifeq ($(CIRCUITPY_IOT),1)
 SRC_PATTERNS += iot/%
->>>>>>> 69534c70
 endif
 
 # All possible sources are listed here, and are filtered by SRC_PATTERNS in SRC_COMMON_HAL
@@ -406,13 +404,10 @@
 	fontio/Glyph.c \
 	math/__init__.c \
 	microcontroller/RunMode.c \
-<<<<<<< HEAD
 	msgpack/__init__.c \
-=======
 	iot/Chronometer.c \
 	iot/Ticker.c \
 	iot/TimeQueue.c \
->>>>>>> 69534c70
 )
 
 SRC_BINDINGS_ENUMS += \
