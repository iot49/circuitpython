# This file is part of the MicroPython project, http://micropython.org/
#
# The MIT License (MIT)
#
# SPDX-FileCopyrightText: Copyright (c) 2019 Dan Halbert for Adafruit Industries
#
# Permission is hereby granted, free of charge, to any person obtaining a copy
# of this software and associated documentation files (the "Software"), to deal
# in the Software without restriction, including without limitation the rights
# to use, copy, modify, merge, publish, distribute, sublicense, and/or sell
# copies of the Software, and to permit persons to whom the Software is
# furnished to do so, subject to the following conditions:
#
# The above copyright notice and this permission notice shall be included in
# all copies or substantial portions of the Software.
#
# THE SOFTWARE IS PROVIDED "AS IS", WITHOUT WARRANTY OF ANY KIND, EXPRESS OR
# IMPLIED, INCLUDING BUT NOT LIMITED TO THE WARRANTIES OF MERCHANTABILITY,
# FITNESS FOR A PARTICULAR PURPOSE AND NONINFRINGEMENT. IN NO EVENT SHALL THE
# AUTHORS OR COPYRIGHT HOLDERS BE LIABLE FOR ANY CLAIM, DAMAGES OR OTHER
# LIABILITY, WHETHER IN AN ACTION OF CONTRACT, TORT OR OTHERWISE, ARISING FROM,
# OUT OF OR IN CONNECTION WITH THE SOFTWARE OR THE USE OR OTHER DEALINGS IN
# THE SOFTWARE.

# Common Makefile definitions that can be shared across CircuitPython ports.

###
# Common compile warnings.

BASE_CFLAGS = \
	-fsingle-precision-constant \
	-fno-strict-aliasing \
	-Wdouble-promotion \
	-Wimplicit-fallthrough=2 \
	-Wno-endif-labels \
	-Wstrict-prototypes \
	-Werror-implicit-function-declaration \
	-Wfloat-equal \
	-Wundef \
	-Wshadow \
	-Wwrite-strings \
	-Wsign-compare \
	-Wmissing-format-attribute \
	-Wno-deprecated-declarations \
	-Wnested-externs \
	-Wunreachable-code \
	-Wcast-align \
	-D__$(CHIP_VARIANT)__ \
	-ffunction-sections \
	-fdata-sections \
	-DCIRCUITPY_SOFTWARE_SAFE_MODE=0x0ADABEEF \
	-DCIRCUITPY_CANARY_WORD=0xADAF00 \
	-DCIRCUITPY_SAFE_RESTART_WORD=0xDEADBEEF \
	--param max-inline-insns-single=500

#        Use these flags to debug build times and header includes.
#        -ftime-report
#        -H


###
# Handle frozen modules.

ifneq ($(FROZEN_DIR),)
# To use frozen source modules, put your .py files in a subdirectory (eg scripts/)
# and then invoke make with FROZEN_DIR=scripts (be sure to build from scratch).
CFLAGS += -DMICROPY_MODULE_FROZEN_STR
endif

# To use frozen bytecode, put your .py files in a subdirectory (eg frozen/) and
# then invoke make with FROZEN_MPY_DIR=frozen or FROZEN_MPY_DIRS="dir1 dir2"
# (be sure to build from scratch).

ifneq ($(FROZEN_MPY_DIRS),)
CFLAGS += -DMICROPY_QSTR_EXTRA_POOL=mp_qstr_frozen_const_pool
CFLAGS += -DMICROPY_MODULE_FROZEN_MPY
endif


###
# Propagate longint choice from .mk to C. There's no easy string comparison
# in cpp conditionals, so we #define separate names for each.
ifeq ($(LONGINT_IMPL),NONE)
CFLAGS += -DLONGINT_IMPL_NONE
endif

ifeq ($(LONGINT_IMPL),MPZ)
CFLAGS += -DLONGINT_IMPL_MPZ
endif

ifeq ($(LONGINT_IMPL),LONGLONG)
CFLAGS += -DLONGINT_IMPL_LONGLONG
endif


###
# Select which builtin modules to compile and include.

ifeq ($(CIRCUITPY_AESIO),1)
SRC_PATTERNS += aesio/%
endif
ifeq ($(CIRCUITPY_ALARM),1)
SRC_PATTERNS += alarm/%
endif
ifeq ($(CIRCUITPY_ANALOGIO),1)
SRC_PATTERNS += analogio/%
endif
ifeq ($(CIRCUITPY_AUDIOBUSIO),1)
SRC_PATTERNS += audiobusio/%
endif
ifeq ($(CIRCUITPY_AUDIOIO),1)
SRC_PATTERNS += audioio/%
endif
ifeq ($(CIRCUITPY_AUDIOPWMIO),1)
SRC_PATTERNS += audiopwmio/%
endif
ifeq ($(CIRCUITPY_AUDIOCORE),1)
SRC_PATTERNS += audiocore/%
endif
ifeq ($(CIRCUITPY_AUDIOMIXER),1)
SRC_PATTERNS += audiomixer/%
endif
ifeq ($(CIRCUITPY_AUDIOMP3),1)
SRC_PATTERNS += audiomp3/%
endif
ifeq ($(CIRCUITPY_BITBANGIO),1)
SRC_PATTERNS += bitbangio/%
endif
# Some builds need bitbang SPI for the dotstar but don't make bitbangio available so include it separately.
ifeq ($(CIRCUITPY_BITBANG_APA102),1)
SRC_PATTERNS += bitbangio/SPI%
endif
ifeq ($(CIRCUITPY_BLEIO),1)
SRC_PATTERNS += _bleio/%
endif
ifeq ($(CIRCUITPY_BOARD),1)
SRC_PATTERNS += board/%
endif
ifeq ($(CIRCUITPY_BUSIO),1)
SRC_PATTERNS += busio/% bitbangio/OneWire.%
endif
ifeq ($(CIRCUITPY_CAMERA),1)
SRC_PATTERNS += camera/%
endif
ifeq ($(CIRCUITPY_CANIO),1)
SRC_PATTERNS += canio/%
endif
ifeq ($(CIRCUITPY_COUNTIO),1)
SRC_PATTERNS += countio/%
endif
ifeq ($(CIRCUITPY_DIGITALIO),1)
SRC_PATTERNS += digitalio/%
endif
ifeq ($(CIRCUITPY_DISPLAYIO),1)
SRC_PATTERNS += displayio/%
endif
ifeq ($(CIRCUITPY_VECTORIO),1)
SRC_PATTERNS += vectorio/%
endif
ifeq ($(CIRCUITPY_FRAMEBUFFERIO),1)
SRC_PATTERNS += framebufferio/%
endif
ifeq ($(CIRCUITPY_FREQUENCYIO),1)
SRC_PATTERNS += frequencyio/%
endif
ifeq ($(CIRCUITPY_GAMEPAD),1)
SRC_PATTERNS += gamepad/%
endif
ifeq ($(CIRCUITPY_GAMEPADSHIFT),1)
SRC_PATTERNS += gamepadshift/%
endif
ifeq ($(CIRCUITPY_GNSS),1)
SRC_PATTERNS += gnss/%
endif
ifeq ($(CIRCUITPY_I2CPERIPHERAL),1)
SRC_PATTERNS += i2cperipheral/%
endif
ifeq ($(CIRCUITPY_IPADDRESS),1)
SRC_PATTERNS += ipaddress/%
endif
ifeq ($(CIRCUITPY_MATH),1)
SRC_PATTERNS += math/%
endif
ifeq ($(CIRCUITPY__EVE),1)
SRC_PATTERNS += _eve/%
endif
ifeq ($(CIRCUITPY_MEMORYMONITOR),1)
SRC_PATTERNS += memorymonitor/%
endif
ifeq ($(CIRCUITPY_MICROCONTROLLER),1)
SRC_PATTERNS += microcontroller/%
endif
ifeq ($(CIRCUITPY_NEOPIXEL_WRITE),1)
SRC_PATTERNS += neopixel_write/%
endif
ifeq ($(CIRCUITPY_NETWORK),1)
SRC_PATTERNS += network/% socket/%
endif
ifeq ($(CIRCUITPY_NVM),1)
SRC_PATTERNS += nvm/%
endif
ifeq ($(CIRCUITPY_OS),1)
SRC_PATTERNS += os/%
endif
ifeq ($(CIRCUITPY_PIXELBUF),1)
SRC_PATTERNS += _pixelbuf/%
endif
ifeq ($(CIRCUITPY_RGBMATRIX),1)
SRC_PATTERNS += rgbmatrix/%
endif
ifeq ($(CIRCUITPY_PS2IO),1)
SRC_PATTERNS += ps2io/%
endif
ifeq ($(CIRCUITPY_PULSEIO),1)
SRC_PATTERNS += pulseio/%
endif
ifeq ($(CIRCUITPY_PWMIO),1)
SRC_PATTERNS += pwmio/%
endif
ifeq ($(CIRCUITPY_RANDOM),1)
SRC_PATTERNS += random/%
endif
ifeq ($(CIRCUITPY_ROTARYIO),1)
SRC_PATTERNS += rotaryio/%
endif
ifeq ($(CIRCUITPY_RTC),1)
SRC_PATTERNS += rtc/%
endif
ifeq ($(CIRCUITPY_SAMD),1)
SRC_PATTERNS += samd/%
endif
ifeq ($(CIRCUITPY_SDCARDIO),1)
SRC_PATTERNS += sdcardio/%
endif
ifeq ($(CIRCUITPY_SDIOIO),1)
SRC_PATTERNS += sdioio/%
endif
ifeq ($(CIRCUITPY_SHARPDISPLAY),1)
SRC_PATTERNS += sharpdisplay/%
endif
ifeq ($(CIRCUITPY_SOCKETPOOL),1)
SRC_PATTERNS += socketpool/%
endif
ifeq ($(CIRCUITPY_SSL),1)
SRC_PATTERNS += ssl/%
endif
ifeq ($(CIRCUITPY_STAGE),1)
SRC_PATTERNS += _stage/%
endif
ifeq ($(CIRCUITPY_STORAGE),1)
SRC_PATTERNS += storage/%
endif
ifeq ($(CIRCUITPY_STRUCT),1)
SRC_PATTERNS += struct/%
endif
ifeq ($(CIRCUITPY_SUPERVISOR),1)
SRC_PATTERNS += supervisor/%
endif
ifeq ($(CIRCUITPY_TERMINALIO),1)
SRC_PATTERNS += terminalio/% fontio/%
endif
ifeq ($(CIRCUITPY_TIME),1)
SRC_PATTERNS += time/%
endif
ifeq ($(CIRCUITPY_TOUCHIO),1)
SRC_PATTERNS += touchio/%
endif
ifeq ($(CIRCUITPY_UHEAP),1)
SRC_PATTERNS += uheap/%
endif
ifeq ($(CIRCUITPY_USB_HID),1)
SRC_PATTERNS += usb_hid/%
endif
ifeq ($(CIRCUITPY_USB_MIDI),1)
SRC_PATTERNS += usb_midi/%
endif
ifeq ($(CIRCUITPY_USTACK),1)
SRC_PATTERNS += ustack/%
endif
ifeq ($(CIRCUITPY_WATCHDOG),1)
SRC_PATTERNS += watchdog/%
endif
ifeq ($(CIRCUITPY_WIFI),1)
SRC_PATTERNS += wifi/%
endif
ifeq ($(CIRCUITPY_PEW),1)
SRC_PATTERNS += _pew/%
endif
ifeq ($(CIRCUITPY_MSGPACK),1)
SRC_PATTERNS += msgpack/%
endif
<<<<<<< HEAD
ifeq ($(CIRCUITPY_IOT),1)
SRC_PATTERNS += iot/%
endif
ifeq ($(CIRCUITPY_GPIO),1)
SRC_PATTERNS += gpio/%
endif
=======
>>>>>>> 3c724321

# All possible sources are listed here, and are filtered by SRC_PATTERNS in SRC_COMMON_HAL
SRC_COMMON_HAL_ALL = \
	_bleio/Adapter.c \
	_bleio/Attribute.c \
	_bleio/Characteristic.c \
	_bleio/CharacteristicBuffer.c \
	_bleio/Connection.c \
	_bleio/Descriptor.c \
	_bleio/PacketBuffer.c \
	_bleio/Service.c \
	_bleio/UUID.c \
	_bleio/__init__.c \
	_pew/PewPew.c \
	_pew/__init__.c \
	alarm/__init__.c \
	alarm/pin/PinAlarm.c \
	alarm/time/TimeAlarm.c \
	analogio/AnalogIn.c \
	analogio/AnalogOut.c \
	analogio/__init__.c \
	audiobusio/I2SOut.c \
	audiobusio/PDMIn.c \
	audiobusio/__init__.c \
	audioio/AudioOut.c \
	audioio/__init__.c \
	audiopwmio/PWMAudioOut.c \
	audiopwmio/__init__.c \
	board/__init__.c \
	busio/I2C.c \
	busio/SPI.c \
	busio/UART.c \
	busio/__init__.c \
	camera/__init__.c \
	camera/Camera.c \
	canio/CAN.c \
	canio/Listener.c \
	canio/__init__.c \
	countio/Counter.c \
	countio/__init__.c \
	digitalio/DigitalInOut.c \
	digitalio/__init__.c \
	displayio/ParallelBus.c \
	frequencyio/FrequencyIn.c \
	frequencyio/__init__.c \
	gnss/__init__.c \
	gnss/GNSS.c \
	gnss/PositionFix.c \
	gnss/SatelliteSystem.c \
	i2cperipheral/I2CPeripheral.c \
	i2cperipheral/__init__.c \
	microcontroller/Pin.c \
	microcontroller/Processor.c \
	microcontroller/__init__.c \
	neopixel_write/__init__.c \
	nvm/ByteArray.c \
	nvm/__init__.c \
	os/__init__.c \
	ps2io/Ps2.c \
	ps2io/__init__.c \
	pulseio/PulseIn.c \
	pulseio/PulseOut.c \
	pulseio/__init__.c \
	pwmio/PWMOut.c \
	pwmio/__init__.c \
	rgbmatrix/RGBMatrix.c \
	rgbmatrix/__init__.c \
	rotaryio/IncrementalEncoder.c \
	rotaryio/__init__.c \
	rtc/RTC.c \
	rtc/__init__.c \
	sdioio/SDCard.c \
	sdioio/__init__.c \
	socketpool/__init__.c \
	socketpool/SocketPool.c \
	socketpool/Socket.c \
	ssl/__init__.c \
	ssl/SSLContext.c \
	supervisor/Runtime.c \
	supervisor/__init__.c \
	watchdog/WatchDogMode.c \
	watchdog/WatchDogTimer.c \
	watchdog/__init__.c \
	wifi/Network.c \
	wifi/Radio.c \
	wifi/ScannedNetworks.c \
	wifi/__init__.c \
	gpio/Timer.c \
	gpio/__init__.c \

ifeq ($(CIRCUITPY_BLEIO_HCI),1)
# Helper code for _bleio HCI.
SRC_C += \
	common-hal/_bleio/att.c \
	common-hal/_bleio/hci.c \

endif


SRC_COMMON_HAL = $(filter $(SRC_PATTERNS), $(SRC_COMMON_HAL_ALL))

# These don't have corresponding files in each port but are still located in
# shared-bindings to make it clear what the contents of the modules are.
# All possible sources are listed here, and are filtered by SRC_PATTERNS.
SRC_BINDINGS_ENUMS = \
$(filter $(SRC_PATTERNS), \
	_bleio/Address.c \
	_bleio/Attribute.c \
	_bleio/ScanEntry.c \
	_eve/__init__.c \
	camera/ImageFormat.c \
	canio/Match.c \
	digitalio/Direction.c \
	digitalio/DriveMode.c \
	digitalio/Pull.c \
	fontio/Glyph.c \
	math/__init__.c \
	microcontroller/ResetReason.c \
	microcontroller/RunMode.c \
	msgpack/__init__.c \
<<<<<<< HEAD
	iot/Chronometer.c \
	iot/Ticker.c \
	iot/TimeQueue.c \
=======
	msgpack/ExtType.c \
	supervisor/RunReason.c \
>>>>>>> 3c724321
)

SRC_BINDINGS_ENUMS += \
	util.c

SRC_SHARED_MODULE_ALL = \
	_bleio/Address.c \
	_bleio/Attribute.c \
	_bleio/ScanEntry.c \
	_bleio/ScanResults.c \
	_eve/__init__.c \
	_pixelbuf/PixelBuf.c \
	_pixelbuf/__init__.c \
	_stage/Layer.c \
	_stage/Text.c \
	_stage/__init__.c \
	aesio/__init__.c \
	aesio/aes.c \
	audiocore/RawSample.c \
	audiocore/WaveFile.c \
	audiocore/__init__.c \
	audioio/__init__.c \
	audiomixer/Mixer.c \
	audiomixer/MixerVoice.c \
	audiomixer/__init__.c \
	audiomp3/MP3Decoder.c \
	audiomp3/__init__.c \
	audiopwmio/__init__.c \
	bitbangio/I2C.c \
	bitbangio/OneWire.c \
	bitbangio/SPI.c \
	bitbangio/__init__.c \
	board/__init__.c \
	busio/OneWire.c \
	canio/Match.c \
	canio/Message.c \
	canio/RemoteTransmissionRequest.c \
	displayio/Bitmap.c \
	displayio/ColorConverter.c \
	displayio/Display.c \
	displayio/EPaperDisplay.c \
	displayio/FourWire.c \
	displayio/Group.c \
	displayio/I2CDisplay.c \
	displayio/OnDiskBitmap.c \
	displayio/Palette.c \
	displayio/Shape.c \
	displayio/TileGrid.c \
	displayio/__init__.c \
	fontio/BuiltinFont.c \
	fontio/__init__.c \
	framebufferio/FramebufferDisplay.c \
	framebufferio/__init__.c \
	ipaddress/IPv4Address.c \
	ipaddress/__init__.c \
	sdcardio/SDCard.c \
	sdcardio/__init__.c \
	gamepad/GamePad.c \
	gamepad/__init__.c \
	gamepadshift/GamePadShift.c \
	gamepadshift/__init__.c \
	memorymonitor/__init__.c \
	memorymonitor/AllocationAlarm.c \
	memorymonitor/AllocationSize.c \
	network/__init__.c \
	msgpack/__init__.c \
	os/__init__.c \
	random/__init__.c \
	rgbmatrix/RGBMatrix.c \
	rgbmatrix/__init__.c \
	sharpdisplay/SharpMemoryFramebuffer.c \
	sharpdisplay/__init__.c \
	socket/__init__.c \
	storage/__init__.c \
	struct/__init__.c \
	terminalio/Terminal.c \
	terminalio/__init__.c \
	time/__init__.c \
	uheap/__init__.c \
	ustack/__init__.c \
	vectorio/Circle.c \
	vectorio/Polygon.c \
	vectorio/Rectangle.c \
	vectorio/VectorShape.c \
	vectorio/__init__.c \
	iot/__init__.c \

# All possible sources are listed here, and are filtered by SRC_PATTERNS.
SRC_SHARED_MODULE = $(filter $(SRC_PATTERNS), $(SRC_SHARED_MODULE_ALL))

# Use the native touchio if requested. This flag is set conditionally in, say, mpconfigport.h.
# The presence of common-hal/touchio/* does not imply it's available for all chips in a port,
# so there is an explicit flag. For example, SAMD21 touchio is native, but SAMD51 is not.
ifeq ($(CIRCUITPY_TOUCHIO_USE_NATIVE),1)
SRC_COMMON_HAL_ALL += \
	touchio/TouchIn.c \
	touchio/__init__.c
else
SRC_SHARED_MODULE_ALL += \
	touchio/TouchIn.c \
	touchio/__init__.c
endif

# If supporting _bleio via HCI, make devices/ble_hci/common-hal/_bleio be includable,
# and use C source files in devices/ble_hci/common-hal.
ifeq ($(CIRCUITPY_BLEIO_HCI),1)
INC += -I$(TOP)/devices/ble_hci
DEVICES_MODULES += $(TOP)/devices/ble_hci
endif

ifeq ($(CIRCUITPY_AUDIOMP3),1)
SRC_MOD += $(addprefix lib/mp3/src/, \
	bitstream.c \
	buffers.c \
	dct32.c \
	dequant.c \
	dqchan.c \
	huffman.c \
	hufftabs.c \
	imdct.c \
	mp3dec.c \
	mp3tabs.c \
	polyphase.c \
	scalfact.c \
	stproc.c \
	subband.c \
	trigtabs.c \
)
$(BUILD)/lib/mp3/src/buffers.o: CFLAGS += -include "py/misc.h" -D'MPDEC_ALLOCATOR(x)=m_malloc(x,0)' -D'MPDEC_FREE(x)=m_free(x)'
endif
ifeq ($(CIRCUITPY_RGBMATRIX),1)
SRC_MOD += $(addprefix lib/protomatter/src/, \
	core.c \
)
$(BUILD)/lib/protomatter/src/core.o: CFLAGS += -include "shared-module/rgbmatrix/allocator.h" -DCIRCUITPY -Wno-missing-braces
endif

# All possible sources are listed here, and are filtered by SRC_PATTERNS.
SRC_SHARED_MODULE_INTERNAL = \
$(filter $(SRC_PATTERNS), \
	displayio/display_core.c \
)

SRC_COMMON_HAL_INTERNAL = \
$(filter $(SRC_PATTERNS), \
	_bleio/ \
)

ifeq ($(INTERNAL_LIBM),1)
SRC_LIBM = \
$(addprefix lib/,\
	libm/math.c \
	libm/roundf.c \
	libm/fmodf.c \
	libm/nearbyintf.c \
	libm/ef_sqrt.c \
	libm/kf_rem_pio2.c \
	libm/kf_sin.c \
	libm/kf_cos.c \
	libm/kf_tan.c \
	libm/ef_rem_pio2.c \
	libm/sf_sin.c \
	libm/sf_cos.c \
	libm/sf_tan.c \
	libm/sf_frexp.c \
	libm/sf_modf.c \
	libm/sf_ldexp.c \
	libm/asinfacosf.c \
	libm/atanf.c \
	libm/atan2f.c \
	)
ifeq ($(CIRCUITPY_ULAB),1)
SRC_LIBM += \
$(addprefix lib/,\
	libm/acoshf.c \
	libm/asinhf.c \
	libm/atanhf.c \
	libm/erf_lgamma.c \
	libm/log1pf.c \
	libm/sf_erf.c \
	libm/wf_lgamma.c \
	libm/wf_tgamma.c \
	)
endif
endif

ifdef LD_TEMPLATE_FILE
# Generate a linker script (.ld file) from a template, for those builds that use it.
GENERATED_LD_FILE = $(BUILD)/$(notdir $(patsubst %.template.ld,%.ld,$(LD_TEMPLATE_FILE)))
#
# ld_defines.pp is generated from ld_defines.c. See py/mkrules.mk.
# Run gen_ld_files.py over ALL *.template.ld files, not just LD_TEMPLATE_FILE,
# because it may include other template files.
$(GENERATED_LD_FILE): $(BUILD)/ld_defines.pp boards/*.template.ld
	$(STEPECHO) "GEN $@"
	$(Q)$(PYTHON3) $(TOP)/tools/gen_ld_files.py --defines $< --out_dir $(BUILD) boards/*.template.ld
endif

.PHONY: check-release-needs-clean-build

check-release-needs-clean-build:
	@echo "RELEASE_NEEDS_CLEAN_BUILD = $(RELEASE_NEEDS_CLEAN_BUILD)"<|MERGE_RESOLUTION|>--- conflicted
+++ resolved
@@ -289,15 +289,12 @@
 ifeq ($(CIRCUITPY_MSGPACK),1)
 SRC_PATTERNS += msgpack/%
 endif
-<<<<<<< HEAD
 ifeq ($(CIRCUITPY_IOT),1)
 SRC_PATTERNS += iot/%
 endif
 ifeq ($(CIRCUITPY_GPIO),1)
 SRC_PATTERNS += gpio/%
 endif
-=======
->>>>>>> 3c724321
 
 # All possible sources are listed here, and are filtered by SRC_PATTERNS in SRC_COMMON_HAL
 SRC_COMMON_HAL_ALL = \
@@ -418,14 +415,11 @@
 	microcontroller/ResetReason.c \
 	microcontroller/RunMode.c \
 	msgpack/__init__.c \
-<<<<<<< HEAD
 	iot/Chronometer.c \
 	iot/Ticker.c \
 	iot/TimeQueue.c \
-=======
 	msgpack/ExtType.c \
 	supervisor/RunReason.c \
->>>>>>> 3c724321
 )
 
 SRC_BINDINGS_ENUMS += \
