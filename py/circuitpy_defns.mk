# This file is part of the MicroPython project, http://micropython.org/
#
# The MIT License (MIT)
#
# SPDX-FileCopyrightText: Copyright (c) 2019 Dan Halbert for Adafruit Industries
#
# Permission is hereby granted, free of charge, to any person obtaining a copy
# of this software and associated documentation files (the "Software"), to deal
# in the Software without restriction, including without limitation the rights
# to use, copy, modify, merge, publish, distribute, sublicense, and/or sell
# copies of the Software, and to permit persons to whom the Software is
# furnished to do so, subject to the following conditions:
#
# The above copyright notice and this permission notice shall be included in
# all copies or substantial portions of the Software.
#
# THE SOFTWARE IS PROVIDED "AS IS", WITHOUT WARRANTY OF ANY KIND, EXPRESS OR
# IMPLIED, INCLUDING BUT NOT LIMITED TO THE WARRANTIES OF MERCHANTABILITY,
# FITNESS FOR A PARTICULAR PURPOSE AND NONINFRINGEMENT. IN NO EVENT SHALL THE
# AUTHORS OR COPYRIGHT HOLDERS BE LIABLE FOR ANY CLAIM, DAMAGES OR OTHER
# LIABILITY, WHETHER IN AN ACTION OF CONTRACT, TORT OR OTHERWISE, ARISING FROM,
# OUT OF OR IN CONNECTION WITH THE SOFTWARE OR THE USE OR OTHER DEALINGS IN
# THE SOFTWARE.

# Common Makefile definitions that can be shared across CircuitPython ports.

###
# Common compile warnings.

BASE_CFLAGS = \
	-fsingle-precision-constant \
	-fno-strict-aliasing \
	-Wdouble-promotion \
	-Wimplicit-fallthrough=2 \
	-Wno-endif-labels \
	-Wstrict-prototypes \
	-Werror-implicit-function-declaration \
	-Wfloat-equal \
	-Wundef \
	-Wshadow \
	-Wwrite-strings \
	-Wsign-compare \
	-Wmissing-format-attribute \
	-Wno-deprecated-declarations \
	-Wnested-externs \
	-Wunreachable-code \
	-Wcast-align \
	-D__$(CHIP_VARIANT)__ \
	-ffunction-sections \
	-fdata-sections \
	-DCIRCUITPY_SOFTWARE_SAFE_MODE=0x0ADABEEF \
	-DCIRCUITPY_CANARY_WORD=0xADAF00 \
	-DCIRCUITPY_SAFE_RESTART_WORD=0xDEADBEEF \
	--param max-inline-insns-single=500

#        Use these flags to debug build times and header includes.
#        -ftime-report
#        -H


# Set a global CIRCUITPY_DEBUG flag.
# Don't just call it "DEBUG": too many libraries use plain DEBUG.
ifneq ($(DEBUG),)
CFLAGS += -DCIRCUITPY_DEBUG=$(DEBUG)
else
CFLAGS += -DCIRCUITPY_DEBUG=0
endif

###
# Handle frozen modules.

ifneq ($(FROZEN_DIR),)
# To use frozen source modules, put your .py files in a subdirectory (eg scripts/)
# and then invoke make with FROZEN_DIR=scripts (be sure to build from scratch).
CFLAGS += -DMICROPY_MODULE_FROZEN_STR
endif

# To use frozen bytecode, put your .py files in a subdirectory (eg frozen/) and
# then invoke make with FROZEN_MPY_DIR=frozen or FROZEN_MPY_DIRS="dir1 dir2"
# (be sure to build from scratch).

ifneq ($(FROZEN_MPY_DIRS),)
CFLAGS += -DMICROPY_QSTR_EXTRA_POOL=mp_qstr_frozen_const_pool
CFLAGS += -DMICROPY_MODULE_FROZEN_MPY
endif


###
# Propagate longint choice from .mk to C. There's no easy string comparison
# in cpp conditionals, so we #define separate names for each.
ifeq ($(LONGINT_IMPL),NONE)
CFLAGS += -DLONGINT_IMPL_NONE
endif

ifeq ($(LONGINT_IMPL),MPZ)
CFLAGS += -DLONGINT_IMPL_MPZ
endif

ifeq ($(LONGINT_IMPL),LONGLONG)
CFLAGS += -DLONGINT_IMPL_LONGLONG
endif


###
# Select which builtin modules to compile and include.

ifeq ($(CIRCUITPY_AESIO),1)
SRC_PATTERNS += aesio/%
endif
ifeq ($(CIRCUITPY_ALARM),1)
SRC_PATTERNS += alarm/%
endif
ifeq ($(CIRCUITPY_ANALOGIO),1)
SRC_PATTERNS += analogio/%
endif
ifeq ($(CIRCUITPY_AUDIOBUSIO),1)
SRC_PATTERNS += audiobusio/%
endif
ifeq ($(CIRCUITPY_AUDIOIO),1)
SRC_PATTERNS += audioio/%
endif
ifeq ($(CIRCUITPY_AUDIOPWMIO),1)
SRC_PATTERNS += audiopwmio/%
endif
ifeq ($(CIRCUITPY_AUDIOCORE),1)
SRC_PATTERNS += audiocore/%
endif
ifeq ($(CIRCUITPY_AUDIOMIXER),1)
SRC_PATTERNS += audiomixer/%
endif
ifeq ($(CIRCUITPY_AUDIOMP3),1)
SRC_PATTERNS += audiomp3/%
endif
ifeq ($(CIRCUITPY_BITBANGIO),1)
SRC_PATTERNS += bitbangio/%
endif
# Some builds need bitbang SPI for the dotstar but don't make bitbangio available so include it separately.
ifeq ($(CIRCUITPY_BITBANG_APA102),1)
SRC_PATTERNS += bitbangio/SPI%
endif
ifeq ($(CIRCUITPY_BLEIO),1)
SRC_PATTERNS += _bleio/%
endif
ifeq ($(CIRCUITPY_BOARD),1)
SRC_PATTERNS += board/%
endif
ifeq ($(CIRCUITPY_BUSDEVICE),1)
SRC_PATTERNS += adafruit_bus_device/%
endif
ifeq ($(CIRCUITPY_BUSIO),1)
SRC_PATTERNS += busio/% bitbangio/OneWire.%
endif
ifeq ($(CIRCUITPY_CAMERA),1)
SRC_PATTERNS += camera/%
endif
ifeq ($(CIRCUITPY_CANIO),1)
SRC_PATTERNS += canio/%
endif
ifeq ($(CIRCUITPY_COUNTIO),1)
SRC_PATTERNS += countio/%
endif
ifeq ($(CIRCUITPY_DIGITALIO),1)
SRC_PATTERNS += digitalio/%
endif
ifeq ($(CIRCUITPY_DISPLAYIO),1)
SRC_PATTERNS += displayio/%
endif
ifeq ($(CIRCUITPY_VECTORIO),1)
SRC_PATTERNS += vectorio/%
endif
ifeq ($(CIRCUITPY_FRAMEBUFFERIO),1)
SRC_PATTERNS += framebufferio/%
endif
ifeq ($(CIRCUITPY_FREQUENCYIO),1)
SRC_PATTERNS += frequencyio/%
endif
ifeq ($(CIRCUITPY_GAMEPAD),1)
SRC_PATTERNS += gamepad/%
endif
ifeq ($(CIRCUITPY_GAMEPADSHIFT),1)
SRC_PATTERNS += gamepadshift/%
endif
ifeq ($(CIRCUITPY_GNSS),1)
SRC_PATTERNS += gnss/%
endif
ifeq ($(CIRCUITPY_I2CPERIPHERAL),1)
SRC_PATTERNS += i2cperipheral/%
endif
ifeq ($(CIRCUITPY_IPADDRESS),1)
SRC_PATTERNS += ipaddress/%
endif
ifeq ($(CIRCUITPY_MATH),1)
SRC_PATTERNS += math/%
endif
ifeq ($(CIRCUITPY__EVE),1)
SRC_PATTERNS += _eve/%
endif
ifeq ($(CIRCUITPY_MEMORYMONITOR),1)
SRC_PATTERNS += memorymonitor/%
endif
ifeq ($(CIRCUITPY_MICROCONTROLLER),1)
SRC_PATTERNS += microcontroller/%
endif
ifeq ($(CIRCUITPY_NEOPIXEL_WRITE),1)
SRC_PATTERNS += neopixel_write/%
endif
ifeq ($(CIRCUITPY_NETWORK),1)
SRC_PATTERNS += network/% socket/%
endif
ifeq ($(CIRCUITPY_NVM),1)
SRC_PATTERNS += nvm/%
endif
ifeq ($(CIRCUITPY_OS),1)
SRC_PATTERNS += os/%
endif
ifeq ($(CIRCUITPY_DUALBANK),1)
SRC_PATTERNS += dualbank/%
endif
ifeq ($(CIRCUITPY_PIXELBUF),1)
SRC_PATTERNS += _pixelbuf/%
endif
ifeq ($(CIRCUITPY_RGBMATRIX),1)
SRC_PATTERNS += rgbmatrix/%
endif
ifeq ($(CIRCUITPY_PS2IO),1)
SRC_PATTERNS += ps2io/%
endif
ifeq ($(CIRCUITPY_PULSEIO),1)
SRC_PATTERNS += pulseio/%
endif
ifeq ($(CIRCUITPY_PWMIO),1)
SRC_PATTERNS += pwmio/%
endif
ifeq ($(CIRCUITPY_RANDOM),1)
SRC_PATTERNS += random/%
endif
ifeq ($(CIRCUITPY_ROTARYIO),1)
SRC_PATTERNS += rotaryio/%
endif
ifeq ($(CIRCUITPY_RTC),1)
SRC_PATTERNS += rtc/%
endif
ifeq ($(CIRCUITPY_SAMD),1)
SRC_PATTERNS += samd/%
endif
ifeq ($(CIRCUITPY_SDCARDIO),1)
SRC_PATTERNS += sdcardio/%
endif
ifeq ($(CIRCUITPY_SDIOIO),1)
SRC_PATTERNS += sdioio/%
endif
ifeq ($(CIRCUITPY_SHARPDISPLAY),1)
SRC_PATTERNS += sharpdisplay/%
endif
ifeq ($(CIRCUITPY_SOCKETPOOL),1)
SRC_PATTERNS += socketpool/%
endif
ifeq ($(CIRCUITPY_SSL),1)
SRC_PATTERNS += ssl/%
endif
ifeq ($(CIRCUITPY_STAGE),1)
SRC_PATTERNS += _stage/%
endif
ifeq ($(CIRCUITPY_STORAGE),1)
SRC_PATTERNS += storage/%
endif
ifeq ($(CIRCUITPY_STRUCT),1)
SRC_PATTERNS += struct/%
endif
ifeq ($(CIRCUITPY_SUPERVISOR),1)
SRC_PATTERNS += supervisor/%
endif
ifeq ($(CIRCUITPY_TERMINALIO),1)
SRC_PATTERNS += terminalio/% fontio/%
endif
ifeq ($(CIRCUITPY_TIME),1)
SRC_PATTERNS += time/%
endif
ifeq ($(CIRCUITPY_TOUCHIO),1)
SRC_PATTERNS += touchio/%
endif
ifeq ($(CIRCUITPY_UHEAP),1)
SRC_PATTERNS += uheap/%
endif
ifeq ($(CIRCUITPY_USB_HID),1)
SRC_PATTERNS += usb_hid/%
endif
ifeq ($(CIRCUITPY_USB_MIDI),1)
SRC_PATTERNS += usb_midi/%
endif
ifeq ($(CIRCUITPY_USTACK),1)
SRC_PATTERNS += ustack/%
endif
ifeq ($(CIRCUITPY_WATCHDOG),1)
SRC_PATTERNS += watchdog/%
endif
ifeq ($(CIRCUITPY_WIFI),1)
SRC_PATTERNS += wifi/%
endif
ifeq ($(CIRCUITPY_PEW),1)
SRC_PATTERNS += _pew/%
endif
ifeq ($(CIRCUITPY_MSGPACK),1)
SRC_PATTERNS += msgpack/%
endif
<<<<<<< HEAD
ifeq ($(CIRCUITPY_IOT),1)
SRC_PATTERNS += iot/%
endif
ifeq ($(CIRCUITPY_GPIO),1)
SRC_PATTERNS += gpio/%
endif
=======
>>>>>>> 816cbe47

# All possible sources are listed here, and are filtered by SRC_PATTERNS in SRC_COMMON_HAL
SRC_COMMON_HAL_ALL = \
	_bleio/Adapter.c \
	_bleio/Attribute.c \
	_bleio/Characteristic.c \
	_bleio/CharacteristicBuffer.c \
	_bleio/Connection.c \
	_bleio/Descriptor.c \
	_bleio/PacketBuffer.c \
	_bleio/Service.c \
	_bleio/UUID.c \
	_bleio/__init__.c \
	_pew/PewPew.c \
	_pew/__init__.c \
	alarm/SleepMemory.c \
	alarm/__init__.c \
	alarm/pin/PinAlarm.c \
	alarm/time/TimeAlarm.c \
	alarm/touch/TouchAlarm.c \
	analogio/AnalogIn.c \
	analogio/AnalogOut.c \
	analogio/__init__.c \
	audiobusio/I2SOut.c \
	audiobusio/PDMIn.c \
	audiobusio/__init__.c \
	audioio/AudioOut.c \
	audioio/__init__.c \
	audiopwmio/PWMAudioOut.c \
	audiopwmio/__init__.c \
	board/__init__.c \
	busio/I2C.c \
	busio/SPI.c \
	busio/UART.c \
	busio/__init__.c \
	camera/__init__.c \
	camera/Camera.c \
	canio/CAN.c \
	canio/Listener.c \
	canio/__init__.c \
	countio/Counter.c \
	countio/__init__.c \
	digitalio/DigitalInOut.c \
	digitalio/__init__.c \
	displayio/ParallelBus.c \
	frequencyio/FrequencyIn.c \
	frequencyio/__init__.c \
	gnss/__init__.c \
	gnss/GNSS.c \
	gnss/PositionFix.c \
	gnss/SatelliteSystem.c \
	i2cperipheral/I2CPeripheral.c \
	i2cperipheral/__init__.c \
	microcontroller/Pin.c \
	microcontroller/Processor.c \
	microcontroller/__init__.c \
	neopixel_write/__init__.c \
	nvm/ByteArray.c \
	nvm/__init__.c \
	os/__init__.c \
	dualbank/__init__.c \
	ps2io/Ps2.c \
	ps2io/__init__.c \
	pulseio/PulseIn.c \
	pulseio/PulseOut.c \
	pulseio/__init__.c \
	pwmio/PWMOut.c \
	pwmio/__init__.c \
	rgbmatrix/RGBMatrix.c \
	rgbmatrix/__init__.c \
	rotaryio/IncrementalEncoder.c \
	rotaryio/__init__.c \
	rtc/RTC.c \
	rtc/__init__.c \
	sdioio/SDCard.c \
	sdioio/__init__.c \
	socketpool/__init__.c \
	socketpool/SocketPool.c \
	socketpool/Socket.c \
	ssl/__init__.c \
	ssl/SSLContext.c \
	supervisor/Runtime.c \
	supervisor/__init__.c \
	watchdog/WatchDogMode.c \
	watchdog/WatchDogTimer.c \
	watchdog/__init__.c \
	wifi/Network.c \
	wifi/Radio.c \
	wifi/ScannedNetworks.c \
	wifi/__init__.c \
	gpio/Timer.c \
	gpio/__init__.c \

ifeq ($(CIRCUITPY_BLEIO_HCI),1)
# Helper code for _bleio HCI.
SRC_C += \
	common-hal/_bleio/att.c \
	common-hal/_bleio/hci.c \

endif


SRC_COMMON_HAL = $(filter $(SRC_PATTERNS), $(SRC_COMMON_HAL_ALL))

# These don't have corresponding files in each port but are still located in
# shared-bindings to make it clear what the contents of the modules are.
# All possible sources are listed here, and are filtered by SRC_PATTERNS.
SRC_BINDINGS_ENUMS = \
$(filter $(SRC_PATTERNS), \
	_bleio/Address.c \
	_bleio/Attribute.c \
	_bleio/ScanEntry.c \
	_eve/__init__.c \
	camera/ImageFormat.c \
	canio/Match.c \
	digitalio/Direction.c \
	digitalio/DriveMode.c \
	digitalio/Pull.c \
	fontio/Glyph.c \
	math/__init__.c \
	microcontroller/ResetReason.c \
	microcontroller/RunMode.c \
	msgpack/__init__.c \
<<<<<<< HEAD
	iot/Chronometer.c \
	iot/Ticker.c \
	iot/TimeQueue.c \
	iot/FinaliserProxy.c \
=======
>>>>>>> 816cbe47
	msgpack/ExtType.c \
	supervisor/RunReason.c \
)

SRC_BINDINGS_ENUMS += \
	util.c

SRC_SHARED_MODULE_ALL = \
	_bleio/Address.c \
	_bleio/Attribute.c \
	_bleio/ScanEntry.c \
	_bleio/ScanResults.c \
	_eve/__init__.c \
	_pixelbuf/PixelBuf.c \
	_pixelbuf/__init__.c \
	_stage/Layer.c \
	_stage/Text.c \
	_stage/__init__.c \
	aesio/__init__.c \
	aesio/aes.c \
	audiocore/RawSample.c \
	audiocore/WaveFile.c \
	audiocore/__init__.c \
	audioio/__init__.c \
	audiomixer/Mixer.c \
	audiomixer/MixerVoice.c \
	audiomixer/__init__.c \
	audiomp3/MP3Decoder.c \
	audiomp3/__init__.c \
	audiopwmio/__init__.c \
	bitbangio/I2C.c \
	bitbangio/OneWire.c \
	bitbangio/SPI.c \
	bitbangio/__init__.c \
	board/__init__.c \
	adafruit_bus_device/__init__.c \
	adafruit_bus_device/I2CDevice.c \
	adafruit_bus_device/SPIDevice.c \
	busio/OneWire.c \
	canio/Match.c \
	canio/Message.c \
	canio/RemoteTransmissionRequest.c \
	displayio/Bitmap.c \
	displayio/ColorConverter.c \
	displayio/Display.c \
	displayio/EPaperDisplay.c \
	displayio/FourWire.c \
	displayio/Group.c \
	displayio/I2CDisplay.c \
	displayio/OnDiskBitmap.c \
	displayio/Palette.c \
	displayio/Shape.c \
	displayio/TileGrid.c \
	displayio/__init__.c \
	fontio/BuiltinFont.c \
	fontio/__init__.c \
	framebufferio/FramebufferDisplay.c \
	framebufferio/__init__.c \
	ipaddress/IPv4Address.c \
	ipaddress/__init__.c \
	sdcardio/SDCard.c \
	sdcardio/__init__.c \
	gamepad/GamePad.c \
	gamepad/__init__.c \
	gamepadshift/GamePadShift.c \
	gamepadshift/__init__.c \
	memorymonitor/__init__.c \
	memorymonitor/AllocationAlarm.c \
	memorymonitor/AllocationSize.c \
	network/__init__.c \
	msgpack/__init__.c \
	os/__init__.c \
	random/__init__.c \
	rgbmatrix/RGBMatrix.c \
	rgbmatrix/__init__.c \
	sharpdisplay/SharpMemoryFramebuffer.c \
	sharpdisplay/__init__.c \
	socket/__init__.c \
	storage/__init__.c \
	struct/__init__.c \
	terminalio/Terminal.c \
	terminalio/__init__.c \
	time/__init__.c \
	uheap/__init__.c \
	ustack/__init__.c \
	vectorio/Circle.c \
	vectorio/Polygon.c \
	vectorio/Rectangle.c \
	vectorio/VectorShape.c \
	vectorio/__init__.c \
	iot/__init__.c \

# All possible sources are listed here, and are filtered by SRC_PATTERNS.
SRC_SHARED_MODULE = $(filter $(SRC_PATTERNS), $(SRC_SHARED_MODULE_ALL))

# Use the native touchio if requested. This flag is set conditionally in, say, mpconfigport.h.
# The presence of common-hal/touchio/* does not imply it's available for all chips in a port,
# so there is an explicit flag. For example, SAMD21 touchio is native, but SAMD51 is not.
ifeq ($(CIRCUITPY_TOUCHIO_USE_NATIVE),1)
SRC_COMMON_HAL_ALL += \
	touchio/TouchIn.c \
	touchio/__init__.c
else
SRC_SHARED_MODULE_ALL += \
	touchio/TouchIn.c \
	touchio/__init__.c
endif

# If supporting _bleio via HCI, make devices/ble_hci/common-hal/_bleio be includable,
# and use C source files in devices/ble_hci/common-hal.
ifeq ($(CIRCUITPY_BLEIO_HCI),1)
INC += -I$(TOP)/devices/ble_hci
DEVICES_MODULES += $(TOP)/devices/ble_hci
endif

ifeq ($(CIRCUITPY_AUDIOMP3),1)
SRC_MOD += $(addprefix lib/mp3/src/, \
	bitstream.c \
	buffers.c \
	dct32.c \
	dequant.c \
	dqchan.c \
	huffman.c \
	hufftabs.c \
	imdct.c \
	mp3dec.c \
	mp3tabs.c \
	polyphase.c \
	scalfact.c \
	stproc.c \
	subband.c \
	trigtabs.c \
)
$(BUILD)/lib/mp3/src/buffers.o: CFLAGS += -include "py/misc.h" -D'MPDEC_ALLOCATOR(x)=m_malloc(x,0)' -D'MPDEC_FREE(x)=m_free(x)'
endif
ifeq ($(CIRCUITPY_RGBMATRIX),1)
SRC_MOD += $(addprefix lib/protomatter/src/, \
	core.c \
)
$(BUILD)/lib/protomatter/src/core.o: CFLAGS += -include "shared-module/rgbmatrix/allocator.h" -DCIRCUITPY -Wno-missing-braces
endif

# All possible sources are listed here, and are filtered by SRC_PATTERNS.
SRC_SHARED_MODULE_INTERNAL = \
$(filter $(SRC_PATTERNS), \
	displayio/display_core.c \
)

SRC_COMMON_HAL_INTERNAL = \
$(filter $(SRC_PATTERNS), \
	_bleio/ \
)

ifeq ($(INTERNAL_LIBM),1)
SRC_LIBM = \
$(addprefix lib/,\
	libm/math.c \
	libm/roundf.c \
	libm/fmodf.c \
	libm/nearbyintf.c \
	libm/ef_sqrt.c \
	libm/kf_rem_pio2.c \
	libm/kf_sin.c \
	libm/kf_cos.c \
	libm/kf_tan.c \
	libm/ef_rem_pio2.c \
	libm/sf_sin.c \
	libm/sf_cos.c \
	libm/sf_tan.c \
	libm/sf_frexp.c \
	libm/sf_modf.c \
	libm/sf_ldexp.c \
	libm/asinfacosf.c \
	libm/atanf.c \
	libm/atan2f.c \
	)
ifeq ($(CIRCUITPY_ULAB),1)
SRC_LIBM += \
$(addprefix lib/,\
	libm/acoshf.c \
	libm/asinhf.c \
	libm/atanhf.c \
	libm/erf_lgamma.c \
	libm/log1pf.c \
	libm/sf_erf.c \
	libm/wf_lgamma.c \
	libm/wf_tgamma.c \
	)
endif
endif

ifdef LD_TEMPLATE_FILE
# Generate a linker script (.ld file) from a template, for those builds that use it.
GENERATED_LD_FILE = $(BUILD)/$(notdir $(patsubst %.template.ld,%.ld,$(LD_TEMPLATE_FILE)))
#
# ld_defines.pp is generated from ld_defines.c. See py/mkrules.mk.
# Run gen_ld_files.py over ALL *.template.ld files, not just LD_TEMPLATE_FILE,
# because it may include other template files.
$(GENERATED_LD_FILE): $(BUILD)/ld_defines.pp boards/*.template.ld
	$(STEPECHO) "GEN $@"
	$(Q)$(PYTHON3) $(TOP)/tools/gen_ld_files.py --defines $< --out_dir $(BUILD) boards/*.template.ld
endif

.PHONY: check-release-needs-clean-build

check-release-needs-clean-build:
	@echo "RELEASE_NEEDS_CLEAN_BUILD = $(RELEASE_NEEDS_CLEAN_BUILD)"<|MERGE_RESOLUTION|>--- conflicted
+++ resolved
@@ -303,15 +303,12 @@
 ifeq ($(CIRCUITPY_MSGPACK),1)
 SRC_PATTERNS += msgpack/%
 endif
-<<<<<<< HEAD
 ifeq ($(CIRCUITPY_IOT),1)
 SRC_PATTERNS += iot/%
 endif
 ifeq ($(CIRCUITPY_GPIO),1)
 SRC_PATTERNS += gpio/%
 endif
-=======
->>>>>>> 816cbe47
 
 # All possible sources are listed here, and are filtered by SRC_PATTERNS in SRC_COMMON_HAL
 SRC_COMMON_HAL_ALL = \
@@ -435,13 +432,10 @@
 	microcontroller/ResetReason.c \
 	microcontroller/RunMode.c \
 	msgpack/__init__.c \
-<<<<<<< HEAD
 	iot/Chronometer.c \
 	iot/Ticker.c \
 	iot/TimeQueue.c \
 	iot/FinaliserProxy.c \
-=======
->>>>>>> 816cbe47
 	msgpack/ExtType.c \
 	supervisor/RunReason.c \
 )
