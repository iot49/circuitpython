/*
 * This file is part of the MicroPython project, http://micropython.org/
 *
 * The MIT License (MIT)
 *
 * Copyright (c) 2019 Dan Halbert for Adafruit Industries
 *
 * Permission is hereby granted, free of charge, to any person obtaining a copy
 * of this software and associated documentation files (the "Software"), to deal
 * in the Software without restriction, including without limitation the rights
 * to use, copy, modify, merge, publish, distribute, sublicense, and/or sell
 * copies of the Software, and to permit persons to whom the Software is
 * furnished to do so, subject to the following conditions:
 *
 * The above copyright notice and this permission notice shall be included in
 * all copies or substantial portions of the Software.
 *
 * THE SOFTWARE IS PROVIDED "AS IS", WITHOUT WARRANTY OF ANY KIND, EXPRESS OR
 * IMPLIED, INCLUDING BUT NOT LIMITED TO THE WARRANTIES OF MERCHANTABILITY,
 * FITNESS FOR A PARTICULAR PURPOSE AND NONINFRINGEMENT. IN NO EVENT SHALL THE
 * AUTHORS OR COPYRIGHT HOLDERS BE LIABLE FOR ANY CLAIM, DAMAGES OR OTHER
 * LIABILITY, WHETHER IN AN ACTION OF CONTRACT, TORT OR OTHERWISE, ARISING FROM,
 * OUT OF OR IN CONNECTION WITH THE SOFTWARE OR THE USE OR OTHER DEALINGS IN
 * THE SOFTWARE.
 */

// This file contains settings that are common across CircuitPython ports, to make
// sure that the same feature set and settings are used, such as in atmel-samd
// and nrf.

#ifndef __INCLUDED_MPCONFIG_CIRCUITPY_H
#define __INCLUDED_MPCONFIG_CIRCUITPY_H

#include <stdint.h>
#include <stdatomic.h>

// This is CircuitPython.
#define CIRCUITPY 1

// REPR_C encodes qstrs, 31-bit ints, and 30-bit floats in a single 32-bit word.
#define MICROPY_OBJ_REPR            (MICROPY_OBJ_REPR_C)

// options to control how MicroPython is built
// TODO(tannewt): Reduce this number if we want the REPL to function under 512
// free bytes.
// #define MICROPY_ALLOC_PARSE_RULE_INIT (64)

// Sorted alphabetically for easy finding.
//
// default is 128; consider raising to reduce fragmentation.
#define MICROPY_ALLOC_PARSE_CHUNK_INIT   (16)
// default is 512.
#define MICROPY_ALLOC_PATH_MAX           (256)
#define MICROPY_CAN_OVERRIDE_BUILTINS    (1)
#define MICROPY_COMP_CONST               (1)
#define MICROPY_COMP_DOUBLE_TUPLE_ASSIGN (1)
#define MICROPY_COMP_MODULE_CONST        (1)
#define MICROPY_COMP_TRIPLE_TUPLE_ASSIGN (0)
#define MICROPY_DEBUG_PRINTERS           (0)
#define MICROPY_EMIT_INLINE_THUMB        (CIRCUITPY_ENABLE_MPY_NATIVE)
#define MICROPY_EMIT_THUMB               (CIRCUITPY_ENABLE_MPY_NATIVE)
#define MICROPY_EMIT_X64                 (0)
#define MICROPY_ENABLE_DOC_STRING        (0)
#define MICROPY_ENABLE_FINALISER         (1)
#define MICROPY_ENABLE_GC                (1)
#define MICROPY_ENABLE_SOURCE_LINE       (1)
#define MICROPY_ERROR_REPORTING          (MICROPY_ERROR_REPORTING_NORMAL)
#define MICROPY_FLOAT_HIGH_QUALITY_HASH  (0)
#define MICROPY_FLOAT_IMPL               (MICROPY_FLOAT_IMPL_FLOAT)
#define MICROPY_GC_ALLOC_THRESHOLD       (0)
#define MICROPY_HELPER_LEXER_UNIX        (0)
#define MICROPY_HELPER_REPL              (1)
#define MICROPY_KBD_EXCEPTION            (1)
#define MICROPY_MEM_STATS                (0)
#define MICROPY_MODULE_BUILTIN_INIT      (1)
#define MICROPY_NONSTANDARD_TYPECODES    (0)
#define MICROPY_OPT_COMPUTED_GOTO        (1)
#define MICROPY_PERSISTENT_CODE_LOAD     (1)

#define MICROPY_PY_ARRAY                 (1)
#define MICROPY_PY_ARRAY_SLICE_ASSIGN    (1)
#define MICROPY_PY_ATTRTUPLE             (1)

#define MICROPY_PY_BUILTINS_BYTEARRAY    (1)
#define MICROPY_PY_BUILTINS_ENUMERATE    (1)
#define MICROPY_PY_BUILTINS_FILTER       (1)
#define MICROPY_PY_BUILTINS_HELP         (1)
#define MICROPY_PY_BUILTINS_HELP_MODULES (1)
#define MICROPY_PY_BUILTINS_INPUT        (1)
#define MICROPY_PY_BUILTINS_MEMORYVIEW   (1)
#define MICROPY_PY_BUILTINS_MIN_MAX      (1)
#define MICROPY_PY_BUILTINS_PROPERTY     (1)
#define MICROPY_PY_BUILTINS_REVERSED     (1)
#define MICROPY_PY_BUILTINS_ROUND_INT    (1)
#define MICROPY_PY_BUILTINS_SET          (1)
#define MICROPY_PY_BUILTINS_SLICE        (1)
#define MICROPY_PY_BUILTINS_SLICE_ATTRS  (1)
#define MICROPY_PY_BUILTINS_STR_UNICODE  (1)

#define MICROPY_PY_CMATH                 (0)
#define MICROPY_PY_COLLECTIONS           (1)
#define MICROPY_PY_DESCRIPTORS           (1)
#define MICROPY_PY_IO_FILEIO             (1)
#define MICROPY_PY_GC                    (1)
// Supplanted by shared-bindings/math
#define MICROPY_PY_MATH                  (0)
#define MICROPY_PY_MICROPYTHON_MEM_INFO  (0)
// Supplanted by shared-bindings/struct
#define MICROPY_PY_STRUCT                (0)
#define MICROPY_PY_SYS                   (1)
#define MICROPY_PY_SYS_MAXSIZE           (1)
#define MICROPY_PY_SYS_STDFILES          (1)
// Supplanted by shared-bindings/random
#define MICROPY_PY_URANDOM               (0)
#define MICROPY_PY_URANDOM_EXTRA_FUNCS   (0)
#define MICROPY_PY___FILE__              (1)

#define MICROPY_QSTR_BYTES_IN_HASH       (1)
#define MICROPY_REPL_AUTO_INDENT         (1)
#define MICROPY_REPL_EVENT_DRIVEN        (0)
#define MICROPY_ENABLE_PYSTACK           (1)
#define MICROPY_STACK_CHECK              (1)
#define MICROPY_STREAMS_NON_BLOCK        (1)
#ifndef MICROPY_USE_INTERNAL_PRINTF
#define MICROPY_USE_INTERNAL_PRINTF      (1)
#endif

// fatfs configuration used in ffconf.h
//
// 1 = SFN/ANSI 437=LFN/U.S.(OEM)
#define MICROPY_FATFS_ENABLE_LFN      (1)
#define MICROPY_FATFS_LFN_CODE_PAGE   (437)
#define MICROPY_FATFS_USE_LABEL       (1)
#define MICROPY_FATFS_RPATH           (2)
#define MICROPY_FATFS_MULTI_PARTITION (1)

// Only enable this if you really need it. It allocates a byte cache of this size.
// #define MICROPY_FATFS_MAX_SS           (4096)

#define FILESYSTEM_BLOCK_SIZE       (512)

#define MICROPY_VFS                 (1)
#define MICROPY_VFS_FAT             (MICROPY_VFS)
#define MICROPY_READER_VFS          (MICROPY_VFS)

// type definitions for the specific machine

#define BYTES_PER_WORD (4)

#define MICROPY_MAKE_POINTER_CALLABLE(p) ((void*)((mp_uint_t)(p) | 1))

// Track stack usage. Expose results via ustack module.
#define MICROPY_MAX_STACK_USAGE       (0)

// This port is intended to be 32-bit, but unfortunately, int32_t for
// different targets may be defined in different ways - either as int
// or as long. This requires different printf formatting specifiers
// to print such value. So, we avoid int32_t and use int directly.
#define UINT_FMT "%u"
#define INT_FMT "%d"
typedef int mp_int_t; // must be pointer size
typedef unsigned mp_uint_t; // must be pointer size
typedef long mp_off_t;

#define MP_PLAT_PRINT_STRN(str, len) mp_hal_stdout_tx_strn_cooked(str, len)

#define mp_type_fileio mp_type_vfs_fat_fileio
#define mp_type_textio mp_type_vfs_fat_textio

#define mp_import_stat mp_vfs_import_stat
#define mp_builtin_open_obj mp_vfs_open_obj


// extra built in names to add to the global namespace
#define MICROPY_PORT_BUILTINS \
    { MP_OBJ_NEW_QSTR(MP_QSTR_help), (mp_obj_t)&mp_builtin_help_obj }, \
    { MP_OBJ_NEW_QSTR(MP_QSTR_input), (mp_obj_t)&mp_builtin_input_obj }, \
    { MP_OBJ_NEW_QSTR(MP_QSTR_open), (mp_obj_t)&mp_builtin_open_obj },

//////////////////////////////////////////////////////////////////////////////////////////////////
// board-specific definitions, which control and may override definitions below.
#include "mpconfigboard.h"

// Turning off FULL_BUILD removes some functionality to reduce flash size on tiny SAMD21s
#define MICROPY_BUILTIN_METHOD_CHECK_SELF_ARG (CIRCUITPY_FULL_BUILD)
#define MICROPY_CPYTHON_COMPAT                (CIRCUITPY_FULL_BUILD)
#define MICROPY_PY_BUILTINS_POW3              (CIRCUITPY_FULL_BUILD)
#define MICROPY_COMP_FSTRING_LITERAL          (MICROPY_CPYTHON_COMPAT)
#define MICROPY_MODULE_WEAK_LINKS             (CIRCUITPY_FULL_BUILD)
#define MICROPY_PY_ALL_SPECIAL_METHODS        (CIRCUITPY_FULL_BUILD)
#define MICROPY_PY_BUILTINS_COMPLEX           (CIRCUITPY_FULL_BUILD)
#define MICROPY_PY_BUILTINS_FROZENSET         (CIRCUITPY_FULL_BUILD)
#define MICROPY_PY_BUILTINS_STR_CENTER        (CIRCUITPY_FULL_BUILD)
#define MICROPY_PY_BUILTINS_STR_PARTITION     (CIRCUITPY_FULL_BUILD)
#define MICROPY_PY_BUILTINS_STR_SPLITLINES    (CIRCUITPY_FULL_BUILD)
#define MICROPY_PY_UERRNO                     (CIRCUITPY_FULL_BUILD)
#ifndef MICROPY_PY_COLLECTIONS_ORDEREDDICT
#define MICROPY_PY_COLLECTIONS_ORDEREDDICT    (CIRCUITPY_FULL_BUILD)
#endif
#ifndef MICROPY_PY_UBINASCII
#define MICROPY_PY_UBINASCII                  (CIRCUITPY_FULL_BUILD)
#endif
// Opposite setting is deliberate.
#define MICROPY_PY_UERRNO_ERRORCODE           (!CIRCUITPY_FULL_BUILD)
#ifndef MICROPY_PY_URE
#define MICROPY_PY_URE                        (CIRCUITPY_FULL_BUILD)
#endif
#define MICROPY_PY_URE_MATCH_GROUPS           (CIRCUITPY_FULL_BUILD)
#define MICROPY_PY_URE_MATCH_SPAN_START_END   (CIRCUITPY_FULL_BUILD)
#define MICROPY_PY_URE_SUB                    (CIRCUITPY_FULL_BUILD)

// LONGINT_IMPL_xxx are defined in the Makefile.
//
#ifdef LONGINT_IMPL_NONE
#define MICROPY_LONGINT_IMPL (MICROPY_LONGINT_IMPL_NONE)
#endif

#ifdef LONGINT_IMPL_MPZ
#define MICROPY_LONGINT_IMPL (MICROPY_LONGINT_IMPL_MPZ)
#define MP_SSIZE_MAX (0x7fffffff)
#endif

#ifdef LONGINT_IMPL_LONGLONG
#define MICROPY_LONGINT_IMPL (MICROPY_LONGINT_IMPL_LONGLONG)
#define MP_SSIZE_MAX (0x7fffffff)
#endif

#ifndef MICROPY_PY_REVERSE_SPECIAL_METHODS
#define MICROPY_PY_REVERSE_SPECIAL_METHODS    (CIRCUITPY_FULL_BUILD)
#endif

#if INTERNAL_FLASH_FILESYSTEM == 0 && QSPI_FLASH_FILESYSTEM == 0 && SPI_FLASH_FILESYSTEM == 0 && !DISABLE_FILESYSTEM
#error No *_FLASH_FILESYSTEM set!
#endif

// These CIRCUITPY_xxx values should all be defined in the *.mk files as being on or off.
// So if any are not defined in *.mk, they'll throw an error here.

#if CIRCUITPY_AESIO
extern const struct _mp_obj_module_t aesio_module;
#define AESIO_MODULE       { MP_OBJ_NEW_QSTR(MP_QSTR_aesio), (mp_obj_t)&aesio_module },
#else
#define AESIO_MODULE
#endif

#if CIRCUITPY_ANALOGIO
#define ANALOGIO_MODULE        { MP_OBJ_NEW_QSTR(MP_QSTR_analogio), (mp_obj_t)&analogio_module },
extern const struct _mp_obj_module_t analogio_module;
#else
#define ANALOGIO_MODULE
#endif

#if CIRCUITPY_AUDIOBUSIO
#define AUDIOBUSIO_MODULE        { MP_OBJ_NEW_QSTR(MP_QSTR_audiobusio), (mp_obj_t)&audiobusio_module },
extern const struct _mp_obj_module_t audiobusio_module;
#else
#define AUDIOBUSIO_MODULE
#endif

#if CIRCUITPY_AUDIOCORE
#define AUDIOCORE_MODULE         { MP_OBJ_NEW_QSTR(MP_QSTR_audiocore), (mp_obj_t)&audiocore_module },
extern const struct _mp_obj_module_t audiocore_module;
#else
#define AUDIOCORE_MODULE
#endif

#if CIRCUITPY_AUDIOIO
#define AUDIOIO_MODULE         { MP_OBJ_NEW_QSTR(MP_QSTR_audioio), (mp_obj_t)&audioio_module },
extern const struct _mp_obj_module_t audioio_module;
#else
#define AUDIOIO_MODULE
#endif

#if CIRCUITPY_AUDIOMIXER
#define AUDIOMIXER_MODULE         { MP_OBJ_NEW_QSTR(MP_QSTR_audiomixer), (mp_obj_t)&audiomixer_module },
extern const struct _mp_obj_module_t audiomixer_module;
#else
#define AUDIOMIXER_MODULE
#endif

#if CIRCUITPY_AUDIOMP3
#define AUDIOMP3_MODULE         { MP_OBJ_NEW_QSTR(MP_QSTR_audiomp3), (mp_obj_t)&audiomp3_module },
extern const struct _mp_obj_module_t audiomp3_module;
#else
#define AUDIOMP3_MODULE
#endif

#if CIRCUITPY_AUDIOPWMIO
#define AUDIOPWMIO_MODULE         { MP_OBJ_NEW_QSTR(MP_QSTR_audiopwmio), (mp_obj_t)&audiopwmio_module },
extern const struct _mp_obj_module_t audiopwmio_module;
#else
#define AUDIOPWMIO_MODULE
#endif

#if CIRCUITPY_BITBANGIO
#define BITBANGIO_MODULE       { MP_OBJ_NEW_QSTR(MP_QSTR_bitbangio), (mp_obj_t)&bitbangio_module },
extern const struct _mp_obj_module_t bitbangio_module;
#else
#define BITBANGIO_MODULE
#endif

#if CIRCUITPY_BLEIO
#define BLEIO_MODULE           { MP_OBJ_NEW_QSTR(MP_QSTR__bleio), (mp_obj_t)&bleio_module },
extern const struct _mp_obj_module_t bleio_module;
#else
#define BLEIO_MODULE
#endif

#if CIRCUITPY_BOARD
#define BOARD_MODULE           { MP_OBJ_NEW_QSTR(MP_QSTR_board), (mp_obj_t)&board_module },
extern const struct _mp_obj_module_t board_module;

#define BOARD_I2C (defined(DEFAULT_I2C_BUS_SDA) && defined(DEFAULT_I2C_BUS_SCL))
#define BOARD_SPI (defined(DEFAULT_SPI_BUS_SCK) && defined(DEFAULT_SPI_BUS_MISO) && defined(DEFAULT_SPI_BUS_MOSI))
#define BOARD_UART (defined(DEFAULT_UART_BUS_RX) && defined(DEFAULT_UART_BUS_TX))

// I2C and SPI are always allocated off the heap.

#if BOARD_UART
#define BOARD_UART_ROOT_POINTER mp_obj_t shared_uart_bus;
#else
#define BOARD_UART_ROOT_POINTER
#endif

#else
#define BOARD_MODULE
#define BOARD_UART_ROOT_POINTER
#endif

#if CIRCUITPY_BUSIO
extern const struct _mp_obj_module_t busio_module;
#define BUSIO_MODULE           { MP_OBJ_NEW_QSTR(MP_QSTR_busio), (mp_obj_t)&busio_module },
#else
#define BUSIO_MODULE
#endif

#if CIRCUITPY_CAMERA
extern const struct _mp_obj_module_t camera_module;
#define CAMERA_MODULE        { MP_OBJ_NEW_QSTR(MP_QSTR_camera), (mp_obj_t)&camera_module },
#else
#define CAMERA_MODULE
#endif

#if CIRCUITPY_CANIO
extern const struct _mp_obj_module_t canio_module;
#define CANIO_MODULE           { MP_OBJ_NEW_QSTR(MP_QSTR_canio), (mp_obj_t)&canio_module },
#else
#define CANIO_MODULE
#endif

#if CIRCUITPY_COUNTIO
extern const struct _mp_obj_module_t countio_module;
#define COUNTIO_MODULE        { MP_OBJ_NEW_QSTR(MP_QSTR_countio), (mp_obj_t)&countio_module },
#else
#define COUNTIO_MODULE
#endif

#if CIRCUITPY_DIGITALIO
extern const struct _mp_obj_module_t digitalio_module;
#define DIGITALIO_MODULE       { MP_OBJ_NEW_QSTR(MP_QSTR_digitalio), (mp_obj_t)&digitalio_module },
#else
#define DIGITALIO_MODULE
#endif

#if CIRCUITPY_DISPLAYIO
extern const struct _mp_obj_module_t displayio_module;
extern const struct _mp_obj_module_t fontio_module;
extern const struct _mp_obj_module_t terminalio_module;
#define DISPLAYIO_MODULE       { MP_OBJ_NEW_QSTR(MP_QSTR_displayio), (mp_obj_t)&displayio_module },
#ifndef CIRCUITPY_DISPLAY_LIMIT
#define CIRCUITPY_DISPLAY_LIMIT (1)
#endif
#else
#define DISPLAYIO_MODULE
#define CIRCUITPY_DISPLAY_LIMIT (0)
#endif

#if CIRCUITPY_DISPLAYIO && CIRCUITPY_TERMINALIO
#define FONTIO_MODULE       { MP_OBJ_NEW_QSTR(MP_QSTR_fontio), (mp_obj_t)&fontio_module },
#define TERMINALIO_MODULE   { MP_OBJ_NEW_QSTR(MP_QSTR_terminalio), (mp_obj_t)&terminalio_module },
#else
#define FONTIO_MODULE
#define TERMINALIO_MODULE
#endif

#if CIRCUITPY_ESPIDF
extern const struct _mp_obj_module_t espidf_module;
#define ESPIDF_MODULE            { MP_OBJ_NEW_QSTR(MP_QSTR_espidf),(mp_obj_t)&espidf_module },
#else
#define ESPIDF_MODULE
#endif

#if CIRCUITPY_FRAMEBUFFERIO
extern const struct _mp_obj_module_t framebufferio_module;
#define FRAMEBUFFERIO_MODULE       { MP_OBJ_NEW_QSTR(MP_QSTR_framebufferio), (mp_obj_t)&framebufferio_module },
#else
#define FRAMEBUFFERIO_MODULE
#endif

#if CIRCUITPY_VECTORIO
extern const struct _mp_obj_module_t vectorio_module;
#define VECTORIO_MODULE { MP_OBJ_NEW_QSTR(MP_QSTR_vectorio), (mp_obj_t)&vectorio_module },
#else
#define VECTORIO_MODULE
#endif

#if CIRCUITPY_FREQUENCYIO
extern const struct _mp_obj_module_t frequencyio_module;
#define FREQUENCYIO_MODULE       { MP_OBJ_NEW_QSTR(MP_QSTR_frequencyio), (mp_obj_t)&frequencyio_module },
#else
#define FREQUENCYIO_MODULE
#endif

#if CIRCUITPY_GAMEPAD
extern const struct _mp_obj_module_t gamepad_module;
#define GAMEPAD_MODULE         { MP_OBJ_NEW_QSTR(MP_QSTR_gamepad),(mp_obj_t)&gamepad_module },
#else
#define GAMEPAD_MODULE
#endif

#if CIRCUITPY_GAMEPADSHIFT
extern const struct _mp_obj_module_t gamepadshift_module;
#define GAMEPADSHIFT_MODULE         { MP_OBJ_NEW_QSTR(MP_QSTR_gamepadshift),(mp_obj_t)&gamepadshift_module },
#else
#define GAMEPADSHIFT_MODULE
#endif

#if CIRCUITPY_GAMEPAD || CIRCUITPY_GAMEPADSHIFT
// Scan gamepad every 32ms
#define CIRCUITPY_GAMEPAD_TICKS 0x1f
#define GAMEPAD_ROOT_POINTERS mp_obj_t gamepad_singleton;
#else
#define GAMEPAD_ROOT_POINTERS
#endif

#if CIRCUITPY_GNSS
extern const struct _mp_obj_module_t gnss_module;
#define GNSS_MODULE        { MP_OBJ_NEW_QSTR(MP_QSTR_gnss), (mp_obj_t)&gnss_module },
#else
#define GNSS_MODULE
#endif

#if CIRCUITPY_I2CPERIPHERAL
extern const struct _mp_obj_module_t i2cperipheral_module;
#define I2CPERIPHERAL_MODULE        { MP_OBJ_NEW_QSTR(MP_QSTR_i2cperipheral), (mp_obj_t)&i2cperipheral_module },
#else
#define I2CPERIPHERAL_MODULE
#endif

#if CIRCUITPY_IPADDRESS
extern const struct _mp_obj_module_t ipaddress_module;
#define IPADDRESS_MODULE        { MP_OBJ_NEW_QSTR(MP_QSTR_ipaddress), (mp_obj_t)&ipaddress_module },
#else
#define IPADDRESS_MODULE
#endif

#if CIRCUITPY_MATH
extern const struct _mp_obj_module_t math_module;
#define MATH_MODULE            { MP_OBJ_NEW_QSTR(MP_QSTR_math), (mp_obj_t)&math_module },
#else
#define MATH_MODULE
#endif

#if CIRCUITPY__EVE
extern const struct _mp_obj_module_t _eve_module;
#define _EVE_MODULE            { MP_OBJ_NEW_QSTR(MP_QSTR__eve), (mp_obj_t)&_eve_module },
#else
#define _EVE_MODULE
#endif

#if CIRCUITPY_MEMORYMONITOR
extern const struct _mp_obj_module_t memorymonitor_module;
#define MEMORYMONITOR_MODULE { MP_OBJ_NEW_QSTR(MP_QSTR_memorymonitor), (mp_obj_t)&memorymonitor_module },
#define MEMORYMONITOR_ROOT_POINTERS mp_obj_t active_allocationsizes; \
                                    mp_obj_t active_allocationalarms;
#else
#define MEMORYMONITOR_MODULE
#define MEMORYMONITOR_ROOT_POINTERS
#endif

#if CIRCUITPY_MICROCONTROLLER
extern const struct _mp_obj_module_t microcontroller_module;
#define MICROCONTROLLER_MODULE { MP_OBJ_NEW_QSTR(MP_QSTR_microcontroller), (mp_obj_t)&microcontroller_module },
#else
#define MICROCONTROLLER_MODULE
#endif

#if CIRCUITPY_NEOPIXEL_WRITE
extern const struct _mp_obj_module_t neopixel_write_module;
#define NEOPIXEL_WRITE_MODULE  { MP_OBJ_NEW_QSTR(MP_QSTR_neopixel_write),(mp_obj_t)&neopixel_write_module },
#else
#define NEOPIXEL_WRITE_MODULE
#endif

#if CIRCUITPY_NETWORK
extern const struct _mp_obj_module_t network_module;
extern const struct _mp_obj_module_t socket_module;
#define NETWORK_MODULE         { MP_OBJ_NEW_QSTR(MP_QSTR_network), (mp_obj_t)&network_module },
#define SOCKET_MODULE          { MP_OBJ_NEW_QSTR(MP_QSTR_socket), (mp_obj_t)&socket_module },
#define NETWORK_ROOT_POINTERS mp_obj_list_t mod_network_nic_list;
#if MICROPY_PY_WIZNET5K
    extern const struct _mp_obj_module_t wiznet_module;
    #define WIZNET_MODULE        { MP_OBJ_NEW_QSTR(MP_QSTR_wiznet), (mp_obj_t)&wiznet_module },
#endif
#else
#define NETWORK_MODULE
#define SOCKET_MODULE
#define WIZNET_MODULE
#define NETWORK_ROOT_POINTERS
#endif

// This is not a top-level module; it's microcontroller.nvm.
#if CIRCUITPY_NVM
extern const struct _mp_obj_module_t nvm_module;
#endif

#if CIRCUITPY_OS
extern const struct _mp_obj_module_t os_module;
#define OS_MODULE              { MP_OBJ_NEW_QSTR(MP_QSTR_os), (mp_obj_t)&os_module },
#define OS_MODULE_ALT_NAME     { MP_OBJ_NEW_QSTR(MP_QSTR__os), (mp_obj_t)&os_module },
#else
#define OS_MODULE
#define OS_MODULE_ALT_NAME
#endif

#if CIRCUITPY_PEW
extern const struct _mp_obj_module_t pew_module;
#define PEW_MODULE          { MP_OBJ_NEW_QSTR(MP_QSTR__pew),(mp_obj_t)&pew_module },
#else
#define PEW_MODULE
#endif

#if CIRCUITPY_PIXELBUF
extern const struct _mp_obj_module_t pixelbuf_module;
#define PIXELBUF_MODULE        { MP_OBJ_NEW_QSTR(MP_QSTR__pixelbuf),(mp_obj_t)&pixelbuf_module },
#else
#define PIXELBUF_MODULE
#endif

#if CIRCUITPY_PS2IO
extern const struct _mp_obj_module_t ps2io_module;
#define PS2IO_MODULE         { MP_OBJ_NEW_QSTR(MP_QSTR_ps2io), (mp_obj_t)&ps2io_module },
#else
#define PS2IO_MODULE
#endif

#if CIRCUITPY_PULSEIO
extern const struct _mp_obj_module_t pulseio_module;
#define PULSEIO_MODULE         { MP_OBJ_NEW_QSTR(MP_QSTR_pulseio), (mp_obj_t)&pulseio_module },
#else
#define PULSEIO_MODULE
#endif

#if CIRCUITPY_PWMIO
extern const struct _mp_obj_module_t pwmio_module;
#define PWMIO_MODULE         { MP_OBJ_NEW_QSTR(MP_QSTR_pwmio), (mp_obj_t)&pwmio_module },
#else
#define PWMIO_MODULE
#endif

#if CIRCUITPY_RGBMATRIX
extern const struct _mp_obj_module_t rgbmatrix_module;
#define RGBMATRIX_MODULE        { MP_OBJ_NEW_QSTR(MP_QSTR_rgbmatrix),(mp_obj_t)&rgbmatrix_module },
#else
#define RGBMATRIX_MODULE
#endif

#if CIRCUITPY_RANDOM
extern const struct _mp_obj_module_t random_module;
#define RANDOM_MODULE          { MP_OBJ_NEW_QSTR(MP_QSTR_random), (mp_obj_t)&random_module },
#else
#define RANDOM_MODULE
#endif

#if CIRCUITPY_ROTARYIO
extern const struct _mp_obj_module_t rotaryio_module;
#define ROTARYIO_MODULE        { MP_OBJ_NEW_QSTR(MP_QSTR_rotaryio), (mp_obj_t)&rotaryio_module },
#else
#define ROTARYIO_MODULE
#endif

#if CIRCUITPY_RTC
extern const struct _mp_obj_module_t rtc_module;
#define RTC_MODULE             { MP_OBJ_NEW_QSTR(MP_QSTR_rtc), (mp_obj_t)&rtc_module },
#else
#define RTC_MODULE
#endif

#if CIRCUITPY_SAMD
extern const struct _mp_obj_module_t samd_module;
#define SAMD_MODULE            { MP_OBJ_NEW_QSTR(MP_QSTR_samd),(mp_obj_t)&samd_module },
#else
#define SAMD_MODULE
#endif

#if CIRCUITPY_SDCARDIO
extern const struct _mp_obj_module_t sdcardio_module;
#define SDCARDIO_MODULE           { MP_OBJ_NEW_QSTR(MP_QSTR_sdcardio), (mp_obj_t)&sdcardio_module },
#else
#define SDCARDIO_MODULE
#endif

#if CIRCUITPY_SDIOIO
extern const struct _mp_obj_module_t sdioio_module;
#define SDIOIO_MODULE           { MP_OBJ_NEW_QSTR(MP_QSTR_sdioio), (mp_obj_t)&sdioio_module },
#else
#define SDIOIO_MODULE
#endif


#if CIRCUITPY_SHARPDISPLAY
extern const struct _mp_obj_module_t sharpdisplay_module;
#define SHARPDISPLAY_MODULE        { MP_OBJ_NEW_QSTR(MP_QSTR_sharpdisplay),(mp_obj_t)&sharpdisplay_module },
#else
#define SHARPDISPLAY_MODULE
#endif

#if CIRCUITPY_SOCKETPOOL
extern const struct _mp_obj_module_t socketpool_module;
#define SOCKETPOOL_MODULE           { MP_OBJ_NEW_QSTR(MP_QSTR_socketpool), (mp_obj_t)&socketpool_module },
#else
#define SOCKETPOOL_MODULE
#endif

#if CIRCUITPY_SSL
extern const struct _mp_obj_module_t ssl_module;
#define SSL_MODULE           { MP_OBJ_NEW_QSTR(MP_QSTR_ssl), (mp_obj_t)&ssl_module },
#else
#define SSL_MODULE
#endif

#if CIRCUITPY_STAGE
extern const struct _mp_obj_module_t stage_module;
#define STAGE_MODULE           { MP_OBJ_NEW_QSTR(MP_QSTR__stage), (mp_obj_t)&stage_module },
#else
#define STAGE_MODULE
#endif

#if CIRCUITPY_STORAGE
extern const struct _mp_obj_module_t storage_module;
#define STORAGE_MODULE         { MP_OBJ_NEW_QSTR(MP_QSTR_storage), (mp_obj_t)&storage_module },
#else
#define STORAGE_MODULE
#endif

#if CIRCUITPY_STRUCT
extern const struct _mp_obj_module_t struct_module;
#define STRUCT_MODULE          { MP_OBJ_NEW_QSTR(MP_QSTR_struct), (mp_obj_t)&struct_module },
#else
#define STRUCT_MODULE
#endif

#if CIRCUITPY_SUPERVISOR
extern const struct _mp_obj_module_t supervisor_module;
#define SUPERVISOR_MODULE      { MP_OBJ_NEW_QSTR(MP_QSTR_supervisor), (mp_obj_t)&supervisor_module },
#else
#define SUPERVISOR_MODULE
#endif

#if CIRCUITPY_TIME
extern const struct _mp_obj_module_t time_module;
#define TIME_MODULE            { MP_OBJ_NEW_QSTR(MP_QSTR_time), (mp_obj_t)&time_module },
#define TIME_MODULE_ALT_NAME   { MP_OBJ_NEW_QSTR(MP_QSTR__time), (mp_obj_t)&time_module },
#else
#define TIME_MODULE
#define TIME_MODULE_ALT_NAME
#endif

#if CIRCUITPY_TOUCHIO
extern const struct _mp_obj_module_t touchio_module;
#define TOUCHIO_MODULE         { MP_OBJ_NEW_QSTR(MP_QSTR_touchio), (mp_obj_t)&touchio_module },
#else
#define TOUCHIO_MODULE
#endif

#if CIRCUITPY_UHEAP
extern const struct _mp_obj_module_t uheap_module;
#define UHEAP_MODULE           { MP_OBJ_NEW_QSTR(MP_QSTR_uheap),(mp_obj_t)&uheap_module },
#else
#define UHEAP_MODULE
#endif

#if CIRCUITPY_USB_HID
extern const struct _mp_obj_module_t usb_hid_module;
#define USB_HID_MODULE         { MP_OBJ_NEW_QSTR(MP_QSTR_usb_hid),(mp_obj_t)&usb_hid_module },
#else
#define USB_HID_MODULE
#endif

#if CIRCUITPY_USB_MIDI
extern const struct _mp_obj_module_t usb_midi_module;
#define USB_MIDI_MODULE        { MP_OBJ_NEW_QSTR(MP_QSTR_usb_midi),(mp_obj_t)&usb_midi_module },
#else
#define USB_MIDI_MODULE
#endif

#if CIRCUITPY_USTACK
extern const struct _mp_obj_module_t ustack_module;
#define USTACK_MODULE          { MP_OBJ_NEW_QSTR(MP_QSTR_ustack),(mp_obj_t)&ustack_module },
#else
#define USTACK_MODULE
#endif

// These modules are not yet in shared-bindings, but we prefer the non-uxxx names.
#if MICROPY_PY_UBINASCII
#define BINASCII_MODULE        { MP_ROM_QSTR(MP_QSTR_binascii), MP_ROM_PTR(&mp_module_ubinascii) },
#else
#define BINASCII_MODULE
#endif

#if MICROPY_PY_UERRNO
#define ERRNO_MODULE           { MP_ROM_QSTR(MP_QSTR_errno), MP_ROM_PTR(&mp_module_uerrno) },
#else
#define ERRNO_MODULE
#endif

#if MICROPY_PY_UJSON
#define JSON_MODULE            { MP_ROM_QSTR(MP_QSTR_json), MP_ROM_PTR(&mp_module_ujson) },
#else
#define JSON_MODULE
#endif

#if defined(CIRCUITPY_ULAB) && CIRCUITPY_ULAB
// ulab requires reverse special methods
#if defined(MICROPY_PY_REVERSE_SPECIAL_METHODS) && !MICROPY_PY_REVERSE_SPECIAL_METHODS
#error "ulab requires MICROPY_PY_REVERSE_SPECIAL_METHODS"
#endif
#define ULAB_MODULE \
    { MP_ROM_QSTR(MP_QSTR_ulab), MP_ROM_PTR(&ulab_user_cmodule) },
#else
#define ULAB_MODULE
#endif

#if MICROPY_PY_URE
#define RE_MODULE { MP_ROM_QSTR(MP_QSTR_re), MP_ROM_PTR(&mp_module_ure) },
#else
#define RE_MODULE
#endif

// This is not a top-level module; it's microcontroller.watchdog.
#if CIRCUITPY_WATCHDOG
extern const struct _mp_obj_module_t watchdog_module;
#define WATCHDOG_MODULE { MP_ROM_QSTR(MP_QSTR_watchdog), MP_ROM_PTR(&watchdog_module) },
#else
#define WATCHDOG_MODULE
#endif

#if CIRCUITPY_WIFI
extern const struct _mp_obj_module_t wifi_module;
#define WIFI_MODULE { MP_ROM_QSTR(MP_QSTR_wifi), MP_ROM_PTR(&wifi_module) },
#else
#define WIFI_MODULE
#endif

#if CIRCUITPY_MSGPACK
extern const struct _mp_obj_module_t msgpack_module;
#define MSGPACK_MODULE { MP_ROM_QSTR(MP_QSTR_msgpack), MP_ROM_PTR(&msgpack_module) },
#else
#define MSGPACK_MODULE
#endif

#if CIRCUITPY_IOT
extern const struct _mp_obj_module_t iot_module;
#define IOT_MODULE { MP_ROM_QSTR(MP_QSTR_iot), MP_ROM_PTR(&iot_module) },
#else
#define IOT_MODULE
#endif

// Define certain native modules with weak links so they can be replaced with Python
// implementations. This list may grow over time.
#define MICROPY_PORT_BUILTIN_MODULE_WEAK_LINKS \
    OS_MODULE \
    TIME_MODULE \

// Native modules that are weak links can be accessed directly
// by prepending their name with an underscore. This list should correspond to
// MICROPY_PORT_BUILTIN_MODULE_WEAK_LINKS, assuming you want the native modules
// to be accessible when overriden.
#define MICROPY_PORT_BUILTIN_MODULE_ALT_NAMES \
    OS_MODULE_ALT_NAME \
    TIME_MODULE_ALT_NAME \

// This is an inclusive list that should correspond to the CIRCUITPY_XXX list above,
// including dependencies such as TERMINALIO depending on DISPLAYIO (shown by indentation).
// Some of these definitions will be blank depending on what is turned on and off.
// Some are omitted because they're in MICROPY_PORT_BUILTIN_MODULE_WEAK_LINKS above.
#define MICROPY_PORT_BUILTIN_MODULES_STRONG_LINKS \
    AESIO_MODULE \
    ANALOGIO_MODULE \
    AUDIOBUSIO_MODULE \
    AUDIOCORE_MODULE \
    AUDIOIO_MODULE \
    AUDIOMIXER_MODULE \
    AUDIOMP3_MODULE \
    AUDIOPWMIO_MODULE \
    BINASCII_MODULE \
    BITBANGIO_MODULE \
    BLEIO_MODULE \
    BOARD_MODULE \
    BUSIO_MODULE \
    CAMERA_MODULE \
    CANIO_MODULE \
    COUNTIO_MODULE \
    DIGITALIO_MODULE \
    DISPLAYIO_MODULE \
      FONTIO_MODULE \
      TERMINALIO_MODULE \
      VECTORIO_MODULE \
    ERRNO_MODULE \
    ESPIDF_MODULE \
    FRAMEBUFFERIO_MODULE \
    FREQUENCYIO_MODULE \
    GAMEPAD_MODULE \
    GAMEPADSHIFT_MODULE \
    GNSS_MODULE \
    I2CPERIPHERAL_MODULE \
    IPADDRESS_MODULE \
    JSON_MODULE \
    MATH_MODULE \
    _EVE_MODULE \
    MEMORYMONITOR_MODULE \
    MICROCONTROLLER_MODULE \
    MSGPACK_MODULE \
    NEOPIXEL_WRITE_MODULE \
    NETWORK_MODULE \
      SOCKET_MODULE \
      WIZNET_MODULE \
    PEW_MODULE \
    PIXELBUF_MODULE \
    PS2IO_MODULE \
    PULSEIO_MODULE \
    PWMIO_MODULE \
    RANDOM_MODULE \
    RE_MODULE \
    RGBMATRIX_MODULE \
    ROTARYIO_MODULE \
    RTC_MODULE \
    SAMD_MODULE \
    SDCARDIO_MODULE \
    SDIOIO_MODULE \
    SHARPDISPLAY_MODULE \
    SOCKETPOOL_MODULE \
    SSL_MODULE \
    STAGE_MODULE \
    STORAGE_MODULE \
    STRUCT_MODULE \
    SUPERVISOR_MODULE \
    TOUCHIO_MODULE \
    UHEAP_MODULE \
    USB_HID_MODULE \
    USB_MIDI_MODULE \
    USTACK_MODULE \
    WATCHDOG_MODULE \
    WIFI_MODULE \
<<<<<<< HEAD
    MSGPACK_MODULE \
    IOT_MODULE \
=======
>>>>>>> b9bcd316

// If weak links are enabled, just include strong links in the main list of modules,
// and also include the underscore alternate names.
#if MICROPY_MODULE_WEAK_LINKS
#define MICROPY_PORT_BUILTIN_MODULES \
    MICROPY_PORT_BUILTIN_MODULES_STRONG_LINKS \
    MICROPY_PORT_BUILTIN_MODULE_ALT_NAMES
#else
// If weak links are disabled, included both strong and potentially weak lines
#define MICROPY_PORT_BUILTIN_MODULES \
    MICROPY_PORT_BUILTIN_MODULES_STRONG_LINKS \
    MICROPY_PORT_BUILTIN_MODULE_WEAK_LINKS
#endif

// We need to provide a declaration/definition of alloca()
#include <alloca.h>

#define MP_STATE_PORT MP_STATE_VM

#include "supervisor/flash_root_pointers.h"

#define CIRCUITPY_COMMON_ROOT_POINTERS \
    const char *readline_hist[8]; \
    vstr_t *repl_line; \
    mp_obj_t rtc_time_source; \
    GAMEPAD_ROOT_POINTERS \
    mp_obj_t pew_singleton; \
    mp_obj_t terminal_tilegrid_tiles; \
    BOARD_UART_ROOT_POINTER \
    FLASH_ROOT_POINTERS \
    MEMORYMONITOR_ROOT_POINTERS \
    NETWORK_ROOT_POINTERS \

void supervisor_run_background_tasks_if_tick(void);
#define RUN_BACKGROUND_TASKS (supervisor_run_background_tasks_if_tick())

// TODO: Used in wiznet5k driver, but may not be needed in the long run.
#define MICROPY_THREAD_YIELD()

#define MICROPY_VM_HOOK_LOOP RUN_BACKGROUND_TASKS;
#define MICROPY_VM_HOOK_RETURN RUN_BACKGROUND_TASKS;

// CIRCUITPY_AUTORELOAD_DELAY_MS = 0 will completely disable autoreload.
#ifndef CIRCUITPY_AUTORELOAD_DELAY_MS
#define CIRCUITPY_AUTORELOAD_DELAY_MS 500
#endif

#ifndef CIRCUITPY_FILESYSTEM_FLUSH_INTERVAL_MS
#define CIRCUITPY_FILESYSTEM_FLUSH_INTERVAL_MS 1000
#endif

#ifndef CIRCUITPY_PYSTACK_SIZE
#define CIRCUITPY_PYSTACK_SIZE 1536
#endif

#define CIRCUITPY_BOOT_OUTPUT_FILE "/boot_out.txt"

#define CIRCUITPY_VERBOSE_BLE 0

#endif  // __INCLUDED_MPCONFIG_CIRCUITPY_H<|MERGE_RESOLUTION|>--- conflicted
+++ resolved
@@ -814,6 +814,7 @@
     GAMEPADSHIFT_MODULE \
     GNSS_MODULE \
     I2CPERIPHERAL_MODULE \
+    IOT_MODULE \
     IPADDRESS_MODULE \
     JSON_MODULE \
     MATH_MODULE \
@@ -852,11 +853,6 @@
     USTACK_MODULE \
     WATCHDOG_MODULE \
     WIFI_MODULE \
-<<<<<<< HEAD
-    MSGPACK_MODULE \
-    IOT_MODULE \
-=======
->>>>>>> b9bcd316
 
 // If weak links are enabled, just include strong links in the main list of modules,
 // and also include the underscore alternate names.
