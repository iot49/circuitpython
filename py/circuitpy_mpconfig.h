/*
 * This file is part of the MicroPython project, http://micropython.org/
 *
 * The MIT License (MIT)
 *
 * Copyright (c) 2019 Dan Halbert for Adafruit Industries
 *
 * Permission is hereby granted, free of charge, to any person obtaining a copy
 * of this software and associated documentation files (the "Software"), to deal
 * in the Software without restriction, including without limitation the rights
 * to use, copy, modify, merge, publish, distribute, sublicense, and/or sell
 * copies of the Software, and to permit persons to whom the Software is
 * furnished to do so, subject to the following conditions:
 *
 * The above copyright notice and this permission notice shall be included in
 * all copies or substantial portions of the Software.
 *
 * THE SOFTWARE IS PROVIDED "AS IS", WITHOUT WARRANTY OF ANY KIND, EXPRESS OR
 * IMPLIED, INCLUDING BUT NOT LIMITED TO THE WARRANTIES OF MERCHANTABILITY,
 * FITNESS FOR A PARTICULAR PURPOSE AND NONINFRINGEMENT. IN NO EVENT SHALL THE
 * AUTHORS OR COPYRIGHT HOLDERS BE LIABLE FOR ANY CLAIM, DAMAGES OR OTHER
 * LIABILITY, WHETHER IN AN ACTION OF CONTRACT, TORT OR OTHERWISE, ARISING FROM,
 * OUT OF OR IN CONNECTION WITH THE SOFTWARE OR THE USE OR OTHER DEALINGS IN
 * THE SOFTWARE.
 */

// This file contains settings that are common across CircuitPython ports, to make
// sure that the same feature set and settings are used, such as in atmel-samd
// and nrf.

#ifndef __INCLUDED_MPCONFIG_CIRCUITPY_H
#define __INCLUDED_MPCONFIG_CIRCUITPY_H

#include <stdint.h>
#include <stdatomic.h>

// This is CircuitPython.
#define CIRCUITPY 1

// REPR_C encodes qstrs, 31-bit ints, and 30-bit floats in a single 32-bit word.
#define MICROPY_OBJ_REPR            (MICROPY_OBJ_REPR_C)

// options to control how MicroPython is built
// TODO(tannewt): Reduce this number if we want the REPL to function under 512
// free bytes.
// #define MICROPY_ALLOC_PARSE_RULE_INIT (64)

// Sorted alphabetically for easy finding.
//
// default is 128; consider raising to reduce fragmentation.
#define MICROPY_ALLOC_PARSE_CHUNK_INIT   (16)
// default is 512.
#define MICROPY_ALLOC_PATH_MAX           (256)
#define MICROPY_CAN_OVERRIDE_BUILTINS    (1)
#define MICROPY_COMP_CONST               (1)
#define MICROPY_COMP_DOUBLE_TUPLE_ASSIGN (1)
#define MICROPY_COMP_MODULE_CONST        (1)
#define MICROPY_COMP_TRIPLE_TUPLE_ASSIGN (0)
#define MICROPY_DEBUG_PRINTERS           (0)
#define MICROPY_EMIT_INLINE_THUMB        (CIRCUITPY_ENABLE_MPY_NATIVE)
#define MICROPY_EMIT_THUMB               (CIRCUITPY_ENABLE_MPY_NATIVE)
#define MICROPY_EMIT_X64                 (0)
#define MICROPY_ENABLE_DOC_STRING        (0)
#define MICROPY_ENABLE_FINALISER         (1)
#define MICROPY_ENABLE_GC                (1)
#define MICROPY_ENABLE_SOURCE_LINE       (1)
#define MICROPY_ERROR_REPORTING          (MICROPY_ERROR_REPORTING_NORMAL)
#define MICROPY_FLOAT_HIGH_QUALITY_HASH  (0)
#define MICROPY_FLOAT_IMPL               (MICROPY_FLOAT_IMPL_FLOAT)
#define MICROPY_GC_ALLOC_THRESHOLD       (0)
#define MICROPY_HELPER_LEXER_UNIX        (0)
#define MICROPY_HELPER_REPL              (1)
#define MICROPY_KBD_EXCEPTION            (1)
#define MICROPY_MEM_STATS                (0)
#define MICROPY_MODULE_BUILTIN_INIT      (1)
#define MICROPY_NONSTANDARD_TYPECODES    (0)
#define MICROPY_OPT_COMPUTED_GOTO        (1)
#define MICROPY_PERSISTENT_CODE_LOAD     (1)

#define MICROPY_PY_ARRAY                 (1)
#define MICROPY_PY_ARRAY_SLICE_ASSIGN    (1)
#define MICROPY_PY_ATTRTUPLE             (1)

#define MICROPY_PY_BUILTINS_BYTEARRAY    (1)
#define MICROPY_PY_BUILTINS_ENUMERATE    (1)
#define MICROPY_PY_BUILTINS_FILTER       (1)
#define MICROPY_PY_BUILTINS_HELP         (1)
#define MICROPY_PY_BUILTINS_HELP_MODULES (1)
#define MICROPY_PY_BUILTINS_INPUT        (1)
#define MICROPY_PY_BUILTINS_MEMORYVIEW   (1)
#define MICROPY_PY_BUILTINS_MIN_MAX      (1)
#define MICROPY_PY_BUILTINS_PROPERTY     (1)
#define MICROPY_PY_BUILTINS_REVERSED     (1)
#define MICROPY_PY_BUILTINS_ROUND_INT    (1)
#define MICROPY_PY_BUILTINS_SET          (1)
#define MICROPY_PY_BUILTINS_SLICE        (1)
#define MICROPY_PY_BUILTINS_SLICE_ATTRS  (1)
#define MICROPY_PY_BUILTINS_STR_UNICODE  (1)

#define MICROPY_PY_CMATH                 (0)
#define MICROPY_PY_COLLECTIONS           (1)
#define MICROPY_PY_DESCRIPTORS           (1)
#define MICROPY_PY_IO_FILEIO             (1)
#define MICROPY_PY_GC                    (1)
// Supplanted by shared-bindings/math
#define MICROPY_PY_MATH                  (0)
#define MICROPY_PY_MICROPYTHON_MEM_INFO  (0)
// Supplanted by shared-bindings/struct
#define MICROPY_PY_STRUCT                (0)
#define MICROPY_PY_SYS                   (1)
#define MICROPY_PY_SYS_MAXSIZE           (1)
#define MICROPY_PY_SYS_STDFILES          (1)
// Supplanted by shared-bindings/random
#define MICROPY_PY_URANDOM               (0)
#define MICROPY_PY_URANDOM_EXTRA_FUNCS   (0)
#define MICROPY_PY___FILE__              (1)

#define MICROPY_QSTR_BYTES_IN_HASH       (1)
#define MICROPY_REPL_AUTO_INDENT         (1)
#define MICROPY_REPL_EVENT_DRIVEN        (0)
#define MICROPY_ENABLE_PYSTACK           (1)
#define MICROPY_STACK_CHECK              (1)
#define MICROPY_STREAMS_NON_BLOCK        (1)
#ifndef MICROPY_USE_INTERNAL_PRINTF
#define MICROPY_USE_INTERNAL_PRINTF      (1)
#endif

// fatfs configuration used in ffconf.h
//
// 1 = SFN/ANSI 437=LFN/U.S.(OEM)
#define MICROPY_FATFS_ENABLE_LFN      (1)
#define MICROPY_FATFS_LFN_CODE_PAGE   (437)
#define MICROPY_FATFS_USE_LABEL       (1)
#define MICROPY_FATFS_RPATH           (2)
#define MICROPY_FATFS_MULTI_PARTITION (1)

// Only enable this if you really need it. It allocates a byte cache of this size.
// #define MICROPY_FATFS_MAX_SS           (4096)

#define FILESYSTEM_BLOCK_SIZE       (512)

#define MICROPY_VFS                 (1)
#define MICROPY_VFS_FAT             (MICROPY_VFS)
#define MICROPY_READER_VFS          (MICROPY_VFS)

// type definitions for the specific machine

#define BYTES_PER_WORD (4)

#define MICROPY_MAKE_POINTER_CALLABLE(p) ((void*)((mp_uint_t)(p) | 1))

// Track stack usage. Expose results via ustack module.
#define MICROPY_MAX_STACK_USAGE       (0)

// This port is intended to be 32-bit, but unfortunately, int32_t for
// different targets may be defined in different ways - either as int
// or as long. This requires different printf formatting specifiers
// to print such value. So, we avoid int32_t and use int directly.
#define UINT_FMT "%u"
#define INT_FMT "%d"
typedef int mp_int_t; // must be pointer size
typedef unsigned mp_uint_t; // must be pointer size
typedef long mp_off_t;

#define MP_PLAT_PRINT_STRN(str, len) mp_hal_stdout_tx_strn_cooked(str, len)

#define mp_type_fileio mp_type_vfs_fat_fileio
#define mp_type_textio mp_type_vfs_fat_textio

#define mp_import_stat mp_vfs_import_stat
#define mp_builtin_open_obj mp_vfs_open_obj


// extra built in names to add to the global namespace
#define MICROPY_PORT_BUILTINS \
    { MP_OBJ_NEW_QSTR(MP_QSTR_help), (mp_obj_t)&mp_builtin_help_obj }, \
    { MP_OBJ_NEW_QSTR(MP_QSTR_input), (mp_obj_t)&mp_builtin_input_obj }, \
    { MP_OBJ_NEW_QSTR(MP_QSTR_open), (mp_obj_t)&mp_builtin_open_obj },

//////////////////////////////////////////////////////////////////////////////////////////////////
// board-specific definitions, which control and may override definitions below.
#include "mpconfigboard.h"

// Turning off FULL_BUILD removes some functionality to reduce flash size on tiny SAMD21s
#define MICROPY_BUILTIN_METHOD_CHECK_SELF_ARG (CIRCUITPY_FULL_BUILD)
#define MICROPY_CPYTHON_COMPAT                (CIRCUITPY_FULL_BUILD)
#define MICROPY_PY_BUILTINS_POW3              (CIRCUITPY_BUILTINS_POW3)
#define MICROPY_COMP_FSTRING_LITERAL          (MICROPY_CPYTHON_COMPAT)
#define MICROPY_MODULE_WEAK_LINKS             (0)
#define MICROPY_PY_ALL_SPECIAL_METHODS        (CIRCUITPY_FULL_BUILD)
#ifndef MICROPY_PY_BUILTINS_COMPLEX
#define MICROPY_PY_BUILTINS_COMPLEX           (CIRCUITPY_FULL_BUILD)
#endif
#define MICROPY_PY_BUILTINS_FROZENSET         (CIRCUITPY_FULL_BUILD)
#define MICROPY_PY_BUILTINS_STR_CENTER        (CIRCUITPY_FULL_BUILD)
#define MICROPY_PY_BUILTINS_STR_PARTITION     (CIRCUITPY_FULL_BUILD)
#define MICROPY_PY_BUILTINS_STR_SPLITLINES    (CIRCUITPY_FULL_BUILD)
#define MICROPY_PY_UERRNO                     (CIRCUITPY_FULL_BUILD)
#ifndef MICROPY_PY_COLLECTIONS_ORDEREDDICT
#define MICROPY_PY_COLLECTIONS_ORDEREDDICT    (CIRCUITPY_FULL_BUILD)
#endif
#ifndef MICROPY_PY_UBINASCII
#define MICROPY_PY_UBINASCII                  (CIRCUITPY_FULL_BUILD)
#endif
// Opposite setting is deliberate.
#define MICROPY_PY_UERRNO_ERRORCODE           (!CIRCUITPY_FULL_BUILD)
#ifndef MICROPY_PY_URE
#define MICROPY_PY_URE                        (CIRCUITPY_FULL_BUILD)
#endif
#define MICROPY_PY_URE_MATCH_GROUPS           (CIRCUITPY_FULL_BUILD)
#define MICROPY_PY_URE_MATCH_SPAN_START_END   (CIRCUITPY_FULL_BUILD)
#define MICROPY_PY_URE_SUB                    (CIRCUITPY_FULL_BUILD)

// LONGINT_IMPL_xxx are defined in the Makefile.
//
#ifdef LONGINT_IMPL_NONE
#define MICROPY_LONGINT_IMPL (MICROPY_LONGINT_IMPL_NONE)
#endif

#ifdef LONGINT_IMPL_MPZ
#define MICROPY_LONGINT_IMPL (MICROPY_LONGINT_IMPL_MPZ)
#define MP_SSIZE_MAX (0x7fffffff)
#endif

#ifdef LONGINT_IMPL_LONGLONG
#define MICROPY_LONGINT_IMPL (MICROPY_LONGINT_IMPL_LONGLONG)
#define MP_SSIZE_MAX (0x7fffffff)
#endif

#ifndef MICROPY_PY_REVERSE_SPECIAL_METHODS
#define MICROPY_PY_REVERSE_SPECIAL_METHODS    (CIRCUITPY_FULL_BUILD)
#endif

#if INTERNAL_FLASH_FILESYSTEM == 0 && QSPI_FLASH_FILESYSTEM == 0 && SPI_FLASH_FILESYSTEM == 0 && !DISABLE_FILESYSTEM
#error No *_FLASH_FILESYSTEM set!
#endif

// These CIRCUITPY_xxx values should all be defined in the *.mk files as being on or off.
// So if any are not defined in *.mk, they'll throw an error here.

#if CIRCUITPY_AESIO
extern const struct _mp_obj_module_t aesio_module;
#define AESIO_MODULE       { MP_OBJ_NEW_QSTR(MP_QSTR_aesio), (mp_obj_t)&aesio_module },
#else
#define AESIO_MODULE
#endif

#if CIRCUITPY_ALARM
extern const struct _mp_obj_module_t alarm_module;
#define ALARM_MODULE           { MP_OBJ_NEW_QSTR(MP_QSTR_alarm), (mp_obj_t)&alarm_module },
#else
#define ALARM_MODULE
#endif

#if CIRCUITPY_ANALOGIO
#define ANALOGIO_MODULE        { MP_OBJ_NEW_QSTR(MP_QSTR_analogio), (mp_obj_t)&analogio_module },
extern const struct _mp_obj_module_t analogio_module;
#else
#define ANALOGIO_MODULE
#endif

#if CIRCUITPY_AUDIOBUSIO
#define AUDIOBUSIO_MODULE        { MP_OBJ_NEW_QSTR(MP_QSTR_audiobusio), (mp_obj_t)&audiobusio_module },
extern const struct _mp_obj_module_t audiobusio_module;
#else
#define AUDIOBUSIO_MODULE
#endif

#if CIRCUITPY_AUDIOCORE
#define AUDIOCORE_MODULE         { MP_OBJ_NEW_QSTR(MP_QSTR_audiocore), (mp_obj_t)&audiocore_module },
extern const struct _mp_obj_module_t audiocore_module;
#else
#define AUDIOCORE_MODULE
#endif

#if CIRCUITPY_AUDIOIO
#define AUDIOIO_MODULE         { MP_OBJ_NEW_QSTR(MP_QSTR_audioio), (mp_obj_t)&audioio_module },
extern const struct _mp_obj_module_t audioio_module;
#else
#define AUDIOIO_MODULE
#endif

#if CIRCUITPY_AUDIOMIXER
#define AUDIOMIXER_MODULE         { MP_OBJ_NEW_QSTR(MP_QSTR_audiomixer), (mp_obj_t)&audiomixer_module },
extern const struct _mp_obj_module_t audiomixer_module;
#else
#define AUDIOMIXER_MODULE
#endif

#if CIRCUITPY_AUDIOMP3
#define AUDIOMP3_MODULE         { MP_OBJ_NEW_QSTR(MP_QSTR_audiomp3), (mp_obj_t)&audiomp3_module },
extern const struct _mp_obj_module_t audiomp3_module;
#else
#define AUDIOMP3_MODULE
#endif

#if CIRCUITPY_AUDIOPWMIO
#define AUDIOPWMIO_MODULE         { MP_OBJ_NEW_QSTR(MP_QSTR_audiopwmio), (mp_obj_t)&audiopwmio_module },
extern const struct _mp_obj_module_t audiopwmio_module;
#else
#define AUDIOPWMIO_MODULE
#endif

#if CIRCUITPY_BITBANGIO
#define BITBANGIO_MODULE       { MP_OBJ_NEW_QSTR(MP_QSTR_bitbangio), (mp_obj_t)&bitbangio_module },
extern const struct _mp_obj_module_t bitbangio_module;
#else
#define BITBANGIO_MODULE
#endif

#if CIRCUITPY_BLEIO
#define BLEIO_MODULE           { MP_OBJ_NEW_QSTR(MP_QSTR__bleio), (mp_obj_t)&bleio_module },
extern const struct _mp_obj_module_t bleio_module;
#else
#define BLEIO_MODULE
#endif

#if CIRCUITPY_BOARD
#define BOARD_MODULE           { MP_OBJ_NEW_QSTR(MP_QSTR_board), (mp_obj_t)&board_module },
extern const struct _mp_obj_module_t board_module;

#define BOARD_I2C (defined(DEFAULT_I2C_BUS_SDA) && defined(DEFAULT_I2C_BUS_SCL))
#define BOARD_SPI (defined(DEFAULT_SPI_BUS_SCK) && defined(DEFAULT_SPI_BUS_MISO) && defined(DEFAULT_SPI_BUS_MOSI))
#define BOARD_UART (defined(DEFAULT_UART_BUS_RX) && defined(DEFAULT_UART_BUS_TX))

// I2C and SPI are always allocated off the heap.

#if BOARD_UART
#define BOARD_UART_ROOT_POINTER mp_obj_t shared_uart_bus;
#else
#define BOARD_UART_ROOT_POINTER
#endif

#else
#define BOARD_MODULE
#define BOARD_UART_ROOT_POINTER
#endif

#if CIRCUITPY_BUSIO
extern const struct _mp_obj_module_t busio_module;
#define BUSIO_MODULE           { MP_OBJ_NEW_QSTR(MP_QSTR_busio), (mp_obj_t)&busio_module },
#else
#define BUSIO_MODULE
#endif

#if CIRCUITPY_CAMERA
extern const struct _mp_obj_module_t camera_module;
#define CAMERA_MODULE        { MP_OBJ_NEW_QSTR(MP_QSTR_camera), (mp_obj_t)&camera_module },
#else
#define CAMERA_MODULE
#endif

#if CIRCUITPY_CANIO
extern const struct _mp_obj_module_t canio_module;
#define CANIO_MODULE           { MP_OBJ_NEW_QSTR(MP_QSTR_canio), (mp_obj_t)&canio_module },
#else
#define CANIO_MODULE
#endif

#if CIRCUITPY_COUNTIO
extern const struct _mp_obj_module_t countio_module;
#define COUNTIO_MODULE        { MP_OBJ_NEW_QSTR(MP_QSTR_countio), (mp_obj_t)&countio_module },
#else
#define COUNTIO_MODULE
#endif

#if CIRCUITPY_DIGITALIO
extern const struct _mp_obj_module_t digitalio_module;
#define DIGITALIO_MODULE       { MP_OBJ_NEW_QSTR(MP_QSTR_digitalio), (mp_obj_t)&digitalio_module },
#else
#define DIGITALIO_MODULE
#endif

#if CIRCUITPY_DISPLAYIO
extern const struct _mp_obj_module_t displayio_module;
extern const struct _mp_obj_module_t fontio_module;
extern const struct _mp_obj_module_t terminalio_module;
#define DISPLAYIO_MODULE       { MP_OBJ_NEW_QSTR(MP_QSTR_displayio), (mp_obj_t)&displayio_module },
#ifndef CIRCUITPY_DISPLAY_LIMIT
#define CIRCUITPY_DISPLAY_LIMIT (1)
#endif
#else
#define DISPLAYIO_MODULE
#define CIRCUITPY_DISPLAY_LIMIT (0)
#endif

#if CIRCUITPY_DISPLAYIO && CIRCUITPY_TERMINALIO
#define FONTIO_MODULE       { MP_OBJ_NEW_QSTR(MP_QSTR_fontio), (mp_obj_t)&fontio_module },
#define TERMINALIO_MODULE   { MP_OBJ_NEW_QSTR(MP_QSTR_terminalio), (mp_obj_t)&terminalio_module },
#else
#define FONTIO_MODULE
#define TERMINALIO_MODULE
#endif

#if CIRCUITPY_ESPIDF
extern const struct _mp_obj_module_t espidf_module;
#define ESPIDF_MODULE            { MP_OBJ_NEW_QSTR(MP_QSTR_espidf),(mp_obj_t)&espidf_module },
#else
#define ESPIDF_MODULE
#endif

#if CIRCUITPY_FRAMEBUFFERIO
extern const struct _mp_obj_module_t framebufferio_module;
#define FRAMEBUFFERIO_MODULE       { MP_OBJ_NEW_QSTR(MP_QSTR_framebufferio), (mp_obj_t)&framebufferio_module },
#else
#define FRAMEBUFFERIO_MODULE
#endif

#if CIRCUITPY_VECTORIO
extern const struct _mp_obj_module_t vectorio_module;
#define VECTORIO_MODULE { MP_OBJ_NEW_QSTR(MP_QSTR_vectorio), (mp_obj_t)&vectorio_module },
#else
#define VECTORIO_MODULE
#endif

#if CIRCUITPY_FREQUENCYIO
extern const struct _mp_obj_module_t frequencyio_module;
#define FREQUENCYIO_MODULE       { MP_OBJ_NEW_QSTR(MP_QSTR_frequencyio), (mp_obj_t)&frequencyio_module },
#else
#define FREQUENCYIO_MODULE
#endif

#if CIRCUITPY_GAMEPAD
extern const struct _mp_obj_module_t gamepad_module;
#define GAMEPAD_MODULE         { MP_OBJ_NEW_QSTR(MP_QSTR_gamepad),(mp_obj_t)&gamepad_module },
#else
#define GAMEPAD_MODULE
#endif

#if CIRCUITPY_GAMEPADSHIFT
extern const struct _mp_obj_module_t gamepadshift_module;
#define GAMEPADSHIFT_MODULE         { MP_OBJ_NEW_QSTR(MP_QSTR_gamepadshift),(mp_obj_t)&gamepadshift_module },
#else
#define GAMEPADSHIFT_MODULE
#endif

#if CIRCUITPY_GAMEPAD || CIRCUITPY_GAMEPADSHIFT
// Scan gamepad every 32ms
#define CIRCUITPY_GAMEPAD_TICKS 0x1f
#define GAMEPAD_ROOT_POINTERS mp_obj_t gamepad_singleton;
#else
#define GAMEPAD_ROOT_POINTERS
#endif

#if CIRCUITPY_GNSS
extern const struct _mp_obj_module_t gnss_module;
#define GNSS_MODULE        { MP_OBJ_NEW_QSTR(MP_QSTR_gnss), (mp_obj_t)&gnss_module },
#else
#define GNSS_MODULE
#endif

#if CIRCUITPY_I2CPERIPHERAL
extern const struct _mp_obj_module_t i2cperipheral_module;
#define I2CPERIPHERAL_MODULE        { MP_OBJ_NEW_QSTR(MP_QSTR_i2cperipheral), (mp_obj_t)&i2cperipheral_module },
#else
#define I2CPERIPHERAL_MODULE
#endif

#if CIRCUITPY_IPADDRESS
extern const struct _mp_obj_module_t ipaddress_module;
#define IPADDRESS_MODULE        { MP_OBJ_NEW_QSTR(MP_QSTR_ipaddress), (mp_obj_t)&ipaddress_module },
#else
#define IPADDRESS_MODULE
#endif

#if CIRCUITPY_MATH
extern const struct _mp_obj_module_t math_module;
#define MATH_MODULE            { MP_OBJ_NEW_QSTR(MP_QSTR_math), (mp_obj_t)&math_module },
#else
#define MATH_MODULE
#endif

#if CIRCUITPY__EVE
extern const struct _mp_obj_module_t _eve_module;
#define _EVE_MODULE            { MP_OBJ_NEW_QSTR(MP_QSTR__eve), (mp_obj_t)&_eve_module },
#else
#define _EVE_MODULE
#endif

#if CIRCUITPY_MEMORYMONITOR
extern const struct _mp_obj_module_t memorymonitor_module;
#define MEMORYMONITOR_MODULE { MP_OBJ_NEW_QSTR(MP_QSTR_memorymonitor), (mp_obj_t)&memorymonitor_module },
#define MEMORYMONITOR_ROOT_POINTERS mp_obj_t active_allocationsizes; \
                                    mp_obj_t active_allocationalarms;
#else
#define MEMORYMONITOR_MODULE
#define MEMORYMONITOR_ROOT_POINTERS
#endif

#if CIRCUITPY_MICROCONTROLLER
extern const struct _mp_obj_module_t microcontroller_module;
#define MICROCONTROLLER_MODULE { MP_OBJ_NEW_QSTR(MP_QSTR_microcontroller), (mp_obj_t)&microcontroller_module },
#else
#define MICROCONTROLLER_MODULE
#endif

#if CIRCUITPY_NEOPIXEL_WRITE
extern const struct _mp_obj_module_t neopixel_write_module;
#define NEOPIXEL_WRITE_MODULE  { MP_OBJ_NEW_QSTR(MP_QSTR_neopixel_write),(mp_obj_t)&neopixel_write_module },
#else
#define NEOPIXEL_WRITE_MODULE
#endif

#if CIRCUITPY_NETWORK
extern const struct _mp_obj_module_t network_module;
extern const struct _mp_obj_module_t socket_module;
#define NETWORK_MODULE         { MP_OBJ_NEW_QSTR(MP_QSTR_network), (mp_obj_t)&network_module },
#define SOCKET_MODULE          { MP_OBJ_NEW_QSTR(MP_QSTR_socket), (mp_obj_t)&socket_module },
#define NETWORK_ROOT_POINTERS mp_obj_list_t mod_network_nic_list;
#if MICROPY_PY_WIZNET5K
    extern const struct _mp_obj_module_t wiznet_module;
    #define WIZNET_MODULE        { MP_OBJ_NEW_QSTR(MP_QSTR_wiznet), (mp_obj_t)&wiznet_module },
#endif
#else
#define NETWORK_MODULE
#define SOCKET_MODULE
#define WIZNET_MODULE
#define NETWORK_ROOT_POINTERS
#endif

// This is not a top-level module; it's microcontroller.nvm.
#if CIRCUITPY_NVM
extern const struct _mp_obj_module_t nvm_module;
#endif

#if CIRCUITPY_OS
extern const struct _mp_obj_module_t os_module;
#define OS_MODULE              { MP_OBJ_NEW_QSTR(MP_QSTR_os), (mp_obj_t)&os_module },
#define OS_MODULE_ALT_NAME     { MP_OBJ_NEW_QSTR(MP_QSTR__os), (mp_obj_t)&os_module },
#else
#define OS_MODULE
#define OS_MODULE_ALT_NAME
#endif

#if CIRCUITPY_PEW
extern const struct _mp_obj_module_t pew_module;
#define PEW_MODULE          { MP_OBJ_NEW_QSTR(MP_QSTR__pew),(mp_obj_t)&pew_module },
#else
#define PEW_MODULE
#endif

#if CIRCUITPY_PIXELBUF
extern const struct _mp_obj_module_t pixelbuf_module;
#define PIXELBUF_MODULE        { MP_OBJ_NEW_QSTR(MP_QSTR__pixelbuf),(mp_obj_t)&pixelbuf_module },
#else
#define PIXELBUF_MODULE
#endif

#if CIRCUITPY_PS2IO
extern const struct _mp_obj_module_t ps2io_module;
#define PS2IO_MODULE         { MP_OBJ_NEW_QSTR(MP_QSTR_ps2io), (mp_obj_t)&ps2io_module },
#else
#define PS2IO_MODULE
#endif

#if CIRCUITPY_PULSEIO
extern const struct _mp_obj_module_t pulseio_module;
#define PULSEIO_MODULE         { MP_OBJ_NEW_QSTR(MP_QSTR_pulseio), (mp_obj_t)&pulseio_module },
#else
#define PULSEIO_MODULE
#endif

#if CIRCUITPY_PWMIO
extern const struct _mp_obj_module_t pwmio_module;
#define PWMIO_MODULE         { MP_OBJ_NEW_QSTR(MP_QSTR_pwmio), (mp_obj_t)&pwmio_module },
#else
#define PWMIO_MODULE
#endif

#if CIRCUITPY_RGBMATRIX
extern const struct _mp_obj_module_t rgbmatrix_module;
#define RGBMATRIX_MODULE        { MP_OBJ_NEW_QSTR(MP_QSTR_rgbmatrix),(mp_obj_t)&rgbmatrix_module },
#else
#define RGBMATRIX_MODULE
#endif

#if CIRCUITPY_RANDOM
extern const struct _mp_obj_module_t random_module;
#define RANDOM_MODULE          { MP_OBJ_NEW_QSTR(MP_QSTR_random), (mp_obj_t)&random_module },
#else
#define RANDOM_MODULE
#endif

#if CIRCUITPY_ROTARYIO
extern const struct _mp_obj_module_t rotaryio_module;
#define ROTARYIO_MODULE        { MP_OBJ_NEW_QSTR(MP_QSTR_rotaryio), (mp_obj_t)&rotaryio_module },
#else
#define ROTARYIO_MODULE
#endif

#if CIRCUITPY_RTC
extern const struct _mp_obj_module_t rtc_module;
#define RTC_MODULE             { MP_OBJ_NEW_QSTR(MP_QSTR_rtc), (mp_obj_t)&rtc_module },
#else
#define RTC_MODULE
#endif

#if CIRCUITPY_SAMD
extern const struct _mp_obj_module_t samd_module;
#define SAMD_MODULE            { MP_OBJ_NEW_QSTR(MP_QSTR_samd),(mp_obj_t)&samd_module },
#else
#define SAMD_MODULE
#endif

#if CIRCUITPY_SDCARDIO
extern const struct _mp_obj_module_t sdcardio_module;
#define SDCARDIO_MODULE           { MP_OBJ_NEW_QSTR(MP_QSTR_sdcardio), (mp_obj_t)&sdcardio_module },
#else
#define SDCARDIO_MODULE
#endif

#if CIRCUITPY_SDIOIO
extern const struct _mp_obj_module_t sdioio_module;
#define SDIOIO_MODULE           { MP_OBJ_NEW_QSTR(MP_QSTR_sdioio), (mp_obj_t)&sdioio_module },
#else
#define SDIOIO_MODULE
#endif

#if CIRCUITPY_SHARPDISPLAY
extern const struct _mp_obj_module_t sharpdisplay_module;
#define SHARPDISPLAY_MODULE        { MP_OBJ_NEW_QSTR(MP_QSTR_sharpdisplay),(mp_obj_t)&sharpdisplay_module },
#else
#define SHARPDISPLAY_MODULE
#endif

#if CIRCUITPY_SOCKETPOOL
extern const struct _mp_obj_module_t socketpool_module;
#define SOCKETPOOL_MODULE           { MP_OBJ_NEW_QSTR(MP_QSTR_socketpool), (mp_obj_t)&socketpool_module },
#else
#define SOCKETPOOL_MODULE
#endif

#if CIRCUITPY_SSL
extern const struct _mp_obj_module_t ssl_module;
#define SSL_MODULE           { MP_OBJ_NEW_QSTR(MP_QSTR_ssl), (mp_obj_t)&ssl_module },
#else
#define SSL_MODULE
#endif

#if CIRCUITPY_STAGE
extern const struct _mp_obj_module_t stage_module;
#define STAGE_MODULE           { MP_OBJ_NEW_QSTR(MP_QSTR__stage), (mp_obj_t)&stage_module },
#else
#define STAGE_MODULE
#endif

#if CIRCUITPY_STORAGE
extern const struct _mp_obj_module_t storage_module;
#define STORAGE_MODULE         { MP_OBJ_NEW_QSTR(MP_QSTR_storage), (mp_obj_t)&storage_module },
#else
#define STORAGE_MODULE
#endif

#if CIRCUITPY_STRUCT
extern const struct _mp_obj_module_t struct_module;
#define STRUCT_MODULE          { MP_OBJ_NEW_QSTR(MP_QSTR_struct), (mp_obj_t)&struct_module },
#else
#define STRUCT_MODULE
#endif

#if CIRCUITPY_SUPERVISOR
extern const struct _mp_obj_module_t supervisor_module;
#define SUPERVISOR_MODULE      { MP_OBJ_NEW_QSTR(MP_QSTR_supervisor), (mp_obj_t)&supervisor_module },
#else
#define SUPERVISOR_MODULE
#endif

#if CIRCUITPY_TIME
extern const struct _mp_obj_module_t time_module;
#define TIME_MODULE            { MP_OBJ_NEW_QSTR(MP_QSTR_time), (mp_obj_t)&time_module },
#define TIME_MODULE_ALT_NAME   { MP_OBJ_NEW_QSTR(MP_QSTR__time), (mp_obj_t)&time_module },
#else
#define TIME_MODULE
#define TIME_MODULE_ALT_NAME
#endif

#if CIRCUITPY_TOUCHIO
extern const struct _mp_obj_module_t touchio_module;
#define TOUCHIO_MODULE         { MP_OBJ_NEW_QSTR(MP_QSTR_touchio), (mp_obj_t)&touchio_module },
#else
#define TOUCHIO_MODULE
#endif

#if CIRCUITPY_UHEAP
extern const struct _mp_obj_module_t uheap_module;
#define UHEAP_MODULE           { MP_OBJ_NEW_QSTR(MP_QSTR_uheap),(mp_obj_t)&uheap_module },
#else
#define UHEAP_MODULE
#endif

#if CIRCUITPY_USB_HID
extern const struct _mp_obj_module_t usb_hid_module;
#define USB_HID_MODULE         { MP_OBJ_NEW_QSTR(MP_QSTR_usb_hid),(mp_obj_t)&usb_hid_module },
#else
#define USB_HID_MODULE
#endif

#if CIRCUITPY_USB_MIDI
extern const struct _mp_obj_module_t usb_midi_module;
#define USB_MIDI_MODULE        { MP_OBJ_NEW_QSTR(MP_QSTR_usb_midi),(mp_obj_t)&usb_midi_module },
#else
#define USB_MIDI_MODULE
#endif

#if CIRCUITPY_USTACK
extern const struct _mp_obj_module_t ustack_module;
#define USTACK_MODULE          { MP_OBJ_NEW_QSTR(MP_QSTR_ustack),(mp_obj_t)&ustack_module },
#else
#define USTACK_MODULE
#endif

// These modules are not yet in shared-bindings, but we prefer the non-uxxx names.
#if MICROPY_PY_UBINASCII
#define BINASCII_MODULE        { MP_ROM_QSTR(MP_QSTR_binascii), MP_ROM_PTR(&mp_module_ubinascii) },
#else
#define BINASCII_MODULE
#endif

#if MICROPY_PY_UERRNO
#define ERRNO_MODULE           { MP_ROM_QSTR(MP_QSTR_errno), MP_ROM_PTR(&mp_module_uerrno) },
#else
#define ERRNO_MODULE
#endif

#if MICROPY_PY_UJSON
#define JSON_MODULE            { MP_ROM_QSTR(MP_QSTR_json), MP_ROM_PTR(&mp_module_ujson) },
#else
#define JSON_MODULE
#endif

#if defined(CIRCUITPY_ULAB) && CIRCUITPY_ULAB
// ulab requires reverse special methods
#if defined(MICROPY_PY_REVERSE_SPECIAL_METHODS) && !MICROPY_PY_REVERSE_SPECIAL_METHODS
#error "ulab requires MICROPY_PY_REVERSE_SPECIAL_METHODS"
#endif
#define ULAB_MODULE \
    { MP_ROM_QSTR(MP_QSTR_ulab), MP_ROM_PTR(&ulab_user_cmodule) },
#else
#define ULAB_MODULE
#endif

#if MICROPY_PY_URE
#define RE_MODULE { MP_ROM_QSTR(MP_QSTR_re), MP_ROM_PTR(&mp_module_ure) },
#else
#define RE_MODULE
#endif

// This is not a top-level module; it's microcontroller.watchdog.
#if CIRCUITPY_WATCHDOG
extern const struct _mp_obj_module_t watchdog_module;
#define WATCHDOG_MODULE { MP_ROM_QSTR(MP_QSTR_watchdog), MP_ROM_PTR(&watchdog_module) },
#else
#define WATCHDOG_MODULE
#endif

#if CIRCUITPY_WIFI
extern const struct _mp_obj_module_t wifi_module;
#define WIFI_MODULE { MP_ROM_QSTR(MP_QSTR_wifi), MP_ROM_PTR(&wifi_module) },
#else
#define WIFI_MODULE
#endif

#if CIRCUITPY_MSGPACK
extern const struct _mp_obj_module_t msgpack_module;
#define MSGPACK_MODULE { MP_ROM_QSTR(MP_QSTR_msgpack), MP_ROM_PTR(&msgpack_module) },
#else
#define MSGPACK_MODULE
#endif

<<<<<<< HEAD
#if CIRCUITPY_IOT
#define MICROPY_PY_OS_DUPTERM (1)
extern const struct _mp_obj_module_t iot_module;
#define IOT_MODULE { MP_ROM_QSTR(MP_QSTR_iot), MP_ROM_PTR(&iot_module) },
#else
#define IOT_MODULE
#endif

#if CIRCUITPY_GPIO
extern const struct _mp_obj_module_t gpio_module;
#define GPIO_MODULE { MP_ROM_QSTR(MP_QSTR_gpio), MP_ROM_PTR(&gpio_module) },
#else
#define GPIO_MODULE
#endif

=======
>>>>>>> 3c724321
// Define certain native modules with weak links so they can be replaced with Python
// implementations. This list may grow over time.
#define MICROPY_PORT_BUILTIN_MODULE_WEAK_LINKS \
    OS_MODULE \
    TIME_MODULE \

// Native modules that are weak links can be accessed directly
// by prepending their name with an underscore. This list should correspond to
// MICROPY_PORT_BUILTIN_MODULE_WEAK_LINKS, assuming you want the native modules
// to be accessible when overriden.
#define MICROPY_PORT_BUILTIN_MODULE_ALT_NAMES \
    OS_MODULE_ALT_NAME \
    TIME_MODULE_ALT_NAME \

// This is an inclusive list that should correspond to the CIRCUITPY_XXX list above,
// including dependencies such as TERMINALIO depending on DISPLAYIO (shown by indentation).
// Some of these definitions will be blank depending on what is turned on and off.
// Some are omitted because they're in MICROPY_PORT_BUILTIN_MODULE_WEAK_LINKS above.
#define MICROPY_PORT_BUILTIN_MODULES_STRONG_LINKS \
    AESIO_MODULE \
    ALARM_MODULE \
    ANALOGIO_MODULE \
    AUDIOBUSIO_MODULE \
    AUDIOCORE_MODULE \
    AUDIOIO_MODULE \
    AUDIOMIXER_MODULE \
    AUDIOMP3_MODULE \
    AUDIOPWMIO_MODULE \
    BINASCII_MODULE \
    BITBANGIO_MODULE \
    BLEIO_MODULE \
    BOARD_MODULE \
    BUSIO_MODULE \
    CAMERA_MODULE \
    CANIO_MODULE \
    COUNTIO_MODULE \
    DIGITALIO_MODULE \
    DISPLAYIO_MODULE \
      FONTIO_MODULE \
      TERMINALIO_MODULE \
      VECTORIO_MODULE \
    ERRNO_MODULE \
    ESPIDF_MODULE \
    FRAMEBUFFERIO_MODULE \
    FREQUENCYIO_MODULE \
    GAMEPAD_MODULE \
    GAMEPADSHIFT_MODULE \
    GNSS_MODULE \
    GPIO_MODULE \
    I2CPERIPHERAL_MODULE \
    IOT_MODULE \
    IPADDRESS_MODULE \
    JSON_MODULE \
    MATH_MODULE \
    _EVE_MODULE \
    MEMORYMONITOR_MODULE \
    MICROCONTROLLER_MODULE \
    MSGPACK_MODULE \
    NEOPIXEL_WRITE_MODULE \
    NETWORK_MODULE \
      SOCKET_MODULE \
      WIZNET_MODULE \
    PEW_MODULE \
    PIXELBUF_MODULE \
    PS2IO_MODULE \
    PULSEIO_MODULE \
    PWMIO_MODULE \
    RANDOM_MODULE \
    RE_MODULE \
    RGBMATRIX_MODULE \
    ROTARYIO_MODULE \
    RTC_MODULE \
    SAMD_MODULE \
    SDCARDIO_MODULE \
    SDIOIO_MODULE \
    SHARPDISPLAY_MODULE \
    SOCKETPOOL_MODULE \
    SSL_MODULE \
    STAGE_MODULE \
    STORAGE_MODULE \
    STRUCT_MODULE \
    SUPERVISOR_MODULE \
    TOUCHIO_MODULE \
    UHEAP_MODULE \
    USB_HID_MODULE \
    USB_MIDI_MODULE \
    USTACK_MODULE \
    WATCHDOG_MODULE \
    WIFI_MODULE \

// If weak links are enabled, just include strong links in the main list of modules,
// and also include the underscore alternate names.
#if MICROPY_MODULE_WEAK_LINKS
#define MICROPY_PORT_BUILTIN_MODULES \
    MICROPY_PORT_BUILTIN_MODULES_STRONG_LINKS \
    MICROPY_PORT_BUILTIN_MODULE_ALT_NAMES
#else
// If weak links are disabled, included both strong and potentially weak lines
#define MICROPY_PORT_BUILTIN_MODULES \
    MICROPY_PORT_BUILTIN_MODULES_STRONG_LINKS \
    MICROPY_PORT_BUILTIN_MODULE_WEAK_LINKS
#endif

// We need to provide a declaration/definition of alloca()
#include <alloca.h>

#define MP_STATE_PORT MP_STATE_VM

#include "supervisor/flash_root_pointers.h"

// From supervisor/memory.c
struct _supervisor_allocation_node;

#define CIRCUITPY_COMMON_ROOT_POINTERS \
    const char *readline_hist[8]; \
    vstr_t *repl_line; \
    mp_obj_t rtc_time_source; \
    GAMEPAD_ROOT_POINTERS \
    mp_obj_t pew_singleton; \
    BOARD_UART_ROOT_POINTER \
    FLASH_ROOT_POINTERS \
    MEMORYMONITOR_ROOT_POINTERS \
    NETWORK_ROOT_POINTERS \
    struct _supervisor_allocation_node* first_embedded_allocation; \

void supervisor_run_background_tasks_if_tick(void);
#define RUN_BACKGROUND_TASKS (supervisor_run_background_tasks_if_tick())

// TODO: Used in wiznet5k driver, but may not be needed in the long run.
#define MICROPY_THREAD_YIELD()

#define MICROPY_VM_HOOK_LOOP RUN_BACKGROUND_TASKS;
#define MICROPY_VM_HOOK_RETURN RUN_BACKGROUND_TASKS;

// CIRCUITPY_AUTORELOAD_DELAY_MS = 0 will completely disable autoreload.
#ifndef CIRCUITPY_AUTORELOAD_DELAY_MS
#define CIRCUITPY_AUTORELOAD_DELAY_MS 500
#endif

#ifndef CIRCUITPY_FILESYSTEM_FLUSH_INTERVAL_MS
#define CIRCUITPY_FILESYSTEM_FLUSH_INTERVAL_MS 1000
#endif

#ifndef CIRCUITPY_PYSTACK_SIZE
#define CIRCUITPY_PYSTACK_SIZE 1536
#endif

#define CIRCUITPY_BOOT_OUTPUT_FILE "/boot_out.txt"

#define CIRCUITPY_VERBOSE_BLE 0

#endif  // __INCLUDED_MPCONFIG_CIRCUITPY_H<|MERGE_RESOLUTION|>--- conflicted
+++ resolved
@@ -767,7 +767,6 @@
 #define MSGPACK_MODULE
 #endif
 
-<<<<<<< HEAD
 #if CIRCUITPY_IOT
 #define MICROPY_PY_OS_DUPTERM (1)
 extern const struct _mp_obj_module_t iot_module;
@@ -783,8 +782,6 @@
 #define GPIO_MODULE
 #endif
 
-=======
->>>>>>> 3c724321
 // Define certain native modules with weak links so they can be replaced with Python
 // implementations. This list may grow over time.
 #define MICROPY_PORT_BUILTIN_MODULE_WEAK_LINKS \
