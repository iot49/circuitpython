/*
 * This file is part of the MicroPython project, http://micropython.org/
 *
 * The MIT License (MIT)
 *
 * Copyright (c) 2019 Dan Halbert for Adafruit Industries
 *
 * Permission is hereby granted, free of charge, to any person obtaining a copy
 * of this software and associated documentation files (the "Software"), to deal
 * in the Software without restriction, including without limitation the rights
 * to use, copy, modify, merge, publish, distribute, sublicense, and/or sell
 * copies of the Software, and to permit persons to whom the Software is
 * furnished to do so, subject to the following conditions:
 *
 * The above copyright notice and this permission notice shall be included in
 * all copies or substantial portions of the Software.
 *
 * THE SOFTWARE IS PROVIDED "AS IS", WITHOUT WARRANTY OF ANY KIND, EXPRESS OR
 * IMPLIED, INCLUDING BUT NOT LIMITED TO THE WARRANTIES OF MERCHANTABILITY,
 * FITNESS FOR A PARTICULAR PURPOSE AND NONINFRINGEMENT. IN NO EVENT SHALL THE
 * AUTHORS OR COPYRIGHT HOLDERS BE LIABLE FOR ANY CLAIM, DAMAGES OR OTHER
 * LIABILITY, WHETHER IN AN ACTION OF CONTRACT, TORT OR OTHERWISE, ARISING FROM,
 * OUT OF OR IN CONNECTION WITH THE SOFTWARE OR THE USE OR OTHER DEALINGS IN
 * THE SOFTWARE.
 */

// This file contains settings that are common across CircuitPython ports, to make
// sure that the same feature set and settings are used, such as in atmel-samd
// and nrf.

#ifndef __INCLUDED_MPCONFIG_CIRCUITPY_H
#define __INCLUDED_MPCONFIG_CIRCUITPY_H

#include <stdint.h>
#include <stdatomic.h>

// This is CircuitPython.
#define CIRCUITPY 1

// REPR_C encodes qstrs, 31-bit ints, and 30-bit floats in a single 32-bit word.
#define MICROPY_OBJ_REPR            (MICROPY_OBJ_REPR_C)

// options to control how MicroPython is built
// TODO(tannewt): Reduce this number if we want the REPL to function under 512
// free bytes.
// #define MICROPY_ALLOC_PARSE_RULE_INIT (64)

// Sorted alphabetically for easy finding.
//
// default is 128; consider raising to reduce fragmentation.
#define MICROPY_ALLOC_PARSE_CHUNK_INIT   (16)
// default is 512.
#define MICROPY_ALLOC_PATH_MAX           (256)
#define MICROPY_CAN_OVERRIDE_BUILTINS    (1)
#define MICROPY_COMP_CONST               (1)
#define MICROPY_COMP_DOUBLE_TUPLE_ASSIGN (1)
#define MICROPY_COMP_MODULE_CONST        (1)
#define MICROPY_COMP_TRIPLE_TUPLE_ASSIGN (0)
#define MICROPY_DEBUG_PRINTERS           (0)
#define MICROPY_EMIT_INLINE_THUMB        (CIRCUITPY_ENABLE_MPY_NATIVE)
#define MICROPY_EMIT_THUMB               (CIRCUITPY_ENABLE_MPY_NATIVE)
#define MICROPY_EMIT_X64                 (0)
#define MICROPY_ENABLE_DOC_STRING        (0)
#define MICROPY_ENABLE_FINALISER         (1)
#define MICROPY_ENABLE_GC                (1)
#define MICROPY_ENABLE_SOURCE_LINE       (1)
#define MICROPY_ERROR_REPORTING          (MICROPY_ERROR_REPORTING_NORMAL)
#define MICROPY_FLOAT_HIGH_QUALITY_HASH  (0)
#define MICROPY_FLOAT_IMPL               (MICROPY_FLOAT_IMPL_FLOAT)
#define MICROPY_GC_ALLOC_THRESHOLD       (0)
#define MICROPY_HELPER_LEXER_UNIX        (0)
#define MICROPY_HELPER_REPL              (1)
#define MICROPY_KBD_EXCEPTION            (1)
#define MICROPY_MEM_STATS                (0)
#define MICROPY_MODULE_BUILTIN_INIT      (1)
#define MICROPY_NONSTANDARD_TYPECODES    (0)
#define MICROPY_OPT_COMPUTED_GOTO        (1)
#define MICROPY_PERSISTENT_CODE_LOAD     (1)

#define MICROPY_PY_ARRAY                 (1)
#define MICROPY_PY_ARRAY_SLICE_ASSIGN    (1)
#define MICROPY_PY_ATTRTUPLE             (1)

#define MICROPY_PY_BUILTINS_BYTEARRAY    (1)
#define MICROPY_PY_BUILTINS_ENUMERATE    (1)
#define MICROPY_PY_BUILTINS_FILTER       (1)
#define MICROPY_PY_BUILTINS_HELP         (1)
#define MICROPY_PY_BUILTINS_HELP_MODULES (1)
#define MICROPY_PY_BUILTINS_INPUT        (1)
#define MICROPY_PY_BUILTINS_MEMORYVIEW   (1)
#define MICROPY_PY_BUILTINS_MIN_MAX      (1)
#define MICROPY_PY_BUILTINS_PROPERTY     (1)
#define MICROPY_PY_BUILTINS_REVERSED     (1)
#define MICROPY_PY_BUILTINS_ROUND_INT    (1)
#define MICROPY_PY_BUILTINS_SET          (1)
#define MICROPY_PY_BUILTINS_SLICE        (1)
#define MICROPY_PY_BUILTINS_SLICE_ATTRS  (1)
#define MICROPY_PY_BUILTINS_STR_UNICODE  (1)

#define MICROPY_PY_CMATH                 (0)
#define MICROPY_PY_COLLECTIONS           (1)
#define MICROPY_PY_DESCRIPTORS           (1)
#define MICROPY_PY_IO_FILEIO             (1)
#define MICROPY_PY_GC                    (1)
// Supplanted by shared-bindings/math
#define MICROPY_PY_MATH                  (0)
#define MICROPY_PY_MICROPYTHON_MEM_INFO  (0)
// Supplanted by shared-bindings/struct
#define MICROPY_PY_STRUCT                (0)
#define MICROPY_PY_SYS                   (1)
#define MICROPY_PY_SYS_MAXSIZE           (1)
#define MICROPY_PY_SYS_STDFILES          (1)
// Supplanted by shared-bindings/random
#define MICROPY_PY_URANDOM               (0)
#define MICROPY_PY_URANDOM_EXTRA_FUNCS   (0)
#define MICROPY_PY___FILE__              (1)

#define MICROPY_QSTR_BYTES_IN_HASH       (1)
#define MICROPY_REPL_AUTO_INDENT         (1)
#define MICROPY_REPL_EVENT_DRIVEN        (0)
#define MICROPY_ENABLE_PYSTACK           (1)
#define MICROPY_STACK_CHECK              (1)
#define MICROPY_STREAMS_NON_BLOCK        (1)
#ifndef MICROPY_USE_INTERNAL_PRINTF
#define MICROPY_USE_INTERNAL_PRINTF      (1)
#endif

// fatfs configuration used in ffconf.h
//
// 1 = SFN/ANSI 437=LFN/U.S.(OEM)
#define MICROPY_FATFS_ENABLE_LFN      (1)
#define MICROPY_FATFS_LFN_CODE_PAGE   (437)
#define MICROPY_FATFS_USE_LABEL       (1)
#define MICROPY_FATFS_RPATH           (2)
#define MICROPY_FATFS_MULTI_PARTITION (1)

// Only enable this if you really need it. It allocates a byte cache of this size.
// #define MICROPY_FATFS_MAX_SS           (4096)

#define FILESYSTEM_BLOCK_SIZE       (512)

#define MICROPY_VFS                 (1)
#define MICROPY_VFS_FAT             (MICROPY_VFS)
#define MICROPY_READER_VFS          (MICROPY_VFS)

// type definitions for the specific machine

#define BYTES_PER_WORD (4)

#define MICROPY_MAKE_POINTER_CALLABLE(p) ((void*)((mp_uint_t)(p) | 1))

// Track stack usage. Expose results via ustack module.
#define MICROPY_MAX_STACK_USAGE       (0)

// This port is intended to be 32-bit, but unfortunately, int32_t for
// different targets may be defined in different ways - either as int
// or as long. This requires different printf formatting specifiers
// to print such value. So, we avoid int32_t and use int directly.
#define UINT_FMT "%u"
#define INT_FMT "%d"
typedef int mp_int_t; // must be pointer size
typedef unsigned mp_uint_t; // must be pointer size
typedef long mp_off_t;

#define MP_PLAT_PRINT_STRN(str, len) mp_hal_stdout_tx_strn_cooked(str, len)

#define mp_type_fileio mp_type_vfs_fat_fileio
#define mp_type_textio mp_type_vfs_fat_textio

#define mp_import_stat mp_vfs_import_stat
#define mp_builtin_open_obj mp_vfs_open_obj


// extra built in names to add to the global namespace
#define MICROPY_PORT_BUILTINS \
    { MP_OBJ_NEW_QSTR(MP_QSTR_help), (mp_obj_t)&mp_builtin_help_obj }, \
    { MP_OBJ_NEW_QSTR(MP_QSTR_input), (mp_obj_t)&mp_builtin_input_obj }, \
    { MP_OBJ_NEW_QSTR(MP_QSTR_open), (mp_obj_t)&mp_builtin_open_obj },

//////////////////////////////////////////////////////////////////////////////////////////////////
// board-specific definitions, which control and may override definitions below.
#include "mpconfigboard.h"

// Turning off FULL_BUILD removes some functionality to reduce flash size on tiny SAMD21s
#define MICROPY_BUILTIN_METHOD_CHECK_SELF_ARG (CIRCUITPY_FULL_BUILD)
#define MICROPY_CPYTHON_COMPAT                (CIRCUITPY_FULL_BUILD)
#define MICROPY_PY_BUILTINS_POW3              (CIRCUITPY_FULL_BUILD)
#define MICROPY_COMP_FSTRING_LITERAL          (MICROPY_CPYTHON_COMPAT)
#define MICROPY_MODULE_WEAK_LINKS             (CIRCUITPY_FULL_BUILD)
#define MICROPY_PY_ALL_SPECIAL_METHODS        (CIRCUITPY_FULL_BUILD)
#define MICROPY_PY_BUILTINS_COMPLEX           (CIRCUITPY_FULL_BUILD)
#define MICROPY_PY_BUILTINS_FROZENSET         (CIRCUITPY_FULL_BUILD)
#define MICROPY_PY_BUILTINS_STR_CENTER        (CIRCUITPY_FULL_BUILD)
#define MICROPY_PY_BUILTINS_STR_PARTITION     (CIRCUITPY_FULL_BUILD)
#define MICROPY_PY_BUILTINS_STR_SPLITLINES    (CIRCUITPY_FULL_BUILD)
#define MICROPY_PY_UERRNO                     (CIRCUITPY_FULL_BUILD)
#ifndef MICROPY_PY_COLLECTIONS_ORDEREDDICT
#define MICROPY_PY_COLLECTIONS_ORDEREDDICT    (CIRCUITPY_FULL_BUILD)
#endif
#ifndef MICROPY_PY_UBINASCII
#define MICROPY_PY_UBINASCII                  (CIRCUITPY_FULL_BUILD)
#endif
// Opposite setting is deliberate.
#define MICROPY_PY_UERRNO_ERRORCODE           (!CIRCUITPY_FULL_BUILD)
#ifndef MICROPY_PY_URE
#define MICROPY_PY_URE                        (CIRCUITPY_FULL_BUILD)
#endif
#define MICROPY_PY_URE_MATCH_GROUPS           (CIRCUITPY_FULL_BUILD)
#define MICROPY_PY_URE_MATCH_SPAN_START_END   (CIRCUITPY_FULL_BUILD)
#define MICROPY_PY_URE_SUB                    (CIRCUITPY_FULL_BUILD)

// LONGINT_IMPL_xxx are defined in the Makefile.
//
#ifdef LONGINT_IMPL_NONE
#define MICROPY_LONGINT_IMPL (MICROPY_LONGINT_IMPL_NONE)
#endif

#ifdef LONGINT_IMPL_MPZ
#define MICROPY_LONGINT_IMPL (MICROPY_LONGINT_IMPL_MPZ)
#define MP_SSIZE_MAX (0x7fffffff)
#endif

#ifdef LONGINT_IMPL_LONGLONG
#define MICROPY_LONGINT_IMPL (MICROPY_LONGINT_IMPL_LONGLONG)
#define MP_SSIZE_MAX (0x7fffffff)
#endif

#ifndef MICROPY_PY_REVERSE_SPECIAL_METHODS
#define MICROPY_PY_REVERSE_SPECIAL_METHODS    (CIRCUITPY_FULL_BUILD)
#endif

#if INTERNAL_FLASH_FILESYSTEM == 0 && QSPI_FLASH_FILESYSTEM == 0 && SPI_FLASH_FILESYSTEM == 0 && !DISABLE_FILESYSTEM
#error No *_FLASH_FILESYSTEM set!
#endif

// These CIRCUITPY_xxx values should all be defined in the *.mk files as being on or off.
// So if any are not defined in *.mk, they'll throw an error here.

#if CIRCUITPY_AESIO
extern const struct _mp_obj_module_t aesio_module;
#define AESIO_MODULE       { MP_OBJ_NEW_QSTR(MP_QSTR_aesio), (mp_obj_t)&aesio_module },
#else
#define AESIO_MODULE
#endif

#if CIRCUITPY_ANALOGIO
#define ANALOGIO_MODULE        { MP_OBJ_NEW_QSTR(MP_QSTR_analogio), (mp_obj_t)&analogio_module },
extern const struct _mp_obj_module_t analogio_module;
#else
#define ANALOGIO_MODULE
#endif

#if CIRCUITPY_AUDIOBUSIO
#define AUDIOBUSIO_MODULE        { MP_OBJ_NEW_QSTR(MP_QSTR_audiobusio), (mp_obj_t)&audiobusio_module },
extern const struct _mp_obj_module_t audiobusio_module;
#else
#define AUDIOBUSIO_MODULE
#endif

#if CIRCUITPY_AUDIOCORE
#define AUDIOCORE_MODULE         { MP_OBJ_NEW_QSTR(MP_QSTR_audiocore), (mp_obj_t)&audiocore_module },
extern const struct _mp_obj_module_t audiocore_module;
#else
#define AUDIOCORE_MODULE
#endif

#if CIRCUITPY_AUDIOIO
#define AUDIOIO_MODULE         { MP_OBJ_NEW_QSTR(MP_QSTR_audioio), (mp_obj_t)&audioio_module },
extern const struct _mp_obj_module_t audioio_module;
#else
#define AUDIOIO_MODULE
#endif

#if CIRCUITPY_AUDIOMIXER
#define AUDIOMIXER_MODULE         { MP_OBJ_NEW_QSTR(MP_QSTR_audiomixer), (mp_obj_t)&audiomixer_module },
extern const struct _mp_obj_module_t audiomixer_module;
#else
#define AUDIOMIXER_MODULE
#endif

#if CIRCUITPY_AUDIOMP3
#define AUDIOMP3_MODULE         { MP_OBJ_NEW_QSTR(MP_QSTR_audiomp3), (mp_obj_t)&audiomp3_module },
extern const struct _mp_obj_module_t audiomp3_module;
#else
#define AUDIOMP3_MODULE
#endif

#if CIRCUITPY_AUDIOPWMIO
#define AUDIOPWMIO_MODULE         { MP_OBJ_NEW_QSTR(MP_QSTR_audiopwmio), (mp_obj_t)&audiopwmio_module },
extern const struct _mp_obj_module_t audiopwmio_module;
#else
#define AUDIOPWMIO_MODULE
#endif

#if CIRCUITPY_BITBANGIO
#define BITBANGIO_MODULE       { MP_OBJ_NEW_QSTR(MP_QSTR_bitbangio), (mp_obj_t)&bitbangio_module },
extern const struct _mp_obj_module_t bitbangio_module;
#else
#define BITBANGIO_MODULE
#endif

#if CIRCUITPY_BLEIO
#define BLEIO_MODULE           { MP_OBJ_NEW_QSTR(MP_QSTR__bleio), (mp_obj_t)&bleio_module },
extern const struct _mp_obj_module_t bleio_module;
#else
#define BLEIO_MODULE
#endif

#if CIRCUITPY_BOARD
#define BOARD_MODULE           { MP_OBJ_NEW_QSTR(MP_QSTR_board), (mp_obj_t)&board_module },
extern const struct _mp_obj_module_t board_module;

#define BOARD_I2C (defined(DEFAULT_I2C_BUS_SDA) && defined(DEFAULT_I2C_BUS_SCL))
#define BOARD_SPI (defined(DEFAULT_SPI_BUS_SCK) && defined(DEFAULT_SPI_BUS_MISO) && defined(DEFAULT_SPI_BUS_MOSI))
#define BOARD_UART (defined(DEFAULT_UART_BUS_RX) && defined(DEFAULT_UART_BUS_TX))

// I2C and SPI are always allocated off the heap.

#if BOARD_UART
#define BOARD_UART_ROOT_POINTER mp_obj_t shared_uart_bus;
#else
#define BOARD_UART_ROOT_POINTER
#endif

#else
#define BOARD_MODULE
#define BOARD_UART_ROOT_POINTER
#endif

#if CIRCUITPY_BUSIO
extern const struct _mp_obj_module_t busio_module;
#define BUSIO_MODULE           { MP_OBJ_NEW_QSTR(MP_QSTR_busio), (mp_obj_t)&busio_module },
#else
#define BUSIO_MODULE
#endif

#if CIRCUITPY_CAMERA
extern const struct _mp_obj_module_t camera_module;
#define CAMERA_MODULE        { MP_OBJ_NEW_QSTR(MP_QSTR_camera), (mp_obj_t)&camera_module },
#else
#define CAMERA_MODULE
#endif

#if CIRCUITPY_CANIO
extern const struct _mp_obj_module_t canio_module;
#define CANIO_MODULE           { MP_OBJ_NEW_QSTR(MP_QSTR_canio), (mp_obj_t)&canio_module },
#else
#define CANIO_MODULE
#endif

#if CIRCUITPY_COUNTIO
extern const struct _mp_obj_module_t countio_module;
#define COUNTIO_MODULE        { MP_OBJ_NEW_QSTR(MP_QSTR_countio), (mp_obj_t)&countio_module },
#else
#define COUNTIO_MODULE
#endif

#if CIRCUITPY_DIGITALIO
extern const struct _mp_obj_module_t digitalio_module;
#define DIGITALIO_MODULE       { MP_OBJ_NEW_QSTR(MP_QSTR_digitalio), (mp_obj_t)&digitalio_module },
#else
#define DIGITALIO_MODULE
#endif

#if CIRCUITPY_DISPLAYIO
extern const struct _mp_obj_module_t displayio_module;
extern const struct _mp_obj_module_t fontio_module;
extern const struct _mp_obj_module_t terminalio_module;
#define DISPLAYIO_MODULE       { MP_OBJ_NEW_QSTR(MP_QSTR_displayio), (mp_obj_t)&displayio_module },
#ifndef CIRCUITPY_DISPLAY_LIMIT
#define CIRCUITPY_DISPLAY_LIMIT (1)
#endif
#else
#define DISPLAYIO_MODULE
#define CIRCUITPY_DISPLAY_LIMIT (0)
#endif

#if CIRCUITPY_DISPLAYIO && CIRCUITPY_TERMINALIO
#define FONTIO_MODULE       { MP_OBJ_NEW_QSTR(MP_QSTR_fontio), (mp_obj_t)&fontio_module },
#define TERMINALIO_MODULE   { MP_OBJ_NEW_QSTR(MP_QSTR_terminalio), (mp_obj_t)&terminalio_module },
#else
#define FONTIO_MODULE
#define TERMINALIO_MODULE
#endif

#if CIRCUITPY_ESPIDF
extern const struct _mp_obj_module_t espidf_module;
#define ESPIDF_MODULE            { MP_OBJ_NEW_QSTR(MP_QSTR_espidf),(mp_obj_t)&espidf_module },
#else
#define ESPIDF_MODULE
#endif

#if CIRCUITPY_FRAMEBUFFERIO
extern const struct _mp_obj_module_t framebufferio_module;
#define FRAMEBUFFERIO_MODULE       { MP_OBJ_NEW_QSTR(MP_QSTR_framebufferio), (mp_obj_t)&framebufferio_module },
#else
#define FRAMEBUFFERIO_MODULE
#endif

#if CIRCUITPY_VECTORIO
extern const struct _mp_obj_module_t vectorio_module;
#define VECTORIO_MODULE { MP_OBJ_NEW_QSTR(MP_QSTR_vectorio), (mp_obj_t)&vectorio_module },
#else
#define VECTORIO_MODULE
#endif

#if CIRCUITPY_FREQUENCYIO
extern const struct _mp_obj_module_t frequencyio_module;
#define FREQUENCYIO_MODULE       { MP_OBJ_NEW_QSTR(MP_QSTR_frequencyio), (mp_obj_t)&frequencyio_module },
#else
#define FREQUENCYIO_MODULE
#endif

#if CIRCUITPY_GAMEPAD
extern const struct _mp_obj_module_t gamepad_module;
#define GAMEPAD_MODULE         { MP_OBJ_NEW_QSTR(MP_QSTR_gamepad),(mp_obj_t)&gamepad_module },
#else
#define GAMEPAD_MODULE
#endif

#if CIRCUITPY_GAMEPADSHIFT
extern const struct _mp_obj_module_t gamepadshift_module;
#define GAMEPADSHIFT_MODULE         { MP_OBJ_NEW_QSTR(MP_QSTR_gamepadshift),(mp_obj_t)&gamepadshift_module },
#else
#define GAMEPADSHIFT_MODULE
#endif

#if CIRCUITPY_GAMEPAD || CIRCUITPY_GAMEPADSHIFT
// Scan gamepad every 32ms
#define CIRCUITPY_GAMEPAD_TICKS 0x1f
#define GAMEPAD_ROOT_POINTERS mp_obj_t gamepad_singleton;
#else
#define GAMEPAD_ROOT_POINTERS
#endif

#if CIRCUITPY_GNSS
extern const struct _mp_obj_module_t gnss_module;
#define GNSS_MODULE        { MP_OBJ_NEW_QSTR(MP_QSTR_gnss), (mp_obj_t)&gnss_module },
#else
#define GNSS_MODULE
#endif

#if CIRCUITPY_I2CPERIPHERAL
extern const struct _mp_obj_module_t i2cperipheral_module;
#define I2CPERIPHERAL_MODULE        { MP_OBJ_NEW_QSTR(MP_QSTR_i2cperipheral), (mp_obj_t)&i2cperipheral_module },
#else
#define I2CPERIPHERAL_MODULE
#endif

#if CIRCUITPY_IPADDRESS
extern const struct _mp_obj_module_t ipaddress_module;
#define IPADDRESS_MODULE        { MP_OBJ_NEW_QSTR(MP_QSTR_ipaddress), (mp_obj_t)&ipaddress_module },
#else
#define IPADDRESS_MODULE
#endif

#if CIRCUITPY_MATH
extern const struct _mp_obj_module_t math_module;
#define MATH_MODULE            { MP_OBJ_NEW_QSTR(MP_QSTR_math), (mp_obj_t)&math_module },
#else
#define MATH_MODULE
#endif

#if CIRCUITPY__EVE
extern const struct _mp_obj_module_t _eve_module;
#define _EVE_MODULE            { MP_OBJ_NEW_QSTR(MP_QSTR__eve), (mp_obj_t)&_eve_module },
#else
#define _EVE_MODULE
#endif

#if CIRCUITPY_MEMORYMONITOR
extern const struct _mp_obj_module_t memorymonitor_module;
#define MEMORYMONITOR_MODULE { MP_OBJ_NEW_QSTR(MP_QSTR_memorymonitor), (mp_obj_t)&memorymonitor_module },
#define MEMORYMONITOR_ROOT_POINTERS mp_obj_t active_allocationsizes; \
                                    mp_obj_t active_allocationalarms;
#else
#define MEMORYMONITOR_MODULE
#define MEMORYMONITOR_ROOT_POINTERS
#endif

#if CIRCUITPY_MICROCONTROLLER
extern const struct _mp_obj_module_t microcontroller_module;
#define MICROCONTROLLER_MODULE { MP_OBJ_NEW_QSTR(MP_QSTR_microcontroller), (mp_obj_t)&microcontroller_module },
#else
#define MICROCONTROLLER_MODULE
#endif

#if CIRCUITPY_NEOPIXEL_WRITE
extern const struct _mp_obj_module_t neopixel_write_module;
#define NEOPIXEL_WRITE_MODULE  { MP_OBJ_NEW_QSTR(MP_QSTR_neopixel_write),(mp_obj_t)&neopixel_write_module },
#else
#define NEOPIXEL_WRITE_MODULE
#endif

#if CIRCUITPY_NETWORK
extern const struct _mp_obj_module_t network_module;
extern const struct _mp_obj_module_t socket_module;
#define NETWORK_MODULE         { MP_OBJ_NEW_QSTR(MP_QSTR_network), (mp_obj_t)&network_module },
#define SOCKET_MODULE          { MP_OBJ_NEW_QSTR(MP_QSTR_socket), (mp_obj_t)&socket_module },
#define NETWORK_ROOT_POINTERS mp_obj_list_t mod_network_nic_list;
#if MICROPY_PY_WIZNET5K
    extern const struct _mp_obj_module_t wiznet_module;
    #define WIZNET_MODULE        { MP_OBJ_NEW_QSTR(MP_QSTR_wiznet), (mp_obj_t)&wiznet_module },
#endif
#else
#define NETWORK_MODULE
#define SOCKET_MODULE
#define WIZNET_MODULE
#define NETWORK_ROOT_POINTERS
#endif

// This is not a top-level module; it's microcontroller.nvm.
#if CIRCUITPY_NVM
extern const struct _mp_obj_module_t nvm_module;
#endif

#if CIRCUITPY_OS
extern const struct _mp_obj_module_t os_module;
#define OS_MODULE              { MP_OBJ_NEW_QSTR(MP_QSTR_os), (mp_obj_t)&os_module },
#define OS_MODULE_ALT_NAME     { MP_OBJ_NEW_QSTR(MP_QSTR__os), (mp_obj_t)&os_module },
#else
#define OS_MODULE
#define OS_MODULE_ALT_NAME
#endif

#if CIRCUITPY_PEW
extern const struct _mp_obj_module_t pew_module;
#define PEW_MODULE          { MP_OBJ_NEW_QSTR(MP_QSTR__pew),(mp_obj_t)&pew_module },
#else
#define PEW_MODULE
#endif

#if CIRCUITPY_PIXELBUF
extern const struct _mp_obj_module_t pixelbuf_module;
#define PIXELBUF_MODULE        { MP_OBJ_NEW_QSTR(MP_QSTR__pixelbuf),(mp_obj_t)&pixelbuf_module },
#else
#define PIXELBUF_MODULE
#endif

#if CIRCUITPY_PS2IO
extern const struct _mp_obj_module_t ps2io_module;
#define PS2IO_MODULE         { MP_OBJ_NEW_QSTR(MP_QSTR_ps2io), (mp_obj_t)&ps2io_module },
#else
#define PS2IO_MODULE
#endif

#if CIRCUITPY_PULSEIO
extern const struct _mp_obj_module_t pulseio_module;
#define PULSEIO_MODULE         { MP_OBJ_NEW_QSTR(MP_QSTR_pulseio), (mp_obj_t)&pulseio_module },
#else
#define PULSEIO_MODULE
#endif

#if CIRCUITPY_PWMIO
extern const struct _mp_obj_module_t pwmio_module;
#define PWMIO_MODULE         { MP_OBJ_NEW_QSTR(MP_QSTR_pwmio), (mp_obj_t)&pwmio_module },
#else
#define PWMIO_MODULE
#endif

#if CIRCUITPY_RGBMATRIX
extern const struct _mp_obj_module_t rgbmatrix_module;
#define RGBMATRIX_MODULE        { MP_OBJ_NEW_QSTR(MP_QSTR_rgbmatrix),(mp_obj_t)&rgbmatrix_module },
#else
#define RGBMATRIX_MODULE
#endif

#if CIRCUITPY_RANDOM
extern const struct _mp_obj_module_t random_module;
#define RANDOM_MODULE          { MP_OBJ_NEW_QSTR(MP_QSTR_random), (mp_obj_t)&random_module },
#else
#define RANDOM_MODULE
#endif

#if CIRCUITPY_ROTARYIO
extern const struct _mp_obj_module_t rotaryio_module;
#define ROTARYIO_MODULE        { MP_OBJ_NEW_QSTR(MP_QSTR_rotaryio), (mp_obj_t)&rotaryio_module },
#else
#define ROTARYIO_MODULE
#endif

#if CIRCUITPY_RTC
extern const struct _mp_obj_module_t rtc_module;
#define RTC_MODULE             { MP_OBJ_NEW_QSTR(MP_QSTR_rtc), (mp_obj_t)&rtc_module },
#else
#define RTC_MODULE
#endif

#if CIRCUITPY_SAMD
extern const struct _mp_obj_module_t samd_module;
#define SAMD_MODULE            { MP_OBJ_NEW_QSTR(MP_QSTR_samd),(mp_obj_t)&samd_module },
#else
#define SAMD_MODULE
#endif

#if CIRCUITPY_SDCARDIO
extern const struct _mp_obj_module_t sdcardio_module;
#define SDCARDIO_MODULE           { MP_OBJ_NEW_QSTR(MP_QSTR_sdcardio), (mp_obj_t)&sdcardio_module },
#else
#define SDCARDIO_MODULE
#endif

#if CIRCUITPY_SDIOIO
extern const struct _mp_obj_module_t sdioio_module;
#define SDIOIO_MODULE           { MP_OBJ_NEW_QSTR(MP_QSTR_sdioio), (mp_obj_t)&sdioio_module },
#else
#define SDIOIO_MODULE
#endif


#if CIRCUITPY_SHARPDISPLAY
extern const struct _mp_obj_module_t sharpdisplay_module;
#define SHARPDISPLAY_MODULE        { MP_OBJ_NEW_QSTR(MP_QSTR_sharpdisplay),(mp_obj_t)&sharpdisplay_module },
#else
#define SHARPDISPLAY_MODULE
#endif

#if CIRCUITPY_SOCKETPOOL
extern const struct _mp_obj_module_t socketpool_module;
#define SOCKETPOOL_MODULE           { MP_OBJ_NEW_QSTR(MP_QSTR_socketpool), (mp_obj_t)&socketpool_module },
#else
#define SOCKETPOOL_MODULE
#endif

#if CIRCUITPY_SSL
extern const struct _mp_obj_module_t ssl_module;
#define SSL_MODULE           { MP_OBJ_NEW_QSTR(MP_QSTR_ssl), (mp_obj_t)&ssl_module },
#else
#define SSL_MODULE
#endif

#if CIRCUITPY_STAGE
extern const struct _mp_obj_module_t stage_module;
#define STAGE_MODULE           { MP_OBJ_NEW_QSTR(MP_QSTR__stage), (mp_obj_t)&stage_module },
#else
#define STAGE_MODULE
#endif

#if CIRCUITPY_STORAGE
extern const struct _mp_obj_module_t storage_module;
#define STORAGE_MODULE         { MP_OBJ_NEW_QSTR(MP_QSTR_storage), (mp_obj_t)&storage_module },
#else
#define STORAGE_MODULE
#endif

#if CIRCUITPY_STRUCT
extern const struct _mp_obj_module_t struct_module;
#define STRUCT_MODULE          { MP_OBJ_NEW_QSTR(MP_QSTR_struct), (mp_obj_t)&struct_module },
#else
#define STRUCT_MODULE
#endif

#if CIRCUITPY_SUPERVISOR
extern const struct _mp_obj_module_t supervisor_module;
#define SUPERVISOR_MODULE      { MP_OBJ_NEW_QSTR(MP_QSTR_supervisor), (mp_obj_t)&supervisor_module },
#else
#define SUPERVISOR_MODULE
#endif

#if CIRCUITPY_TIME
extern const struct _mp_obj_module_t time_module;
#define TIME_MODULE            { MP_OBJ_NEW_QSTR(MP_QSTR_time), (mp_obj_t)&time_module },
#define TIME_MODULE_ALT_NAME   { MP_OBJ_NEW_QSTR(MP_QSTR__time), (mp_obj_t)&time_module },
#else
#define TIME_MODULE
#define TIME_MODULE_ALT_NAME
#endif

#if CIRCUITPY_TOUCHIO
extern const struct _mp_obj_module_t touchio_module;
#define TOUCHIO_MODULE         { MP_OBJ_NEW_QSTR(MP_QSTR_touchio), (mp_obj_t)&touchio_module },
#else
#define TOUCHIO_MODULE
#endif

#if CIRCUITPY_UHEAP
extern const struct _mp_obj_module_t uheap_module;
#define UHEAP_MODULE           { MP_OBJ_NEW_QSTR(MP_QSTR_uheap),(mp_obj_t)&uheap_module },
#else
#define UHEAP_MODULE
#endif

#if CIRCUITPY_USB_HID
extern const struct _mp_obj_module_t usb_hid_module;
#define USB_HID_MODULE         { MP_OBJ_NEW_QSTR(MP_QSTR_usb_hid),(mp_obj_t)&usb_hid_module },
#else
#define USB_HID_MODULE
#endif

#if CIRCUITPY_USB_MIDI
extern const struct _mp_obj_module_t usb_midi_module;
#define USB_MIDI_MODULE        { MP_OBJ_NEW_QSTR(MP_QSTR_usb_midi),(mp_obj_t)&usb_midi_module },
#else
#define USB_MIDI_MODULE
#endif

#if CIRCUITPY_USTACK
extern const struct _mp_obj_module_t ustack_module;
#define USTACK_MODULE          { MP_OBJ_NEW_QSTR(MP_QSTR_ustack),(mp_obj_t)&ustack_module },
#else
#define USTACK_MODULE
#endif

// These modules are not yet in shared-bindings, but we prefer the non-uxxx names.
#if MICROPY_PY_UBINASCII
#define BINASCII_MODULE        { MP_ROM_QSTR(MP_QSTR_binascii), MP_ROM_PTR(&mp_module_ubinascii) },
#else
#define BINASCII_MODULE
#endif

#if MICROPY_PY_UERRNO
#define ERRNO_MODULE           { MP_ROM_QSTR(MP_QSTR_errno), MP_ROM_PTR(&mp_module_uerrno) },
#else
#define ERRNO_MODULE
#endif

#if MICROPY_PY_UJSON
#define JSON_MODULE            { MP_ROM_QSTR(MP_QSTR_json), MP_ROM_PTR(&mp_module_ujson) },
#else
#define JSON_MODULE
#endif

#if defined(CIRCUITPY_ULAB) && CIRCUITPY_ULAB
// ulab requires reverse special methods
#if defined(MICROPY_PY_REVERSE_SPECIAL_METHODS) && !MICROPY_PY_REVERSE_SPECIAL_METHODS
#error "ulab requires MICROPY_PY_REVERSE_SPECIAL_METHODS"
#endif
#define ULAB_MODULE \
    { MP_ROM_QSTR(MP_QSTR_ulab), MP_ROM_PTR(&ulab_user_cmodule) },
#else
#define ULAB_MODULE
#endif

#if MICROPY_PY_URE
#define RE_MODULE { MP_ROM_QSTR(MP_QSTR_re), MP_ROM_PTR(&mp_module_ure) },
#else
#define RE_MODULE
#endif

// This is not a top-level module; it's microcontroller.watchdog.
#if CIRCUITPY_WATCHDOG
extern const struct _mp_obj_module_t watchdog_module;
#define WATCHDOG_MODULE { MP_ROM_QSTR(MP_QSTR_watchdog), MP_ROM_PTR(&watchdog_module) },
#else
#define WATCHDOG_MODULE
#endif

#if CIRCUITPY_WIFI
extern const struct _mp_obj_module_t wifi_module;
#define WIFI_MODULE { MP_ROM_QSTR(MP_QSTR_wifi), MP_ROM_PTR(&wifi_module) },
#else
#define WIFI_MODULE
#endif

<<<<<<< HEAD
#if CIRCUITPY_MSGPACK
extern const struct _mp_obj_module_t msgpack_module;
#define MSGPACK_MODULE { MP_ROM_QSTR(MP_QSTR_msgpack), MP_ROM_PTR(&msgpack_module) },
#else
#define MSGPACK_MODULE
=======
#if CIRCUITPY_IOT
extern const struct _mp_obj_module_t iot_module;
#define IOT_MODULE { MP_ROM_QSTR(MP_QSTR_iot), MP_ROM_PTR(&iot_module) },
#else
#define IOT_MODULE
>>>>>>> 69534c70
#endif

// Define certain native modules with weak links so they can be replaced with Python
// implementations. This list may grow over time.
#define MICROPY_PORT_BUILTIN_MODULE_WEAK_LINKS \
    OS_MODULE \
    TIME_MODULE \

// Native modules that are weak links can be accessed directly
// by prepending their name with an underscore. This list should correspond to
// MICROPY_PORT_BUILTIN_MODULE_WEAK_LINKS, assuming you want the native modules
// to be accessible when overriden.
#define MICROPY_PORT_BUILTIN_MODULE_ALT_NAMES \
    OS_MODULE_ALT_NAME \
    TIME_MODULE_ALT_NAME \

// This is an inclusive list that should correspond to the CIRCUITPY_XXX list above,
// including dependencies such as TERMINALIO depending on DISPLAYIO (shown by indentation).
// Some of these definitions will be blank depending on what is turned on and off.
// Some are omitted because they're in MICROPY_PORT_BUILTIN_MODULE_WEAK_LINKS above.
#define MICROPY_PORT_BUILTIN_MODULES_STRONG_LINKS \
    AESIO_MODULE \
    ANALOGIO_MODULE \
    AUDIOBUSIO_MODULE \
    AUDIOCORE_MODULE \
    AUDIOIO_MODULE \
    AUDIOMIXER_MODULE \
    AUDIOMP3_MODULE \
    AUDIOPWMIO_MODULE \
    BINASCII_MODULE \
    BITBANGIO_MODULE \
    BLEIO_MODULE \
    BOARD_MODULE \
    BUSIO_MODULE \
    CAMERA_MODULE \
    CANIO_MODULE \
    COUNTIO_MODULE \
    DIGITALIO_MODULE \
    DISPLAYIO_MODULE \
      FONTIO_MODULE \
      TERMINALIO_MODULE \
      VECTORIO_MODULE \
    ERRNO_MODULE \
    ESPIDF_MODULE \
    FRAMEBUFFERIO_MODULE \
    FREQUENCYIO_MODULE \
    GAMEPAD_MODULE \
    GAMEPADSHIFT_MODULE \
    GNSS_MODULE \
    I2CPERIPHERAL_MODULE \
    IPADDRESS_MODULE \
    JSON_MODULE \
    MATH_MODULE \
    _EVE_MODULE \
    MEMORYMONITOR_MODULE \
    MICROCONTROLLER_MODULE \
    NEOPIXEL_WRITE_MODULE \
    NETWORK_MODULE \
      SOCKET_MODULE \
      WIZNET_MODULE \
    PEW_MODULE \
    PIXELBUF_MODULE \
    PS2IO_MODULE \
    PULSEIO_MODULE \
    PWMIO_MODULE \
    RANDOM_MODULE \
    RE_MODULE \
    RGBMATRIX_MODULE \
    ROTARYIO_MODULE \
    RTC_MODULE \
    SAMD_MODULE \
    SDCARDIO_MODULE \
    SDIOIO_MODULE \
    SHARPDISPLAY_MODULE \
    SOCKETPOOL_MODULE \
    SSL_MODULE \
    STAGE_MODULE \
    STORAGE_MODULE \
    STRUCT_MODULE \
    SUPERVISOR_MODULE \
    TOUCHIO_MODULE \
    UHEAP_MODULE \
    USB_HID_MODULE \
    USB_MIDI_MODULE \
    USTACK_MODULE \
    WATCHDOG_MODULE \
    WIFI_MODULE \
<<<<<<< HEAD
    MSGPACK_MODULE \
=======
    IOT_MODULE \
>>>>>>> 69534c70

// If weak links are enabled, just include strong links in the main list of modules,
// and also include the underscore alternate names.
#if MICROPY_MODULE_WEAK_LINKS
#define MICROPY_PORT_BUILTIN_MODULES \
    MICROPY_PORT_BUILTIN_MODULES_STRONG_LINKS \
    MICROPY_PORT_BUILTIN_MODULE_ALT_NAMES
#else
// If weak links are disabled, included both strong and potentially weak lines
#define MICROPY_PORT_BUILTIN_MODULES \
    MICROPY_PORT_BUILTIN_MODULES_STRONG_LINKS \
    MICROPY_PORT_BUILTIN_MODULE_WEAK_LINKS
#endif

// We need to provide a declaration/definition of alloca()
#include <alloca.h>

#define MP_STATE_PORT MP_STATE_VM

#include "supervisor/flash_root_pointers.h"

#define CIRCUITPY_COMMON_ROOT_POINTERS \
    const char *readline_hist[8]; \
    vstr_t *repl_line; \
    mp_obj_t rtc_time_source; \
    GAMEPAD_ROOT_POINTERS \
    mp_obj_t pew_singleton; \
    mp_obj_t terminal_tilegrid_tiles; \
    BOARD_UART_ROOT_POINTER \
    FLASH_ROOT_POINTERS \
    MEMORYMONITOR_ROOT_POINTERS \
    NETWORK_ROOT_POINTERS \

void supervisor_run_background_tasks_if_tick(void);
#define RUN_BACKGROUND_TASKS (supervisor_run_background_tasks_if_tick())

// TODO: Used in wiznet5k driver, but may not be needed in the long run.
#define MICROPY_THREAD_YIELD()

#define MICROPY_VM_HOOK_LOOP RUN_BACKGROUND_TASKS;
#define MICROPY_VM_HOOK_RETURN RUN_BACKGROUND_TASKS;

// CIRCUITPY_AUTORELOAD_DELAY_MS = 0 will completely disable autoreload.
#ifndef CIRCUITPY_AUTORELOAD_DELAY_MS
#define CIRCUITPY_AUTORELOAD_DELAY_MS 500
#endif

#ifndef CIRCUITPY_FILESYSTEM_FLUSH_INTERVAL_MS
#define CIRCUITPY_FILESYSTEM_FLUSH_INTERVAL_MS 1000
#endif

#ifndef CIRCUITPY_PYSTACK_SIZE
#define CIRCUITPY_PYSTACK_SIZE 1536
#endif

#define CIRCUITPY_BOOT_OUTPUT_FILE "/boot_out.txt"

#define CIRCUITPY_VERBOSE_BLE 0

#endif  // __INCLUDED_MPCONFIG_CIRCUITPY_H<|MERGE_RESOLUTION|>--- conflicted
+++ resolved
@@ -752,19 +752,18 @@
 #define WIFI_MODULE
 #endif
 
-<<<<<<< HEAD
 #if CIRCUITPY_MSGPACK
 extern const struct _mp_obj_module_t msgpack_module;
 #define MSGPACK_MODULE { MP_ROM_QSTR(MP_QSTR_msgpack), MP_ROM_PTR(&msgpack_module) },
 #else
 #define MSGPACK_MODULE
-=======
+#endif
+
 #if CIRCUITPY_IOT
 extern const struct _mp_obj_module_t iot_module;
 #define IOT_MODULE { MP_ROM_QSTR(MP_QSTR_iot), MP_ROM_PTR(&iot_module) },
 #else
 #define IOT_MODULE
->>>>>>> 69534c70
 #endif
 
 // Define certain native modules with weak links so they can be replaced with Python
@@ -852,11 +851,8 @@
     USTACK_MODULE \
     WATCHDOG_MODULE \
     WIFI_MODULE \
-<<<<<<< HEAD
     MSGPACK_MODULE \
-=======
     IOT_MODULE \
->>>>>>> 69534c70
 
 // If weak links are enabled, just include strong links in the main list of modules,
 // and also include the underscore alternate names.
