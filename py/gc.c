/*
 * This file is part of the MicroPython project, http://micropython.org/
 *
 * The MIT License (MIT)
 *
 * Copyright (c) 2013, 2014 Damien P. George
 *
 * Permission is hereby granted, free of charge, to any person obtaining a copy
 * of this software and associated documentation files (the "Software"), to deal
 * in the Software without restriction, including without limitation the rights
 * to use, copy, modify, merge, publish, distribute, sublicense, and/or sell
 * copies of the Software, and to permit persons to whom the Software is
 * furnished to do so, subject to the following conditions:
 *
 * The above copyright notice and this permission notice shall be included in
 * all copies or substantial portions of the Software.
 *
 * THE SOFTWARE IS PROVIDED "AS IS", WITHOUT WARRANTY OF ANY KIND, EXPRESS OR
 * IMPLIED, INCLUDING BUT NOT LIMITED TO THE WARRANTIES OF MERCHANTABILITY,
 * FITNESS FOR A PARTICULAR PURPOSE AND NONINFRINGEMENT. IN NO EVENT SHALL THE
 * AUTHORS OR COPYRIGHT HOLDERS BE LIABLE FOR ANY CLAIM, DAMAGES OR OTHER
 * LIABILITY, WHETHER IN AN ACTION OF CONTRACT, TORT OR OTHERWISE, ARISING FROM,
 * OUT OF OR IN CONNECTION WITH THE SOFTWARE OR THE USE OR OTHER DEALINGS IN
 * THE SOFTWARE.
 */

#include <assert.h>
#include <stdio.h>
#include <string.h>

#include "py/mpstate.h"
#include "py/gc.h"
#include "py/obj.h"
#include "py/runtime.h"

#if MICROPY_ENABLE_GC

#if MICROPY_DEBUG_VERBOSE // print debugging info
#define DEBUG_PRINT (1)
#define DEBUG_printf DEBUG_printf
#else // don't print debugging info
#define DEBUG_PRINT (0)
#define DEBUG_printf(...) (void)0
#endif

// make this 1 to dump the heap each time it changes
#define EXTENSIVE_HEAP_PROFILING (0)

#define WORDS_PER_BLOCK ((MICROPY_BYTES_PER_GC_BLOCK) / BYTES_PER_WORD)
#define BYTES_PER_BLOCK (MICROPY_BYTES_PER_GC_BLOCK)

// ATB = allocation table byte
// 0b00 = FREE -- free block
// 0b01 = HEAD -- head of a chain of blocks
// 0b10 = TAIL -- in the tail of a chain of blocks
// 0b11 = MARK -- marked head block

#define AT_FREE (0)
#define AT_HEAD (1)
#define AT_TAIL (2)
#define AT_MARK (3)

#define BLOCKS_PER_ATB (4)
#define ATB_MASK_0 (0x03)
#define ATB_MASK_1 (0x0c)
#define ATB_MASK_2 (0x30)
#define ATB_MASK_3 (0xc0)

#define ATB_0_IS_FREE(a) (((a) & ATB_MASK_0) == 0)
#define ATB_1_IS_FREE(a) (((a) & ATB_MASK_1) == 0)
#define ATB_2_IS_FREE(a) (((a) & ATB_MASK_2) == 0)
#define ATB_3_IS_FREE(a) (((a) & ATB_MASK_3) == 0)

#define BLOCK_SHIFT(block) (2 * ((block) & (BLOCKS_PER_ATB - 1)))
#define ATB_GET_KIND(block) ((MP_STATE_MEM(gc_alloc_table_start)[(block) / BLOCKS_PER_ATB] >> BLOCK_SHIFT(block)) & 3)
#define ATB_ANY_TO_FREE(block) do { MP_STATE_MEM(gc_alloc_table_start)[(block) / BLOCKS_PER_ATB] &= (~(AT_MARK << BLOCK_SHIFT(block))); } while (0)
#define ATB_FREE_TO_HEAD(block) do { MP_STATE_MEM(gc_alloc_table_start)[(block) / BLOCKS_PER_ATB] |= (AT_HEAD << BLOCK_SHIFT(block)); } while (0)
#define ATB_FREE_TO_TAIL(block) do { MP_STATE_MEM(gc_alloc_table_start)[(block) / BLOCKS_PER_ATB] |= (AT_TAIL << BLOCK_SHIFT(block)); } while (0)
#define ATB_HEAD_TO_MARK(block) do { MP_STATE_MEM(gc_alloc_table_start)[(block) / BLOCKS_PER_ATB] |= (AT_MARK << BLOCK_SHIFT(block)); } while (0)
#define ATB_MARK_TO_HEAD(block) do { MP_STATE_MEM(gc_alloc_table_start)[(block) / BLOCKS_PER_ATB] &= (~(AT_TAIL << BLOCK_SHIFT(block))); } while (0)

#define BLOCK_FROM_PTR(ptr) (((byte*)(ptr) - MP_STATE_MEM(gc_pool_start)) / BYTES_PER_BLOCK)
#define PTR_FROM_BLOCK(block) (((block) * BYTES_PER_BLOCK + (uintptr_t)MP_STATE_MEM(gc_pool_start)))
#define ATB_FROM_BLOCK(bl) ((bl) / BLOCKS_PER_ATB)

#if MICROPY_ENABLE_FINALISER
// FTB = finaliser table byte
// if set, then the corresponding block may have a finaliser

#define BLOCKS_PER_FTB (8)

#define FTB_GET(block) ((MP_STATE_MEM(gc_finaliser_table_start)[(block) / BLOCKS_PER_FTB] >> ((block) & 7)) & 1)
#define FTB_SET(block) do { MP_STATE_MEM(gc_finaliser_table_start)[(block) / BLOCKS_PER_FTB] |= (1 << ((block) & 7)); } while (0)
#define FTB_CLEAR(block) do { MP_STATE_MEM(gc_finaliser_table_start)[(block) / BLOCKS_PER_FTB] &= (~(1 << ((block) & 7))); } while (0)
#endif

#if MICROPY_PY_THREAD && !MICROPY_PY_THREAD_GIL
#define GC_ENTER() mp_thread_mutex_lock(&MP_STATE_MEM(gc_mutex), 1)
#define GC_EXIT() mp_thread_mutex_unlock(&MP_STATE_MEM(gc_mutex))
#else
#define GC_ENTER()
#define GC_EXIT()
#endif

#ifdef LOG_HEAP_ACTIVITY
volatile uint32_t change_me;
#pragma GCC push_options
#pragma GCC optimize ("O0")
void __attribute__ ((noinline)) gc_log_change(uint32_t start_block, uint32_t length) {
    change_me += start_block;
    change_me += length; // Break on this line.
}
#pragma GCC pop_options
#endif

// TODO waste less memory; currently requires that all entries in alloc_table have a corresponding block in pool
void gc_init(void *start, void *end) {
    // align end pointer on block boundary
    end = (void*)((uintptr_t)end & (~(BYTES_PER_BLOCK - 1)));
    DEBUG_printf("Initializing GC heap: %p..%p = " UINT_FMT " bytes\n", start, end, (byte*)end - (byte*)start);

    // calculate parameters for GC (T=total, A=alloc table, F=finaliser table, P=pool; all in bytes):
    // T = A + F + P
    //     F = A * BLOCKS_PER_ATB / BLOCKS_PER_FTB
    //     P = A * BLOCKS_PER_ATB * BYTES_PER_BLOCK
    // => T = A * (1 + BLOCKS_PER_ATB / BLOCKS_PER_FTB + BLOCKS_PER_ATB * BYTES_PER_BLOCK)
    size_t total_byte_len = (byte*)end - (byte*)start;
#if MICROPY_ENABLE_FINALISER
    MP_STATE_MEM(gc_alloc_table_byte_len) = total_byte_len * BITS_PER_BYTE / (BITS_PER_BYTE + BITS_PER_BYTE * BLOCKS_PER_ATB / BLOCKS_PER_FTB + BITS_PER_BYTE * BLOCKS_PER_ATB * BYTES_PER_BLOCK);
#else
    MP_STATE_MEM(gc_alloc_table_byte_len) = total_byte_len / (1 + BITS_PER_BYTE / 2 * BYTES_PER_BLOCK);
#endif

    MP_STATE_MEM(gc_alloc_table_start) = (byte*)start;

#if MICROPY_ENABLE_FINALISER
    size_t gc_finaliser_table_byte_len = (MP_STATE_MEM(gc_alloc_table_byte_len) * BLOCKS_PER_ATB + BLOCKS_PER_FTB - 1) / BLOCKS_PER_FTB;
    MP_STATE_MEM(gc_finaliser_table_start) = MP_STATE_MEM(gc_alloc_table_start) + MP_STATE_MEM(gc_alloc_table_byte_len);
#endif

    size_t gc_pool_block_len = MP_STATE_MEM(gc_alloc_table_byte_len) * BLOCKS_PER_ATB;
    MP_STATE_MEM(gc_pool_start) = (byte*)end - gc_pool_block_len * BYTES_PER_BLOCK;
    MP_STATE_MEM(gc_pool_end) = end;

#if MICROPY_ENABLE_FINALISER
    assert(MP_STATE_MEM(gc_pool_start) >= MP_STATE_MEM(gc_finaliser_table_start) + gc_finaliser_table_byte_len);
#endif

    // clear ATBs
    memset(MP_STATE_MEM(gc_alloc_table_start), 0, MP_STATE_MEM(gc_alloc_table_byte_len));

#if MICROPY_ENABLE_FINALISER
    // clear FTBs
    memset(MP_STATE_MEM(gc_finaliser_table_start), 0, gc_finaliser_table_byte_len);
#endif

    // set last free ATB index to start of heap
    MP_STATE_MEM(gc_last_free_atb_index) = 0;

    // unlock the GC
    MP_STATE_MEM(gc_lock_depth) = 0;

    // allow auto collection
    MP_STATE_MEM(gc_auto_collect_enabled) = 1;

    #if MICROPY_GC_ALLOC_THRESHOLD
    // by default, maxuint for gc threshold, effectively turning gc-by-threshold off
    MP_STATE_MEM(gc_alloc_threshold) = (size_t)-1;
    MP_STATE_MEM(gc_alloc_amount) = 0;
    #endif

    #if MICROPY_PY_THREAD
    mp_thread_mutex_init(&MP_STATE_MEM(gc_mutex));
    #endif

    DEBUG_printf("GC layout:\n");
    DEBUG_printf("  alloc table at %p, length " UINT_FMT " bytes, " UINT_FMT " blocks\n", MP_STATE_MEM(gc_alloc_table_start), MP_STATE_MEM(gc_alloc_table_byte_len), MP_STATE_MEM(gc_alloc_table_byte_len) * BLOCKS_PER_ATB);
#if MICROPY_ENABLE_FINALISER
    DEBUG_printf("  finaliser table at %p, length " UINT_FMT " bytes, " UINT_FMT " blocks\n", MP_STATE_MEM(gc_finaliser_table_start), gc_finaliser_table_byte_len, gc_finaliser_table_byte_len * BLOCKS_PER_FTB);
#endif
    DEBUG_printf("  pool at %p, length " UINT_FMT " bytes, " UINT_FMT " blocks\n", MP_STATE_MEM(gc_pool_start), gc_pool_block_len * BYTES_PER_BLOCK, gc_pool_block_len);
}

void gc_lock(void) {
    GC_ENTER();
    MP_STATE_MEM(gc_lock_depth)++;
    GC_EXIT();
}

void gc_unlock(void) {
    GC_ENTER();
    MP_STATE_MEM(gc_lock_depth)--;
    GC_EXIT();
}

bool gc_is_locked(void) {
    return MP_STATE_MEM(gc_lock_depth) != 0;
}

// ptr should be of type void*
#define VERIFY_PTR(ptr) ( \
        ((uintptr_t)(ptr) & (BYTES_PER_BLOCK - 1)) == 0      /* must be aligned on a block */ \
        && ptr >= (void*)MP_STATE_MEM(gc_pool_start)     /* must be above start of pool */ \
        && ptr < (void*)MP_STATE_MEM(gc_pool_end)        /* must be below end of pool */ \
    )

// ptr should be of type void*
#define VERIFY_MARK_AND_PUSH(ptr) \
    do { \
        if (VERIFY_PTR(ptr)) { \
            size_t _block = BLOCK_FROM_PTR(ptr); \
            if (ATB_GET_KIND(_block) == AT_HEAD) { \
                /* an unmarked head, mark it, and push it on gc stack */ \
                DEBUG_printf("gc_mark(%p)\n", ptr); \
                ATB_HEAD_TO_MARK(_block); \
                if (MP_STATE_MEM(gc_sp) < &MP_STATE_MEM(gc_stack)[MICROPY_ALLOC_GC_STACK_SIZE]) { \
                    *MP_STATE_MEM(gc_sp)++ = _block; \
                } else { \
                    MP_STATE_MEM(gc_stack_overflow) = 1; \
                } \
            } \
        } \
    } while (0)

STATIC void gc_drain_stack(void) {
    while (MP_STATE_MEM(gc_sp) > MP_STATE_MEM(gc_stack)) {
        // pop the next block off the stack
        size_t block = *--MP_STATE_MEM(gc_sp);

        // work out number of consecutive blocks in the chain starting with this one
        size_t n_blocks = 0;
        do {
            n_blocks += 1;
        } while (ATB_GET_KIND(block + n_blocks) == AT_TAIL);

        // check this block's children
        void **ptrs = (void**)PTR_FROM_BLOCK(block);
        for (size_t i = n_blocks * BYTES_PER_BLOCK / sizeof(void*); i > 0; i--, ptrs++) {
            void *ptr = *ptrs;
            VERIFY_MARK_AND_PUSH(ptr);
        }
    }
}

STATIC void gc_deal_with_stack_overflow(void) {
    while (MP_STATE_MEM(gc_stack_overflow)) {
        MP_STATE_MEM(gc_stack_overflow) = 0;
        MP_STATE_MEM(gc_sp) = MP_STATE_MEM(gc_stack);

        // scan entire memory looking for blocks which have been marked but not their children
        for (size_t block = 0; block < MP_STATE_MEM(gc_alloc_table_byte_len) * BLOCKS_PER_ATB; block++) {
            // trace (again) if mark bit set
            if (ATB_GET_KIND(block) == AT_MARK) {
                *MP_STATE_MEM(gc_sp)++ = block;
                gc_drain_stack();
            }
        }
    }
}

STATIC void gc_sweep(void) {
    #if MICROPY_PY_GC_COLLECT_RETVAL
    MP_STATE_MEM(gc_collected) = 0;
    #endif
    // free unmarked heads and their tails
    int free_tail = 0;
    for (size_t block = 0; block < MP_STATE_MEM(gc_alloc_table_byte_len) * BLOCKS_PER_ATB; block++) {
        switch (ATB_GET_KIND(block)) {
            case AT_HEAD:
#if MICROPY_ENABLE_FINALISER
                if (FTB_GET(block)) {
                    mp_obj_base_t *obj = (mp_obj_base_t*)PTR_FROM_BLOCK(block);
                    if (obj->type != NULL) {
                        // if the object has a type then see if it has a __del__ method
                        mp_obj_t dest[2];
                        mp_load_method_maybe(MP_OBJ_FROM_PTR(obj), MP_QSTR___del__, dest);
                        if (dest[0] != MP_OBJ_NULL) {
                            // load_method returned a method, execute it in a protected environment
                            #if MICROPY_ENABLE_SCHEDULER
                            mp_sched_lock();
                            #endif
                            mp_call_function_1_protected(dest[0], dest[1]);
                            #if MICROPY_ENABLE_SCHEDULER
                            mp_sched_unlock();
                            #endif
                        }
                    }
                    // clear finaliser flag
                    FTB_CLEAR(block);
                }
#endif
                free_tail = 1;
                DEBUG_printf("gc_sweep(%x)\n", PTR_FROM_BLOCK(block));

                #ifdef LOG_HEAP_ACTIVITY
                gc_log_change(block, 0);
                #endif
                #if MICROPY_PY_GC_COLLECT_RETVAL
                MP_STATE_MEM(gc_collected)++;
                #endif
                // fall through to free the head

            case AT_TAIL:
                if (free_tail) {
                    ATB_ANY_TO_FREE(block);
                }
                break;

            case AT_MARK:
                ATB_MARK_TO_HEAD(block);
                free_tail = 0;
                break;
        }
    }
}

void gc_collect_start(void) {
    GC_ENTER();
    MP_STATE_MEM(gc_lock_depth)++;
    #if MICROPY_GC_ALLOC_THRESHOLD
    MP_STATE_MEM(gc_alloc_amount) = 0;
    #endif
    MP_STATE_MEM(gc_stack_overflow) = 0;
    MP_STATE_MEM(gc_sp) = MP_STATE_MEM(gc_stack);
    // Trace root pointers.  This relies on the root pointers being organised
    // correctly in the mp_state_ctx structure.  We scan nlr_top, dict_locals,
    // dict_globals, then the root pointer section of mp_state_vm.
    void **ptrs = (void**)(void*)&mp_state_ctx;
    gc_collect_root(ptrs, offsetof(mp_state_ctx_t, vm.qstr_last_chunk) / sizeof(void*));
}

void gc_collect_root(void **ptrs, size_t len) {
    for (size_t i = 0; i < len; i++) {
        void *ptr = ptrs[i];
        VERIFY_MARK_AND_PUSH(ptr);
        gc_drain_stack();
    }
}

void gc_collect_end(void) {
    gc_deal_with_stack_overflow();
    gc_sweep();
    MP_STATE_MEM(gc_last_free_atb_index) = 0;
    MP_STATE_MEM(gc_lock_depth)--;
    GC_EXIT();
}

void gc_info(gc_info_t *info) {
    GC_ENTER();
    info->total = MP_STATE_MEM(gc_pool_end) - MP_STATE_MEM(gc_pool_start);
    info->used = 0;
    info->free = 0;
    info->max_free = 0;
    info->num_1block = 0;
    info->num_2block = 0;
    info->max_block = 0;
    bool finish = false;
    for (size_t block = 0, len = 0, len_free = 0; !finish;) {
        size_t kind = ATB_GET_KIND(block);
        switch (kind) {
            case AT_FREE:
                info->free += 1;
                len_free += 1;
                len = 0;
                break;

            case AT_HEAD:
                info->used += 1;
                len = 1;
                break;

            case AT_TAIL:
                info->used += 1;
                len += 1;
                break;

            case AT_MARK:
                // shouldn't happen
                break;
        }

        block++;
        finish = (block == MP_STATE_MEM(gc_alloc_table_byte_len) * BLOCKS_PER_ATB);
        // Get next block type if possible
        if (!finish) {
            kind = ATB_GET_KIND(block);
        }

        if (finish || kind == AT_FREE || kind == AT_HEAD) {
            if (len == 1) {
                info->num_1block += 1;
            } else if (len == 2) {
                info->num_2block += 1;
            }
            if (len > info->max_block) {
                info->max_block = len;
            }
            if (finish || kind == AT_HEAD) {
                if (len_free > info->max_free) {
                    info->max_free = len_free;
                }
                len_free = 0;
            }
        }
    }

    info->used *= BYTES_PER_BLOCK;
    info->free *= BYTES_PER_BLOCK;
    GC_EXIT();
}

void *gc_alloc(size_t n_bytes, bool has_finaliser) {
    size_t n_blocks = ((n_bytes + BYTES_PER_BLOCK - 1) & (~(BYTES_PER_BLOCK - 1))) / BYTES_PER_BLOCK;
    DEBUG_printf("gc_alloc(" UINT_FMT " bytes -> " UINT_FMT " blocks)\n", n_bytes, n_blocks);

    // check for 0 allocation
    if (n_blocks == 0) {
        return NULL;
    }

    GC_ENTER();

    // check if GC is locked
    if (MP_STATE_MEM(gc_lock_depth) > 0) {
        GC_EXIT();
        return NULL;
    }

    size_t i;
    size_t end_block;
    size_t start_block;
    size_t n_free = 0;
    int collected = !MP_STATE_MEM(gc_auto_collect_enabled);

    #if MICROPY_GC_ALLOC_THRESHOLD
    if (!collected && MP_STATE_MEM(gc_alloc_amount) >= MP_STATE_MEM(gc_alloc_threshold)) {
        GC_EXIT();
        gc_collect();
        GC_ENTER();
    }
    #endif

    for (;;) {

        // look for a run of n_blocks available blocks
        for (i = MP_STATE_MEM(gc_last_free_atb_index); i < MP_STATE_MEM(gc_alloc_table_byte_len); i++) {
            byte a = MP_STATE_MEM(gc_alloc_table_start)[i];
            if (ATB_0_IS_FREE(a)) { if (++n_free >= n_blocks) { i = i * BLOCKS_PER_ATB + 0; goto found; } } else { n_free = 0; }
            if (ATB_1_IS_FREE(a)) { if (++n_free >= n_blocks) { i = i * BLOCKS_PER_ATB + 1; goto found; } } else { n_free = 0; }
            if (ATB_2_IS_FREE(a)) { if (++n_free >= n_blocks) { i = i * BLOCKS_PER_ATB + 2; goto found; } } else { n_free = 0; }
            if (ATB_3_IS_FREE(a)) { if (++n_free >= n_blocks) { i = i * BLOCKS_PER_ATB + 3; goto found; } } else { n_free = 0; }
        }

        GC_EXIT();
        // nothing found!
        if (collected) {
            return NULL;
        }
        DEBUG_printf("gc_alloc(" UINT_FMT "): no free mem, triggering GC\n", n_bytes);
        gc_collect();
        collected = 1;
        GC_ENTER();
    }

    // found, ending at block i inclusive
found:
    // get starting and end blocks, both inclusive
    end_block = i;
    start_block = i - n_free + 1;

    // Set last free ATB index to block after last block we found, for start of
    // next scan.  To reduce fragmentation, we only do this if we were looking
    // for a single free block, which guarantees that there are no free blocks
    // before this one.  Also, whenever we free or shink a block we must check
    // if this index needs adjusting (see gc_realloc and gc_free).
    if (n_free == 1) {
        MP_STATE_MEM(gc_last_free_atb_index) = (i + 1) / BLOCKS_PER_ATB;
    }

    #ifdef LOG_HEAP_ACTIVITY
    gc_log_change(start_block, end_block - start_block + 1);
    #endif

    // mark first block as used head
    ATB_FREE_TO_HEAD(start_block);

    // mark rest of blocks as used tail
    // TODO for a run of many blocks can make this more efficient
    for (size_t bl = start_block + 1; bl <= end_block; bl++) {
        ATB_FREE_TO_TAIL(bl);
    }

    // get pointer to first block
    // we must create this pointer before unlocking the GC so a collection can find it
    void *ret_ptr = (void*)(MP_STATE_MEM(gc_pool_start) + start_block * BYTES_PER_BLOCK);
    DEBUG_printf("gc_alloc(%p)\n", ret_ptr);

    #if MICROPY_GC_ALLOC_THRESHOLD
    MP_STATE_MEM(gc_alloc_amount) += n_blocks;
    #endif

    GC_EXIT();

    #if MICROPY_GC_CONSERVATIVE_CLEAR
    // be conservative and zero out all the newly allocated blocks
    memset((byte*)ret_ptr, 0, (end_block - start_block + 1) * BYTES_PER_BLOCK);
    #else
    // zero out the additional bytes of the newly allocated blocks
    // This is needed because the blocks may have previously held pointers
    // to the heap and will not be set to something else if the caller
    // doesn't actually use the entire block.  As such they will continue
    // to point to the heap and may prevent other blocks from being reclaimed.
    memset((byte*)ret_ptr + n_bytes, 0, (end_block - start_block + 1) * BYTES_PER_BLOCK - n_bytes);
    #endif

    #if MICROPY_ENABLE_FINALISER
    if (has_finaliser) {
        // clear type pointer in case it is never set
        ((mp_obj_base_t*)ret_ptr)->type = NULL;
        // set mp_obj flag only if it has a finaliser
        GC_ENTER();
        FTB_SET(start_block);
        GC_EXIT();
    }
    #else
    (void)has_finaliser;
    #endif

    #if EXTENSIVE_HEAP_PROFILING
    gc_dump_alloc_table();
    #endif

    return ret_ptr;
}

/*
void *gc_alloc(mp_uint_t n_bytes) {
    return _gc_alloc(n_bytes, false);
}

void *gc_alloc_with_finaliser(mp_uint_t n_bytes) {
    return _gc_alloc(n_bytes, true);
}
*/

// force the freeing of a piece of memory
// TODO: freeing here does not call finaliser
void gc_free(void *ptr) {
    GC_ENTER();
    if (MP_STATE_MEM(gc_lock_depth) > 0) {
        // TODO how to deal with this error?
        GC_EXIT();
        return;
    }

    DEBUG_printf("gc_free(%p)\n", ptr);

    if (ptr == NULL) {
        GC_EXIT();
    } else {
        // get the GC block number corresponding to this pointer
        assert(VERIFY_PTR(ptr));
        size_t block = BLOCK_FROM_PTR(ptr);
        assert(ATB_GET_KIND(block) == AT_HEAD);

<<<<<<< HEAD
            // free head and all of its tail blocks
            #ifdef LOG_HEAP_ACTIVITY
            gc_log_change(block, 0);
            #endif
            do {
                ATB_ANY_TO_FREE(block);
                block += 1;
            } while (ATB_GET_KIND(block) == AT_TAIL);

            GC_EXIT();
=======
        #if MICROPY_ENABLE_FINALISER
        FTB_CLEAR(block);
        #endif
>>>>>>> 1f78e7a4

        // set the last_free pointer to this block if it's earlier in the heap
        if (block / BLOCKS_PER_ATB < MP_STATE_MEM(gc_last_free_atb_index)) {
            MP_STATE_MEM(gc_last_free_atb_index) = block / BLOCKS_PER_ATB;
        }

        // free head and all of its tail blocks
        do {
            ATB_ANY_TO_FREE(block);
            block += 1;
        } while (ATB_GET_KIND(block) == AT_TAIL);

        GC_EXIT();

        #if EXTENSIVE_HEAP_PROFILING
        gc_dump_alloc_table();
        #endif
    }
}

size_t gc_nbytes(const void *ptr) {
    GC_ENTER();
    if (VERIFY_PTR(ptr)) {
        size_t block = BLOCK_FROM_PTR(ptr);
        if (ATB_GET_KIND(block) == AT_HEAD) {
            // work out number of consecutive blocks in the chain starting with this on
            size_t n_blocks = 0;
            do {
                n_blocks += 1;
            } while (ATB_GET_KIND(block + n_blocks) == AT_TAIL);
            GC_EXIT();
            return n_blocks * BYTES_PER_BLOCK;
        }
    }

    // invalid pointer
    GC_EXIT();
    return 0;
}

#if 0
// old, simple realloc that didn't expand memory in place
void *gc_realloc(void *ptr, mp_uint_t n_bytes) {
    mp_uint_t n_existing = gc_nbytes(ptr);
    if (n_bytes <= n_existing) {
        return ptr;
    } else {
        bool has_finaliser;
        if (ptr == NULL) {
            has_finaliser = false;
        } else {
#if MICROPY_ENABLE_FINALISER
            has_finaliser = FTB_GET(BLOCK_FROM_PTR((mp_uint_t)ptr));
#else
            has_finaliser = false;
#endif
        }
        void *ptr2 = gc_alloc(n_bytes, has_finaliser);
        if (ptr2 == NULL) {
            return ptr2;
        }
        memcpy(ptr2, ptr, n_existing);
        gc_free(ptr);
        return ptr2;
    }
}

#else // Alternative gc_realloc impl

void *gc_realloc(void *ptr_in, size_t n_bytes, bool allow_move) {
    // check for pure allocation
    if (ptr_in == NULL) {
        return gc_alloc(n_bytes, false);
    }

    // check for pure free
    if (n_bytes == 0) {
        gc_free(ptr_in);
        return NULL;
    }

    void *ptr = ptr_in;

    // sanity check the ptr
    if (!VERIFY_PTR(ptr)) {
        return NULL;
    }

    // get first block
    size_t block = BLOCK_FROM_PTR(ptr);

    GC_ENTER();

    // sanity check the ptr is pointing to the head of a block
    if (ATB_GET_KIND(block) != AT_HEAD) {
        GC_EXIT();
        return NULL;
    }

    if (MP_STATE_MEM(gc_lock_depth) > 0) {
        GC_EXIT();
        return NULL;
    }

    // compute number of new blocks that are requested
    size_t new_blocks = (n_bytes + BYTES_PER_BLOCK - 1) / BYTES_PER_BLOCK;

    // Get the total number of consecutive blocks that are already allocated to
    // this chunk of memory, and then count the number of free blocks following
    // it.  Stop if we reach the end of the heap, or if we find enough extra
    // free blocks to satisfy the realloc.  Note that we need to compute the
    // total size of the existing memory chunk so we can correctly and
    // efficiently shrink it (see below for shrinking code).
    size_t n_free   = 0;
    size_t n_blocks = 1; // counting HEAD block
    size_t max_block = MP_STATE_MEM(gc_alloc_table_byte_len) * BLOCKS_PER_ATB;
    for (size_t bl = block + n_blocks; bl < max_block; bl++) {
        byte block_type = ATB_GET_KIND(bl);
        if (block_type == AT_TAIL) {
            n_blocks++;
            continue;
        }
        if (block_type == AT_FREE) {
            n_free++;
            if (n_blocks + n_free >= new_blocks) {
                // stop as soon as we find enough blocks for n_bytes
                break;
            }
            continue;
        }
        break;
    }

    // return original ptr if it already has the requested number of blocks
    if (new_blocks == n_blocks) {
        GC_EXIT();
        return ptr_in;
    }

    // check if we can shrink the allocated area
    if (new_blocks < n_blocks) {
        // free unneeded tail blocks
        for (size_t bl = block + new_blocks, count = n_blocks - new_blocks; count > 0; bl++, count--) {
            ATB_ANY_TO_FREE(bl);
        }

        // set the last_free pointer to end of this block if it's earlier in the heap
        if ((block + new_blocks) / BLOCKS_PER_ATB < MP_STATE_MEM(gc_last_free_atb_index)) {
            MP_STATE_MEM(gc_last_free_atb_index) = (block + new_blocks) / BLOCKS_PER_ATB;
        }

        GC_EXIT();

        #if EXTENSIVE_HEAP_PROFILING
        gc_dump_alloc_table();
        #endif

        #ifdef LOG_HEAP_ACTIVITY
        gc_log_change(block, new_blocks);
        #endif

        return ptr_in;
    }

    // check if we can expand in place
    if (new_blocks <= n_blocks + n_free) {
        // mark few more blocks as used tail
        for (size_t bl = block + n_blocks; bl < block + new_blocks; bl++) {
            assert(ATB_GET_KIND(bl) == AT_FREE);
            ATB_FREE_TO_TAIL(bl);
        }

        GC_EXIT();

        #if MICROPY_GC_CONSERVATIVE_CLEAR
        // be conservative and zero out all the newly allocated blocks
        memset((byte*)ptr_in + n_blocks * BYTES_PER_BLOCK, 0, (new_blocks - n_blocks) * BYTES_PER_BLOCK);
        #else
        // zero out the additional bytes of the newly allocated blocks (see comment above in gc_alloc)
        memset((byte*)ptr_in + n_bytes, 0, new_blocks * BYTES_PER_BLOCK - n_bytes);
        #endif

        #if EXTENSIVE_HEAP_PROFILING
        gc_dump_alloc_table();
        #endif

        #ifdef LOG_HEAP_ACTIVITY
        gc_log_change(block, new_blocks);
        #endif

        return ptr_in;
    }

    #if MICROPY_ENABLE_FINALISER
    bool ftb_state = FTB_GET(block);
    #else
    bool ftb_state = false;
    #endif

    GC_EXIT();

    if (!allow_move) {
        // not allowed to move memory block so return failure
        return NULL;
    }

    // can't resize inplace; try to find a new contiguous chain
    void *ptr_out = gc_alloc(n_bytes, ftb_state);

    // check that the alloc succeeded
    if (ptr_out == NULL) {
        return NULL;
    }

    DEBUG_printf("gc_realloc(%p -> %p)\n", ptr_in, ptr_out);
    memcpy(ptr_out, ptr_in, n_blocks * BYTES_PER_BLOCK);
    gc_free(ptr_in);
    return ptr_out;
}
#endif // Alternative gc_realloc impl

void gc_dump_info(void) {
    gc_info_t info;
    gc_info(&info);
    mp_printf(&mp_plat_print, "GC: total: %u, used: %u, free: %u\n",
        (uint)info.total, (uint)info.used, (uint)info.free);
    mp_printf(&mp_plat_print, " No. of 1-blocks: %u, 2-blocks: %u, max blk sz: %u, max free sz: %u\n",
           (uint)info.num_1block, (uint)info.num_2block, (uint)info.max_block, (uint)info.max_free);
}

void gc_dump_alloc_table(void) {
    GC_ENTER();
    static const size_t DUMP_BYTES_PER_LINE = 64;
    #if !EXTENSIVE_HEAP_PROFILING
    // When comparing heap output we don't want to print the starting
    // pointer of the heap because it changes from run to run.
    mp_printf(&mp_plat_print, "GC memory layout; from %p:", MP_STATE_MEM(gc_pool_start));
    #endif
    for (size_t bl = 0; bl < MP_STATE_MEM(gc_alloc_table_byte_len) * BLOCKS_PER_ATB; bl++) {
        if (bl % DUMP_BYTES_PER_LINE == 0) {
            // a new line of blocks
            {
                // check if this line contains only free blocks
                size_t bl2 = bl;
                while (bl2 < MP_STATE_MEM(gc_alloc_table_byte_len) * BLOCKS_PER_ATB && ATB_GET_KIND(bl2) == AT_FREE) {
                    bl2++;
                }
                if (bl2 - bl >= 2 * DUMP_BYTES_PER_LINE) {
                    // there are at least 2 lines containing only free blocks, so abbreviate their printing
                    mp_printf(&mp_plat_print, "\n       (%u lines all free)", (uint)(bl2 - bl) / DUMP_BYTES_PER_LINE);
                    bl = bl2 & (~(DUMP_BYTES_PER_LINE - 1));
                    if (bl >= MP_STATE_MEM(gc_alloc_table_byte_len) * BLOCKS_PER_ATB) {
                        // got to end of heap
                        break;
                    }
                }
            }
            // print header for new line of blocks
            // (the cast to uint32_t is for 16-bit ports)
            //mp_printf(&mp_plat_print, "\n%05x: ", (uint)(PTR_FROM_BLOCK(bl) & (uint32_t)0xfffff));
            mp_printf(&mp_plat_print, "\n%05x: ", (uint)((bl * BYTES_PER_BLOCK) & (uint32_t)0xfffff));
        }
        int c = ' ';
        switch (ATB_GET_KIND(bl)) {
            case AT_FREE: c = '.'; break;
            /* this prints out if the object is reachable from BSS or STACK (for unix only)
            case AT_HEAD: {
                c = 'h';
                void **ptrs = (void**)(void*)&mp_state_ctx;
                mp_uint_t len = offsetof(mp_state_ctx_t, vm.stack_top) / sizeof(mp_uint_t);
                for (mp_uint_t i = 0; i < len; i++) {
                    mp_uint_t ptr = (mp_uint_t)ptrs[i];
                    if (VERIFY_PTR(ptr) && BLOCK_FROM_PTR(ptr) == bl) {
                        c = 'B';
                        break;
                    }
                }
                if (c == 'h') {
                    ptrs = (void**)&c;
                    len = ((mp_uint_t)MP_STATE_THREAD(stack_top) - (mp_uint_t)&c) / sizeof(mp_uint_t);
                    for (mp_uint_t i = 0; i < len; i++) {
                        mp_uint_t ptr = (mp_uint_t)ptrs[i];
                        if (VERIFY_PTR(ptr) && BLOCK_FROM_PTR(ptr) == bl) {
                            c = 'S';
                            break;
                        }
                    }
                }
                break;
            }
            */
            /* this prints the uPy object type of the head block */
            case AT_HEAD: {
#pragma GCC diagnostic push
#pragma GCC diagnostic ignored "-Wcast-align"
                void **ptr = (void**)(MP_STATE_MEM(gc_pool_start) + bl * BYTES_PER_BLOCK);
#pragma GCC diagnostic pop
                if (*ptr == &mp_type_tuple) { c = 'T'; }
                else if (*ptr == &mp_type_list) { c = 'L'; }
                else if (*ptr == &mp_type_dict) { c = 'D'; }
                else if (*ptr == &mp_type_str || *ptr == &mp_type_bytes) { c = 'S'; }
                #if MICROPY_PY_BUILTINS_BYTEARRAY
                else if (*ptr == &mp_type_bytearray) { c = 'A'; }
                #endif
                #if MICROPY_PY_ARRAY
                else if (*ptr == &mp_type_array) { c = 'A'; }
                #endif
                #if MICROPY_PY_BUILTINS_FLOAT
                else if (*ptr == &mp_type_float) { c = 'F'; }
                #endif
                else if (*ptr == &mp_type_fun_bc) { c = 'B'; }
                else if (*ptr == &mp_type_module) { c = 'M'; }
                else {
                    c = 'h';
                    #if 0
                    // This code prints "Q" for qstr-pool data, and "q" for qstr-str
                    // data.  It can be useful to see how qstrs are being allocated,
                    // but is disabled by default because it is very slow.
                    for (qstr_pool_t *pool = MP_STATE_VM(last_pool); c == 'h' && pool != NULL; pool = pool->prev) {
                        if ((qstr_pool_t*)ptr == pool) {
                            c = 'Q';
                            break;
                        }
                        for (const byte **q = pool->qstrs, **q_top = pool->qstrs + pool->len; q < q_top; q++) {
                            if ((const byte*)ptr == *q) {
                                c = 'q';
                                break;
                            }
                        }
                    }
                    #endif
                }
                break;
            }
            case AT_TAIL: c = '='; break;
            case AT_MARK: c = 'm'; break;
        }
        mp_printf(&mp_plat_print, "%c", c);
    }
    mp_print_str(&mp_plat_print, "\n");
    GC_EXIT();
}

#if DEBUG_PRINT
void gc_test(void) {
    mp_uint_t len = 500;
    mp_uint_t *heap = malloc(len);
    gc_init(heap, heap + len / sizeof(mp_uint_t));
    void *ptrs[100];
    {
        mp_uint_t **p = gc_alloc(16, false);
        p[0] = gc_alloc(64, false);
        p[1] = gc_alloc(1, false);
        p[2] = gc_alloc(1, false);
        p[3] = gc_alloc(1, false);
        mp_uint_t ***p2 = gc_alloc(16, false);
        p2[0] = p;
        p2[1] = p;
        ptrs[0] = p2;
    }
    for (int i = 0; i < 25; i+=2) {
        mp_uint_t *p = gc_alloc(i, false);
        printf("p=%p\n", p);
        if (i & 3) {
            //ptrs[i] = p;
        }
    }

    printf("Before GC:\n");
    gc_dump_alloc_table();
    printf("Starting GC...\n");
    gc_collect_start();
    gc_collect_root(ptrs, sizeof(ptrs) / sizeof(void*));
    gc_collect_end();
    printf("After GC:\n");
    gc_dump_alloc_table();
}
#endif

#endif // MICROPY_ENABLE_GC<|MERGE_RESOLUTION|>--- conflicted
+++ resolved
@@ -563,29 +563,19 @@
         size_t block = BLOCK_FROM_PTR(ptr);
         assert(ATB_GET_KIND(block) == AT_HEAD);
 
-<<<<<<< HEAD
-            // free head and all of its tail blocks
+        #if MICROPY_ENABLE_FINALISER
+        FTB_CLEAR(block);
+        #endif
+
+        // set the last_free pointer to this block if it's earlier in the heap
+        if (block / BLOCKS_PER_ATB < MP_STATE_MEM(gc_last_free_atb_index)) {
+            MP_STATE_MEM(gc_last_free_atb_index) = block / BLOCKS_PER_ATB;
+        }
+
+        // free head and all of its tail blocks
             #ifdef LOG_HEAP_ACTIVITY
             gc_log_change(block, 0);
             #endif
-            do {
-                ATB_ANY_TO_FREE(block);
-                block += 1;
-            } while (ATB_GET_KIND(block) == AT_TAIL);
-
-            GC_EXIT();
-=======
-        #if MICROPY_ENABLE_FINALISER
-        FTB_CLEAR(block);
-        #endif
->>>>>>> 1f78e7a4
-
-        // set the last_free pointer to this block if it's earlier in the heap
-        if (block / BLOCKS_PER_ATB < MP_STATE_MEM(gc_last_free_atb_index)) {
-            MP_STATE_MEM(gc_last_free_atb_index) = block / BLOCKS_PER_ATB;
-        }
-
-        // free head and all of its tail blocks
         do {
             ATB_ANY_TO_FREE(block);
             block += 1;
