--- conflicted
+++ resolved
@@ -246,32 +246,6 @@
     return q;
 }
 
-<<<<<<< HEAD
-byte *qstr_build_start(size_t len, byte **q_ptr) {
-    assert(len < (1 << (8 * MICROPY_QSTR_BYTES_IN_LEN)));
-    *q_ptr = m_new(byte, MICROPY_QSTR_BYTES_IN_HASH + MICROPY_QSTR_BYTES_IN_LEN + len + 1);
-    Q_SET_LENGTH(*q_ptr, len);
-    return Q_GET_DATA(*q_ptr);
-}
-
-qstr qstr_build_end(byte *q_ptr) {
-    QSTR_ENTER();
-    qstr q = qstr_find_strn((const char*)Q_GET_DATA(q_ptr), Q_GET_LENGTH(q_ptr));
-    if (q == 0) {
-        size_t len = Q_GET_LENGTH(q_ptr);
-        mp_uint_t hash = qstr_compute_hash(Q_GET_DATA(q_ptr), len);
-        Q_SET_HASH(q_ptr, hash);
-        q_ptr[MICROPY_QSTR_BYTES_IN_HASH + MICROPY_QSTR_BYTES_IN_LEN + len] = '\0';
-        q = qstr_add(gc_make_long_lived(q_ptr));
-    } else {
-        m_del(byte, q_ptr, Q_GET_ALLOC(q_ptr));
-    }
-    QSTR_EXIT();
-    return q;
-}
-
-=======
->>>>>>> 25ae98f0
 mp_uint_t qstr_hash(qstr q) {
     return Q_GET_HASH(find_qstr(q));
 }
