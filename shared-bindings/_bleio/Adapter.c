--- conflicted
+++ resolved
@@ -47,12 +47,6 @@
 #define INTERVAL_MAX_STRING "40.959375"
 #define WINDOW_DEFAULT (0.1f)
 
-STATIC void check_enabled(bleio_adapter_obj_t *self) {
-    if (!common_hal_bleio_adapter_get_enabled(self)) {
-        mp_raise_bleio_BluetoothError(translate("Adapter not enabled"));
-    }
-}
-
 //| class Adapter:
 //|     """BLE adapter
 //|
@@ -70,17 +64,13 @@
 //|     advertisements and it can advertise its own data. Furthermore, Adapters can accept incoming
 //|     connections and also initiate connections."""
 //|
-<<<<<<< HEAD
-//|         You cannot create an instance of `_bleio.Adapter`.
-=======
 
 //|     def __init__(self) -> None:
 //|         """You cannot create an instance of `_bleio.Adapter`.
->>>>>>> e7a78e08
 //|         Use `_bleio.adapter` to access the sole instance available."""
-//|
-
-<<<<<<< HEAD
+//|         ...
+//|
+
 //|     def hci_uart_init(self, *, uart: busio.UART, rts: digitalio.DigitalInOut, cts: digitalio.DigitalInOut, baudrate: int = 115200, buffer_size: int = 256):
 //|         On boards that do not have native BLE, you can an use HCI co-processor.
 //|         Call `_bleio.adapter.hci_uart_init()` passing it the uart and pins used to communicate
@@ -92,7 +82,9 @@
 //|
 //|         The `_bleio.adapter` object is enabled during this call.
 //|
-mp_obj_t bleio_adapter_hci_uart_init(mp_uint_t n_args, const mp_obj_t *pos_args, mp_map_t *kw_args) {
+//|         Raises `RuntimeError` on boards with native BLE.
+//|
+STATIC mp_obj_t bleio_adapter_hci_uart_init(mp_uint_t n_args, const mp_obj_t *pos_args, mp_map_t *kw_args) {
 #if CIRCUITPY_BLEIO_HCI
     bleio_adapter_obj_t *self = MP_OBJ_TO_PTR(pos_args[0]);
 
@@ -130,10 +122,7 @@
 STATIC MP_DEFINE_CONST_FUN_OBJ_KW(bleio_adapter_hci_uart_init_obj, 1, bleio_adapter_hci_uart_init);
 
 //|
-//|     enabled: Any = ...
-=======
 //|     enabled: bool
->>>>>>> e7a78e08
 //|     """State of the BLE adapter."""
 //|
 STATIC mp_obj_t bleio_adapter_get_enabled(mp_obj_t self) {
@@ -257,7 +246,6 @@
         mp_raise_bleio_BluetoothError(translate("Cannot have scan responses for extended, connectable advertisements."));
     }
 
-    check_enabled(self);
     common_hal_bleio_adapter_start_advertising(self, connectable, anonymous, timeout, interval,
                                                &data_bufinfo, &scan_response_bufinfo);
 
@@ -272,18 +260,13 @@
 STATIC mp_obj_t bleio_adapter_stop_advertising(mp_obj_t self_in) {
     bleio_adapter_obj_t *self = MP_OBJ_TO_PTR(self_in);
 
-    check_enabled(self);
     common_hal_bleio_adapter_stop_advertising(self);
 
     return mp_const_none;
 }
 STATIC MP_DEFINE_CONST_FUN_OBJ_1(bleio_adapter_stop_advertising_obj, bleio_adapter_stop_advertising);
 
-<<<<<<< HEAD
-//|     def start_scan(self, *, prefixes: sequence = b"", buffer_size: int = 512, extended: bool = False, timeout: float = None, interval: float = 0.1, window: float = 0.1, minimum_rssi: int = -80, active: bool = True) -> Any:
-=======
 //|     def start_scan(self, prefixes: ReadableBuffer = b"", *, buffer_size: int = 512, extended: bool = False, timeout: Optional[float] = None, interval: float = 0.1, window: float = 0.1, minimum_rssi: int = -80, active: bool = True) -> Iterable[ScanEntry]:
->>>>>>> e7a78e08
 //|         """Starts a BLE scan and returns an iterator of results. Advertisements and scan responses are
 //|         filtered and returned separately.
 //|
@@ -352,7 +335,6 @@
         }
     }
 
-    check_enabled(self);
     return common_hal_bleio_adapter_start_scan(self, prefix_bufinfo.buf, prefix_bufinfo.len, args[ARG_extended].u_bool, args[ARG_buffer_size].u_int, timeout, interval, window, args[ARG_minimum_rssi].u_int, args[ARG_active].u_bool);
 }
 STATIC MP_DEFINE_CONST_FUN_OBJ_KW(bleio_adapter_start_scan_obj, 1, bleio_adapter_start_scan);
@@ -364,7 +346,6 @@
 STATIC mp_obj_t bleio_adapter_stop_scan(mp_obj_t self_in) {
     bleio_adapter_obj_t *self = MP_OBJ_TO_PTR(self_in);
 
-    check_enabled(self);
     common_hal_bleio_adapter_stop_scan(self);
 
     return mp_const_none;
@@ -392,7 +373,6 @@
 //|     connection. (read-only)"""
 //|
 STATIC mp_obj_t bleio_adapter_get_connected(mp_obj_t self) {
-    check_enabled(self);
     return mp_obj_new_bool(common_hal_bleio_adapter_get_connected(self));
 
 }
@@ -410,7 +390,6 @@
 //|     :py:meth:`_bleio.Adapter.connect`. (read-only)"""
 //|
 STATIC mp_obj_t bleio_adapter_get_connections(mp_obj_t self) {
-    check_enabled(self);
     return common_hal_bleio_adapter_get_connections(self);
 }
 MP_DEFINE_CONST_FUN_OBJ_1(bleio_adapter_get_connections_obj, bleio_adapter_get_connections);
@@ -426,7 +405,7 @@
 //|         """Attempts a connection to the device with the given address.
 //|
 //|         :param Address address: The address of the peripheral to connect to
-//|         :param float timeout: Try to connect for timeout seconds."""
+//|         :param float/int timeout: Try to connect for timeout seconds."""
 //|         ...
 //|
 STATIC mp_obj_t bleio_adapter_connect(mp_uint_t n_args, const mp_obj_t *pos_args, mp_map_t *kw_args) {
@@ -448,7 +427,6 @@
     bleio_address_obj_t *address = MP_OBJ_TO_PTR(args[ARG_address].u_obj);
     mp_float_t timeout = mp_obj_get_float(args[ARG_timeout].u_obj);
 
-    check_enabled(self);
     return common_hal_bleio_adapter_connect(self, address, timeout);
 }
 STATIC MP_DEFINE_CONST_FUN_OBJ_KW(bleio_adapter_connect_obj, 2, bleio_adapter_connect);
@@ -467,9 +445,7 @@
 STATIC MP_DEFINE_CONST_FUN_OBJ_1(bleio_adapter_erase_bonding_obj, bleio_adapter_erase_bonding);
 
 STATIC const mp_rom_map_elem_t bleio_adapter_locals_dict_table[] = {
-#if CIRCUITPY_BLEIO_HCI
     { MP_ROM_QSTR(MP_QSTR_hci_uart_init), MP_ROM_PTR(&bleio_adapter_hci_uart_init_obj) },
-#endif
     { MP_ROM_QSTR(MP_QSTR_enabled), MP_ROM_PTR(&bleio_adapter_enabled_obj) },
     { MP_ROM_QSTR(MP_QSTR_address), MP_ROM_PTR(&bleio_adapter_address_obj) },
     { MP_ROM_QSTR(MP_QSTR_name),    MP_ROM_PTR(&bleio_adapter_name_obj) },
