--- conflicted
+++ resolved
@@ -587,15 +587,9 @@
     // TODO perhaps have pyb.reboot([bootpy]) function to soft-reboot and execute custom boot.py
     if (reset_mode == 1 || reset_mode == 3) {
         const char *boot_py = "boot.py";
-<<<<<<< HEAD
-        FRESULT res = f_stat(boot_py, NULL);
-        if (res == FR_OK) {
-            int ret = pyexec_file(boot_py, NULL);
-=======
         mp_import_stat_t stat = mp_import_stat(boot_py);
         if (stat == MP_IMPORT_STAT_FILE) {
             int ret = pyexec_file(boot_py);
->>>>>>> 869cdcfd
             if (ret & PYEXEC_FORCED_EXIT) {
                 goto soft_reset_exit;
             }
@@ -656,15 +650,9 @@
         } else {
             main_py = mp_obj_str_get_str(MP_STATE_PORT(pyb_config_main));
         }
-<<<<<<< HEAD
-        FRESULT res = f_stat(main_py, NULL);
-        if (res == FR_OK) {
-            int ret = pyexec_file(main_py, NULL);
-=======
         mp_import_stat_t stat = mp_import_stat(main_py);
         if (stat == MP_IMPORT_STAT_FILE) {
             int ret = pyexec_file(main_py);
->>>>>>> 869cdcfd
             if (ret & PYEXEC_FORCED_EXIT) {
                 goto soft_reset_exit;
             }
