import argparse

import os
import sys

sys.path.append("../../tools/usb_descriptor")

from adafruit_usb_descriptor import audio, audio10, cdc, hid, midi, msc, standard, util
import hid_report_descriptors

ALL_DEVICES='CDC,MSC,AUDIO,HID'
ALL_DEVICES_SET=frozenset(ALL_DEVICES.split(','))
DEFAULT_DEVICES='CDC,MSC,AUDIO,HID'

ALL_HID_DEVICES='KEYBOARD,MOUSE,CONSUMER,SYS_CONTROL,GAMEPAD,DIGITIZER,XAC_COMPATIBLE_GAMEPAD,RAW'
ALL_HID_DEVICES_SET=frozenset(ALL_HID_DEVICES.split(','))
# Digitizer works on Linux but conflicts with mouse, so omit it.
DEFAULT_HID_DEVICES='KEYBOARD,MOUSE,CONSUMER,GAMEPAD'

parser = argparse.ArgumentParser(description='Generate USB descriptors.')
parser.add_argument('--manufacturer', type=str,
                    help='manufacturer of the device')
parser.add_argument('--product', type=str,
                    help='product name of the device')
parser.add_argument('--vid', type=lambda x: int(x, 16),
                    help='vendor id')
parser.add_argument('--pid', type=lambda x: int(x, 16),
                    help='product id')
parser.add_argument('--serial_number_length', type=int, default=32,
                    help='length needed for the serial number in digits')
parser.add_argument('--devices', type=lambda l: tuple(l.split(',')), default=DEFAULT_DEVICES,
                    help='devices to include in descriptor (AUDIO includes MIDI support)')
parser.add_argument('--hid_devices', type=lambda l: tuple(l.split(',')), default=DEFAULT_HID_DEVICES,
                    help='HID devices to include in HID report descriptor')
<<<<<<< HEAD
parser.add_argument('--no-renumber_endpoints', dest='renumber_endpoints', action='store_false',
                    help='use to not renumber endpoint')
parser.add_argument('--cdc_ep_num_notification', type=int, default=0,
                    help='endpoint number of CDC NOTIFICATION')
parser.add_argument('--cdc_ep_num_data_out', type=int, default=0,
                    help='endpoint number of CDC DATA OUT')
parser.add_argument('--cdc_ep_num_data_in', type=int, default=0,
                    help='endpoint number of CDC DATA IN')
parser.add_argument('--msc_ep_num_out', type=int, default=0,
                    help='endpoint number of MSC OUT')
parser.add_argument('--msc_ep_num_in', type=int, default=0,
                    help='endpoint number of MSC IN')
parser.add_argument('--hid_ep_num_out', type=int, default=0,
                    help='endpoint number of HID OUT')
parser.add_argument('--hid_ep_num_in', type=int, default=0,
                    help='endpoint number of HID IN')
parser.add_argument('--midi_ep_num_out', type=int, default=0,
                    help='endpoint number of MIDI OUT')
parser.add_argument('--midi_ep_num_in', type=int, default=0,
                    help='endpoint number of MIDI IN')
=======
parser.add_argument('--msc_num_endpoint_pairs', type=int, default=1,
                    help='Use 1 or 2 endpoint pairs for MSC (1 bidirectional, or 1 input + 1 output (required by SAMD21))')
parser.add_argument('--msc_max_packet_size', type=int, default=64,
                    help='Max packet size for MSC')
>>>>>>> 4eb11fbd
parser.add_argument('--output_c_file', type=argparse.FileType('w'), required=True)
parser.add_argument('--output_h_file', type=argparse.FileType('w'), required=True)

args = parser.parse_args()

unknown_devices = list(frozenset(args.devices) - ALL_DEVICES_SET)
if unknown_devices:
    raise ValueError("Unknown device(s)", unknown_devices)

unknown_hid_devices = list(frozenset(args.hid_devices) - ALL_HID_DEVICES_SET)
if unknown_hid_devices:
    raise ValueError("Unknown HID devices(s)", unknown_hid_devices)

if not args.renumber_endpoints:
    if 'CDC' in args.devices:
        if args.cdc_ep_num_notification == 0:
            raise ValueError("CDC notification endpoint number must not be 0")
        elif args.cdc_ep_num_data_out == 0:
            raise ValueError("CDC data OUT endpoint number must not be 0")
        elif args.cdc_ep_num_data_in == 0):
            raise ValueError("CDC data IN endpoint number must not be 0")

    if 'MSC' in args.devices:
        if args.msc_ep_num_out == 0:
            raise ValueError("MSC endpoint OUT number must not be 0")
        elif  args.msc_ep_num_in == 0:
            raise ValueError("MSC endpoint IN number must not be 0")

    if 'HID' in args.devices:
        if args.args.hid_ep_num_out == 0:
            raise ValueError("HID endpoint OUT number must not be 0")
        elif  args.hid_ep_num_in == 0:
            raise ValueError("HID endpoint IN number must not be 0")

    if 'AUDIO' in args.devices:
        if args.args.midi_ep_num_out == 0:
            raise ValueError("MIDI endpoint OUT number must not be 0")
        elif  args.midi_ep_num_in == 0:
            raise ValueError("MIDI endpoint IN number must not be 0")

class StringIndex:
    """Assign a monotonically increasing index to each unique string. Start with 0."""
    string_to_index = {}
    index_to_variable = {}
    strings = []

    @classmethod
    def index(cls, string, *, variable_name = None):
        if string in cls.string_to_index:
            idx = cls.string_to_index[string]
            if not cls.index_to_variable[idx]:
                cls.index_to_variable[idx] = variable_name
            return idx
        else:
            idx = len(cls.strings)
            cls.string_to_index[string] = idx
            cls.strings.append(string)
            cls.index_to_variable[idx] = variable_name
            return idx

    @classmethod
    def strings_in_order(cls):
        return cls.strings



# langid must be the 0th string descriptor
LANGID_INDEX = StringIndex.index("\u0409", variable_name="language_id")
assert LANGID_INDEX == 0
SERIAL_NUMBER_INDEX = StringIndex.index("S" * args.serial_number_length, variable_name="usb_serial_number")

device = standard.DeviceDescriptor(
    description="top",
    idVendor=args.vid,
    idProduct=args.pid,
    iManufacturer=StringIndex.index(args.manufacturer),
    iProduct=StringIndex.index(args.product),
    iSerialNumber=SERIAL_NUMBER_INDEX)

# Interface numbers are interface-set local and endpoints are interface local
# until util.join_interfaces renumbers them.

cdc_union = cdc.Union(
    description="CDC comm",
    bMasterInterface=0x00,       # Adjust this after interfaces are renumbered.
    bSlaveInterface_list=[0x01]) # Adjust this after interfaces are renumbered.

cdc_call_management = cdc.CallManagement(
    description="CDC comm",
    bmCapabilities=0x01,
    bDataInterface=0x01)         # Adjust this after interfaces are renumbered.

cdc_comm_interface = standard.InterfaceDescriptor(
    description="CDC comm",
    bInterfaceClass=cdc.CDC_CLASS_COMM,  # Communications Device Class
    bInterfaceSubClass=cdc.CDC_SUBCLASS_ACM,  # Abstract control model
    bInterfaceProtocol=cdc.CDC_PROTOCOL_NONE,
    iInterface=StringIndex.index("CircuitPython CDC control"),
    subdescriptors=[
        cdc.Header(
            description="CDC comm",
            bcdCDC=0x0110),
        cdc_call_management,
        cdc.AbstractControlManagement(
            description="CDC comm",
            bmCapabilities=0x02),
        cdc_union,
        standard.EndpointDescriptor(
            description="CDC comm in",
            bEndpointAddress=args.cdc_ep_num_notification | standard.EndpointDescriptor.DIRECTION_IN,
            bmAttributes=standard.EndpointDescriptor.TYPE_INTERRUPT,
            wMaxPacketSize=0x0040,
            bInterval=0x10)
    ])

cdc_data_interface = standard.InterfaceDescriptor(
    description="CDC data",
    bInterfaceClass=cdc.CDC_CLASS_DATA,
    iInterface=StringIndex.index("CircuitPython CDC data"),
    subdescriptors=[
        standard.EndpointDescriptor(
            description="CDC data out",
            bEndpointAddress=args.cdc_ep_num_data_out | standard.EndpointDescriptor.DIRECTION_OUT,
            bmAttributes=standard.EndpointDescriptor.TYPE_BULK),
        standard.EndpointDescriptor(
            description="CDC data in",
            bEndpointAddress=args.cdc_ep_num_data_in | standard.EndpointDescriptor.DIRECTION_IN,
            bmAttributes=standard.EndpointDescriptor.TYPE_BULK),
    ])

cdc_interfaces = [cdc_comm_interface, cdc_data_interface]

msc_interfaces = [
    standard.InterfaceDescriptor(
        description="MSC",
        bInterfaceClass=msc.MSC_CLASS,
        bInterfaceSubClass=msc.MSC_SUBCLASS_TRANSPARENT,
        bInterfaceProtocol=msc.MSC_PROTOCOL_BULK,
        iInterface=StringIndex.index("CircuitPython Mass Storage"),
        subdescriptors=[
            standard.EndpointDescriptor(
                description="MSC in",
                bEndpointAddress=args.msc_ep_num_in | standard.EndpointDescriptor.DIRECTION_IN,
                bmAttributes=standard.EndpointDescriptor.TYPE_BULK,
                bInterval=0,
                wMaxPacketSize=args.msc_max_packet_size),
            standard.EndpointDescriptor(
                description="MSC out",
                bEndpointAddress=(args.msc_ep_num_out | standard.EndpointDescriptor.DIRECTION_OUT),
                bmAttributes=standard.EndpointDescriptor.TYPE_BULK,
                bInterval=0,
                wMaxPacketSize=args.msc_max_packet_size)
        ]
    )
]

# When there's only one hid_device, it shouldn't have a report id.
# Otherwise, report ids are assigned sequentially:
# args.hid_devices[0] has report_id 1
# args.hid_devices[1] has report_id 2
# etc.

report_ids = {}

if len(args.hid_devices) == 1:
    name = args.hid_devices[0]
    combined_hid_report_descriptor = hid.ReportDescriptor(
        description=name,
        report_descriptor=bytes(hid_report_descriptors.REPORT_DESCRIPTOR_FUNCTIONS[name](0)))
    report_ids[name] = 0
else:
    report_id = 1
    concatenated_descriptors = bytearray()
    for name in args.hid_devices:
        concatenated_descriptors.extend(
            bytes(hid_report_descriptors.REPORT_DESCRIPTOR_FUNCTIONS[name](report_id)))
        report_ids[name] = report_id
        report_id += 1
    combined_hid_report_descriptor = hid.ReportDescriptor(
        description="MULTIDEVICE",
        report_descriptor=bytes(concatenated_descriptors))

# ASF4 expects keyboard and generic devices to have both in and out endpoints,
# and will fail (possibly silently) if both are not supplied.
hid_endpoint_in_descriptor = standard.EndpointDescriptor(
    description="HID in",
    bEndpointAddress=args.hid_ep_num_in | standard.EndpointDescriptor.DIRECTION_IN,
    bmAttributes=standard.EndpointDescriptor.TYPE_INTERRUPT,
    bInterval=8)

hid_endpoint_out_descriptor = standard.EndpointDescriptor(
    description="HID out",
    bEndpointAddress=args.hid_ep_num_out | standard.EndpointDescriptor.DIRECTION_OUT,
    bmAttributes=standard.EndpointDescriptor.TYPE_INTERRUPT,
    bInterval=8)

hid_interfaces = [
    standard.InterfaceDescriptor(
        description="HID Multiple Devices",
        bInterfaceClass=hid.HID_CLASS,
        bInterfaceSubClass=hid.HID_SUBCLASS_NOBOOT,
        bInterfaceProtocol=hid.HID_PROTOCOL_NONE,
        iInterface=StringIndex.index("CircuitPython HID"),
        subdescriptors=[
            hid.HIDDescriptor(
                description="HID",
                wDescriptorLength=len(bytes(combined_hid_report_descriptor))),
            hid_endpoint_in_descriptor,
            hid_endpoint_out_descriptor,
            ]
        ),
    ]

# Audio!
# In and out here are relative to CircuitPython

# USB OUT -> midi_in_jack_emb -> midi_out_jack_ext -> CircuitPython
midi_in_jack_emb = midi.InJackDescriptor(
    description="MIDI PC -> CircuitPython",
    bJackType=midi.JACK_TYPE_EMBEDDED,
    iJack=StringIndex.index("CircuitPython usb_midi.ports[0]"))
midi_out_jack_ext = midi.OutJackDescriptor(
                    description="MIDI data out to user code.",
                    bJackType=midi.JACK_TYPE_EXTERNAL,
                    input_pins=[(midi_in_jack_emb, 1)],
                    iJack=0)

# USB IN <- midi_out_jack_emb <- midi_in_jack_ext <- CircuitPython
midi_in_jack_ext = midi.InJackDescriptor(
                    description="MIDI data in from user code.",
                    bJackType=midi.JACK_TYPE_EXTERNAL,
                    iJack=0)
midi_out_jack_emb = midi.OutJackDescriptor(
    description="MIDI PC <- CircuitPython",
    bJackType=midi.JACK_TYPE_EMBEDDED,
    input_pins=[(midi_in_jack_ext, 1)],
    iJack=StringIndex.index("CircuitPython usb_midi.ports[1]"))


audio_midi_interface = standard.InterfaceDescriptor(
    description="Midi goodness",
    bInterfaceClass=audio.AUDIO_CLASS_DEVICE,
    bInterfaceSubClass=audio.AUDIO_SUBCLASS_MIDI_STREAMING,
    bInterfaceProtocol=audio.AUDIO_PROTOCOL_V1,
    iInterface=StringIndex.index("CircuitPython MIDI"),
    subdescriptors=[
        midi.Header(
            jacks_and_elements=[
                midi_in_jack_emb,
                midi_in_jack_ext,
                midi_out_jack_emb,
                midi_out_jack_ext
            ],
        ),
        standard.EndpointDescriptor(
            description="MIDI data out to CircuitPython",
            bEndpointAddress=args.midi_ep_num_out | standard.EndpointDescriptor.DIRECTION_OUT,
            bmAttributes=standard.EndpointDescriptor.TYPE_BULK),
        midi.DataEndpointDescriptor(baAssocJack=[midi_in_jack_emb]),
        standard.EndpointDescriptor(
            description="MIDI data in from CircuitPython",
            bEndpointAddress=args.midi_ep_num_in | standard.EndpointDescriptor.DIRECTION_IN,
            bmAttributes=standard.EndpointDescriptor.TYPE_BULK,
            bInterval = 0x0),
        midi.DataEndpointDescriptor(baAssocJack=[midi_out_jack_emb]),
    ])

cs_ac_interface = audio10.AudioControlInterface(
        description="Empty audio control",
        audio_streaming_interfaces = [],
        midi_streaming_interfaces = [
            audio_midi_interface
        ]
    )

audio_control_interface = standard.InterfaceDescriptor(
        description="All the audio",
        bInterfaceClass=audio.AUDIO_CLASS_DEVICE,
        bInterfaceSubClass=audio.AUDIO_SUBCLASS_CONTROL,
        bInterfaceProtocol=audio.AUDIO_PROTOCOL_V1,
        iInterface=StringIndex.index("CircuitPython Audio"),
        subdescriptors=[
            cs_ac_interface,
        ])

# Audio streaming interfaces must occur before MIDI ones.
audio_interfaces = [audio_control_interface] + cs_ac_interface.audio_streaming_interfaces + cs_ac_interface.midi_streaming_interfaces

interfaces_to_join = []

if 'CDC' in args.devices:
    interfaces_to_join.append(cdc_interfaces)

if 'MSC' in args.devices:
    interfaces_to_join.append(msc_interfaces)

if 'HID' in args.devices:
    interfaces_to_join.append(hid_interfaces)

if 'AUDIO' in args.devices:
    interfaces_to_join.append(audio_interfaces)

# util.join_interfaces() will renumber the endpoints to make them unique across descriptors,
# and renumber the interfaces in order. But we still need to fix up certain
# interface cross-references.
interfaces = util.join_interfaces(interfaces_to_join, renumber_endpoints=args.renumber_endpoints)

# Now adjust the CDC interface cross-references.

cdc_union.bMasterInterface = cdc_comm_interface.bInterfaceNumber
cdc_union.bSlaveInterface_list = [cdc_data_interface.bInterfaceNumber]

cdc_call_management.bDataInterface = cdc_data_interface.bInterfaceNumber

cdc_iad = standard.InterfaceAssociationDescriptor(
    description="CDC IAD",
    bFirstInterface=cdc_comm_interface.bInterfaceNumber,
    bInterfaceCount=len(cdc_interfaces),
    bFunctionClass=cdc.CDC_CLASS_COMM,  # Communications Device Class
    bFunctionSubClass=cdc.CDC_SUBCLASS_ACM,  # Abstract control model
    bFunctionProtocol=cdc.CDC_PROTOCOL_NONE)

descriptor_list = []

if 'CDC' in args.devices:
    # Put the CDC IAD just before the CDC interfaces.
    # There appears to be a bug in the Windows composite USB driver that requests the
    # HID report descriptor with the wrong interface number if the HID interface is not given
    # first. However, it still fetches the descriptor anyway. We could reorder the interfaces but
    # the Windows 7 Adafruit_usbser.inf file thinks CDC is at Interface 0, so we'll leave it
    # there for backwards compatibility.
    descriptor_list.append(cdc_iad)
    descriptor_list.extend(cdc_interfaces)

if 'MSC' in args.devices:
    descriptor_list.extend(msc_interfaces)

if 'HID' in args.devices:
    descriptor_list.extend(hid_interfaces)

if 'AUDIO' in args.devices:
    # Only add the control interface because other audio interfaces are managed by it to ensure the
    # correct ordering.
    descriptor_list.append(audio_control_interface)

# Finally, build the composite descriptor.

configuration = standard.ConfigurationDescriptor(
    description="Composite configuration",
    wTotalLength=(standard.ConfigurationDescriptor.bLength +
                  sum([len(bytes(x)) for x in descriptor_list])),
    bNumInterfaces=len(interfaces))
descriptor_list.insert(0, configuration)

string_descriptors = [standard.StringDescriptor(string) for string in StringIndex.strings_in_order()]
serial_number_descriptor = string_descriptors[SERIAL_NUMBER_INDEX]

c_file = args.output_c_file
h_file = args.output_h_file


c_file.write("""\
#include <stdint.h>

#include "py/objtuple.h"
#include "shared-bindings/usb_hid/Device.h"
#include "{H_FILE_NAME}"

""".format(H_FILE_NAME=h_file.name))

c_file.write("""\
// {DESCRIPTION} : {CLASS}
""".format(DESCRIPTION=device.description,
           CLASS=device.__class__))

c_file.write("""\
const uint8_t usb_desc_dev[] = {
""")
for b in bytes(device):
    c_file.write("0x{:02x}, ".format(b))

c_file.write("""\
};
""")

c_file.write("""\
const uint8_t usb_desc_cfg[] = {
""")

# Write out all the regular descriptors as one long array (that's how ASF4 does it).
descriptor_length = 0
for descriptor in descriptor_list:
    c_file.write("""\
// {DESCRIPTION} : {CLASS}
""".format(DESCRIPTION=descriptor.description,
               CLASS=descriptor.__class__))

    b = bytes(descriptor)
    notes = descriptor.notes()
    i = 0

    # This prints each subdescriptor on a separate line.
    n = 0
    while i < len(b):
        length = b[i]
        for j in range(length):
            c_file.write("0x{:02x}, ".format(b[i + j]))
        c_file.write("// " + notes[n])
        n += 1
        c_file.write("\n")
        i += length
    descriptor_length += len(b)

c_file.write("""\
};
""")

pointers_to_strings = []

for idx, descriptor in enumerate(string_descriptors):
    c_file.write("""\
// {DESCRIPTION} : {CLASS}
""".format(DESCRIPTION=descriptor.description,
               CLASS=descriptor.__class__))

    b = bytes(descriptor)
    notes = descriptor.notes()
    i = 0

    # This prints each subdescriptor on a separate line.
    variable_name = StringIndex.index_to_variable[idx]
    if not variable_name:
        variable_name = "string_descriptor{}".format(idx)

    const = "const "
    if variable_name == "usb_serial_number":
        const = ""
    c_file.write("""\
{const}uint16_t {NAME}[] = {{
""".format(const=const, NAME=variable_name))
    pointers_to_strings.append("{name}".format(name=variable_name))
    n = 0
    while i < len(b):
        length = b[i]
        for j in range(length // 2):
            c_file.write("0x{:04x}, ".format(b[i + 2*j + 1] << 8 | b[i + 2*j]))
        n += 1
        c_file.write("\n")
        i += length
    c_file.write("""\
};
""")

c_file.write("""\
// array of pointer to string descriptors
uint16_t const * const string_desc_arr [] =
{
""")
c_file.write(""",\

""".join(pointers_to_strings))

c_file.write("""
};
""")

c_file.write("\n");

hid_descriptor_length = len(bytes(combined_hid_report_descriptor))

# Now we values we need for the .h file.
h_file.write("""\
#ifndef MICROPY_INCLUDED_AUTOGEN_USB_DESCRIPTOR_H
#define MICROPY_INCLUDED_AUTOGEN_USB_DESCRIPTOR_H

#include <stdint.h>

const uint8_t usb_desc_dev[{device_length}];
// Make sure the control buffer is big enough to fit the descriptor.
#define CFG_TUD_ENUM_BUFFER_SIZE {max_configuration_length}
const uint8_t usb_desc_cfg[{configuration_length}];
uint16_t usb_serial_number[{serial_number_length}];
uint16_t const * const string_desc_arr [{string_descriptor_length}];

const uint8_t hid_report_descriptor[{hid_report_descriptor_length}];

#define USB_HID_NUM_DEVICES {hid_num_devices}

// Vendor name included in Inquiry response, max 8 bytes
#define CFG_TUD_MSC_VENDOR          "{msc_vendor}"

// Product name included in Inquiry response, max 16 bytes
#define CFG_TUD_MSC_PRODUCT         "{msc_product}"

"""
.format(serial_number_length=len(bytes(serial_number_descriptor)) // 2,
        device_length=len(bytes(device)),
        configuration_length=descriptor_length,
        max_configuration_length=max(hid_descriptor_length, descriptor_length),
        string_descriptor_length=len(pointers_to_strings),
        hid_report_descriptor_length=len(bytes(combined_hid_report_descriptor)),
        hid_num_devices=len(args.hid_devices),
        msc_vendor=args.manufacturer[:8],
        msc_product=args.product[:16]))

# Write out the report descriptor and info
c_file.write("""\
const uint8_t hid_report_descriptor[{HID_DESCRIPTOR_LENGTH}] = {{
""".format(HID_DESCRIPTOR_LENGTH=hid_descriptor_length))

for b in bytes(combined_hid_report_descriptor):
    c_file.write("0x{:02x}, ".format(b))
c_file.write("""\
};

""")

# Write out USB HID report buffer definitions.
for name in args.hid_devices:
    c_file.write("""\
static uint8_t {name}_report_buffer[{report_length}];
""".format(name=name.lower(), report_length=hid_report_descriptors.HID_DEVICE_DATA[name].report_length))

# Write out table of device objects.
c_file.write("""
usb_hid_device_obj_t usb_hid_devices[] = {
""");
for name in args.hid_devices:
    device_data = hid_report_descriptors.HID_DEVICE_DATA[name]
    c_file.write("""\
    {{
        .base          = {{ .type = &usb_hid_device_type }},
        .report_buffer = {name}_report_buffer,
        .report_id     = {report_id},
        .report_length = {report_length},
        .usage_page    = {usage_page:#04x},
        .usage         = {usage:#04x},
    }},
""".format(name=name.lower(), report_id=report_ids[name],
           report_length=device_data.report_length,
           usage_page=device_data.usage_page,
           usage=device_data.usage))
c_file.write("""\
};
""")

# Write out tuple of device objects.
c_file.write("""
mp_obj_tuple_t common_hal_usb_hid_devices = {{
    .base = {{
        .type = &mp_type_tuple,
    }},
    .len = {num_devices},
    .items = {{
""".format(num_devices=len(args.hid_devices)))
for idx in range(len(args.hid_devices)):
    c_file.write("""\
         (mp_obj_t) &usb_hid_devices[{idx}],
""".format(idx=idx))
c_file.write("""\
    },
};
""")

h_file.write("""\
#endif // MICROPY_INCLUDED_AUTOGEN_USB_DESCRIPTOR_H
""")<|MERGE_RESOLUTION|>--- conflicted
+++ resolved
@@ -32,7 +32,8 @@
                     help='devices to include in descriptor (AUDIO includes MIDI support)')
 parser.add_argument('--hid_devices', type=lambda l: tuple(l.split(',')), default=DEFAULT_HID_DEVICES,
                     help='HID devices to include in HID report descriptor')
-<<<<<<< HEAD
+parser.add_argument('--msc_max_packet_size', type=int, default=64,
+                    help='Max packet size for MSC')
 parser.add_argument('--no-renumber_endpoints', dest='renumber_endpoints', action='store_false',
                     help='use to not renumber endpoint')
 parser.add_argument('--cdc_ep_num_notification', type=int, default=0,
@@ -53,12 +54,6 @@
                     help='endpoint number of MIDI OUT')
 parser.add_argument('--midi_ep_num_in', type=int, default=0,
                     help='endpoint number of MIDI IN')
-=======
-parser.add_argument('--msc_num_endpoint_pairs', type=int, default=1,
-                    help='Use 1 or 2 endpoint pairs for MSC (1 bidirectional, or 1 input + 1 output (required by SAMD21))')
-parser.add_argument('--msc_max_packet_size', type=int, default=64,
-                    help='Max packet size for MSC')
->>>>>>> 4eb11fbd
 parser.add_argument('--output_c_file', type=argparse.FileType('w'), required=True)
 parser.add_argument('--output_h_file', type=argparse.FileType('w'), required=True)
 
